# Upcoming version:

Miscellaneous:
- Add possibility to excludes with one commande all tests/examples/tools/etc.
- Units tests are now part of the "test" exclusion category
- Fix project exclusion not working (but correctly excluding projects relying upon it)
- Upgraded Catch to v2.0.1
- ⚠️ Merged NazaraExtlibs workspace to main workspace (allowing `make` command to work without -f parameter) and removed extern libraries precompiled
- Updated stb_image to version 2.16 and stb_image_write to version 1.07 (allowing support for JPEG writing)
- ⚠️ Renamed extlibs folder to thirdparty
- Partial fix for Premake regenerating projects for no reason
- FirstScene now uses the EventHandler (#151)
- ⚠️ Rename Prerequesites.hpp to Prerequisites.hpp (#153)
- Updated premake5-linux64 with a nightly to fix a build error when a previous version of Nazara was installed on the system.
- Fix compilation with some MinGW distributions
- Add Lua unit tests
- NDEBUG is now defined in Release
- Replaced typedefs keywords with modern using keywords

Nazara Engine:
- VertexMapper:GetComponentPtr no longer throw an error if component is disabled or incompatible with template type, instead a null pointer is returned.
- Bitset swap operation is now correctly marked as noexcept`
- Mesh loaders now takes MeshParams vertexDeclaration into account
- ⚠️ Replaced RenderTarget::Get[Height|Width] by RenderTarget::GetSize
- ⚠️ Removed Window::Get[Height|Width] methods
- Fix compilation error when including Nazara/Renderer/ShaderBuilder.hpp
- Fix reflection sometimes being enabled by default for Materials
- Fix built-in unserialization of std::string which was corruption memory
- Fix Buffer::Destroy() not really destroying buffer
- Fix Bitset::TestAll() returned wrong result on full of '1' bitset
- ByteStream now returns the number of bytes written as the other streams
- Total rewriting of the color conversions
- Fix NormalizeAngle to the correct range
- Fix BoundingVolume::Lerp() with Extend_Null
- Simplification of methods Matrix4::SetRotation() and Quaternion::MakeRotationBetween()
- Fix mouve moved event generated on X11 platform when doing Mouse::SetPosition()
- EnumAsFlags specialization no longer require a `value` field to enable flags operators
- EnumAsFlags specialization `max` field can be of the same type as the enum
- Flags class now use an UInt8 or UInt16 to store the value if possible.
- Flags class is now explicitly convertible to any integer type of the same size (or greater size) than the internal size.
- Fix String movement constructor, which was leaving a null shared string (which was not reusable)
- Add Flags<E>::Test method, in order to test one or multiple flags at once.
- ⚠️ Vector2, Vector3 and Vector4 array/pointer constructor is now explicit to prevent some mistakes as `Vector2 vec2; vec2 = 0;`
- Fix RigidBody2D::SetGeom attribute copy and possible crash with static objects
- Fix error when opening a non-existent file on Posix
- Fix Directory::Create not working on Posix systems when recursive option was enabled
- Fix default directory permission (now created with 777)
- Add linear and angular damping accessor to RigidBody3D
- Fix MemoryStream::WriteBlock "Invalid buffer" assertion triggering when writing a zero-sized block
- ⚠️ Rename RigidBody3D::[Get|Set]Velocity to [Get|Set]LinearVelocity
- Fix RigidBody3D copy constructor not copying all physics states (angular/linear damping/velocity, mass center, position and rotation)
- Add RigidBody3D simulation control (via EnableSimulation and IsSimulationEnabled), which allows to disable physics and collisions at will.
- Fix some uninitialized values (found by Valgrind) in Network module
- Fix possible infinite recursion when outputting a Thread::Id object 
- ⚠️ Replaced implicit conversion from a Nz::String to a std::string by an explicit method ToStdString()
- Fix LuaInstance movement constructor/assignment operator which was corrupting Lua memory
- Fix potential bug on SocketImpl::Connect (used by TcpClient::Connect) on POSIX platforms
- It is now possible to initialize a StackArray with a size of zero on every platforms (this was not possible on non-Windows platforms before)
- Calling PlacementDestroy on a null pointer is now a no-op (was triggering an undefined behavior)
- Fix OBJParser relative offsets handling
- Add JPEG image saver
- Update Constraint2Ds classes (Add : Ref, Library, ConstRef, New function and Update : ctors)
- Fix LuaClass not working correctly when Lua stack wasn't empty
- Add RigidBody2D simulation control (via EnableSimulation and IsSimulationEnabled), which allows to disable physics and collisions at will.
- ⚠️ LuaInstance no longer load all lua libraries on construction, this is done in the new LoadLibraries method which allows you to excludes some libraries
- Clock::Restart now returns the elapsed microseconds since construction or last Restart call
- Add PhysWorld2D::[Get|Set]IterationCount to control how many iterations chipmunk will perform per step.
- Add PhysWorld2D::UseSpatialHash to use spatial hashing instead of bounding box trees, which may speedup simulation in some cases.
- Add PhysWorld[2D|3D] max step count per Step call (default: 50), to avoid spirals of death when the physics engine simulation time is over step size.
- Fix Window triggering KeyPressed event after triggering a resize/movement event on Windows
- (WIP) Add support for materials and callbacks to Physics3D module.
- PhysWorld3D class is now movable
- ⚠️ Removed array/pointer constructor from Vector classes
- Fixed Platform module not being classified as client-only
- ⚠️ Renamed Bitset::Read to Bitset::Write
- Fixed ENetCompressor class destructor not being virtual
- ⚠️ Added a type tag parameter to Serialize and Unserialize functions, to prevent implicit conversions with overloads
- Added Collider3D::ForEachPolygon method, allowing construction of a debug mesh based on the physics collider
- Fixed ConvexCollider3D::GetType returning Compound instead of ConvexHull.
- Dual-stack sockets are now supported (by using NetProtocol_Any at creation/opening)
- Fixed IPv6 addresses not being correctly encoded/decoded from the socket API.
- Fix copy and move semantic on HandledObject and ObjectHandle
- Add support for emissive and normal maps in .mtl loader using custom keywords ([map_]emissive and [map_]normal)
- Music, Sound and SoundEmitter are now movable
<<<<<<< HEAD
- Fixed Directory::GetResultSize and Directory::IsResultDirectory on Posix systems
=======
- Fixed Sound copy which was not copying looping state
- Fixed Billboard bounding volume
>>>>>>> 1c1c7a86

Nazara Development Kit:
- Added ImageWidget (#139)
- ⚠️ Removed TextAreaWidget::GetLineCount
- Fix World movement which could cause crashes when updating systems
- Fix crash occuring sometimes on keyboard event
- Add support for EchoMode to TextAreaWidget (which allows to setup password text area)
- Add signal OnTextChanged to TextAreaWidget
- ⚠️ Removed TextAreaWidget::GetGlyphUnderCursor
- Fixed minor issues relative to TextAreaWidget cursor handling
- ⚠️ Renamed BaseWidget::GrabKeyboard method to SetFocus
- Added BaseWidget::ClearFocus method and OnFocus[Lost|Received] virtual methods
- TextAreaWidget will now show a cursor as long as it has focus
- Fix BaseWidget linking error on Linux
- ⚠️ Rewrite StateMachine to fix instantaneous state changing (state change is no longer effective until the next update call)
- Fix entities destruction when coming from World::Clear() (also called by destructor), which invalidated world entities handles before destroying entities (preventing destruction callback to get valid entities handles from world)
- Add Entity::Disable method, which is a shortcut to Enable(false)
- Add BaseWidget::HasFocus
- Fix TextAreaWidget cursor sometimes showing up in readonly mode
- ⚠️ BaseWidget::OnKeyPressed now returns a boolean to indicate if it should block default action (such as tab to switch to the previous/next widget)
- Pressing tab/shift-tab will now move to the next/previous widget able to be focused on
- Fix GraphicsComponent::Clear method now clearing reflective states
- Add linear and angular damping accessor to PhysicsComponent3D
- Fix GraphicsComponent cloning not copying renderable local matrices
- ⚠️ Rename PhysicsComponent3D::[Get|Set]Velocity to [Get|Set]LinearVelocity
- Add OnEntityDisabled and OnEntityEnabled callbacks to BaseComponent
- Disabling an entity with a CollisionComponent3D or PhysicsComponent3D will properly disable it from the physics simulation
- It is now possible to disable synchronization between a PhysicsComponent3D and the NodeComponent
- Fix PhysicsComponent3D copy which was not copying physics state (such as mass, mass center, damping values, gravity factor and auto-sleep mode)
- Fix TextAreaWidget::Clear crash
- Add ConstraintComponent2D class
- Fix CollisionComponent3D initialization (teleportation to their real coordinates) which could sometimes mess up the physics scene.
- ⚠️ Renamed World::Update() to World::Refresh() for more clarity and to differentiate it from World::Update(elapsedTime)
- World entity ids are now reused from lowest to highest (they were previously reused in reverse order of death)
- World now has an internal profiler, allowing to measure the refresh and system update time
- CollisionComponent[2D|3D] and PhysicsComponent[2D|3D] now configures their internal RigidBody userdata to the entity ID they belong to (useful for callbacks).
- Fixed EntityList copy/movement assignment operator which was not properly unregistering contained entities.
- ListenerSystem now handles velocity in a generic way (no longer require a VelocityComponent and is compatible with physics)
- World now has const getters for systems
- Add World::ForEachSystem method, allowing iteration on every active system on a specific world

# 0.4:

Build system:
- ⚠️ Update premake binaries version to premake5-alpha12
- It is now possible to generate a tool project running which will run the premake when built on Windows (PremakeProject=true).
- Added VS2017 Windows shortcut

Nazara Engine:
- Improved Particle Demo
- https://github.com/DigitalPulseSoftware/NazaraEngine/pull/126 File locking now works properly on Linux
- https://github.com/DigitalPulseSoftware/NazaraEngine/pull/136 Fixed std::getline with Nz::String not setting eofbit.
- Added support for CRC64
- Added MovablePtr utility class
- ⚠️ StackAllocation class has been replaced with much-more user-friendly StackArray class.
- ⚠️ ParameterList now takes double and long long parameter instead of float and int parameters.
- Threads can now be named (for debug purposes)
- Added ParameterList::ForEach method
- Flags<T> operators works in the global namespace as well
- **Added support for skybox reflections, realtime reflections are on the tracks!**
- ⚠️ InstancedRenderable now handle materials and skins in a generic way (which means you can use skins on every InstancedRenderable such as Billboard, Sprites, etc.).
- **Added support for coroutines (LuaCoroutine class)**
- ⚠️ Introduction of a new class, LuaState (inherited by LuaCoroutine and LuaInstance).
- **Added ENet protocol support for reliable UDP communication**
- ⚠️ SocketPoller is now able to wait on read/write status of socket
- ⚠️ SocketPoller::Wait() has now support for infinite waiting (-1)
- Added UdpSocket::ReceiveMultiple method
- **Added WIP shader build (based on AST, with support for GLSL)**
- https://github.com/DigitalPulseSoftware/NazaraEngine/pull/127 Fixed RigidBody2D::GetAABB() wrong AABB
- **Added basic support for constraints**
- Added support for collision callbacks
- Added support for raycast
- Added support for nearest body queries
- Added support for debug draw
- Added support for damping
- ⚠️ RigidBody2D created without mass are now kinematic by default instead of statics
- https://github.com/DigitalPulseSoftware/NazaraEngine/pull/128 ⚠️ **Platform-specific classes were moved to a new module: Platform** (this means Utility module no longer needs to be linked to X11/xcb or gdi32).
- https://github.com/DigitalPulseSoftware/NazaraEngine/pull/135 ⚠️ Improved vertex declarations (they now checks template type with real type)
- Mesh index buffer optimization is now disabled by default in debug mode
- It is now possible to set the vertex declaration wanted when building/loading a mesh
- It is now possible to set index/vertex buffer usage flags when building/loading a mesh
- Added VertexMapper::GetVertexBuffer()
- Added VertexMapper::GetVertexCount()
- Added VertexMapper::HasComponentOfType()
- Fixed SimpleTextDrawer bounds computation


Nazara Development Kit:
- ⚠️ Components no longer need to be copyable by assignation
- Added BaseComponent::GetEntity()
- ⚠️Systems are no longer copyable/clonable
- ⚠️World::[Get|Set]UpdateRate has been renamed World::[Get|Set]FixedUpdateRate.
- Added World::[Get|Set]MaximumUpdateRate.
- Added BaseWidget::CenterHorizontal()
- Added BaseWidget::CenterVertical()
- EntityHandle are now handled in such a way they will never move in memory until a world update is triggered, this means it is now safe to returns const reference to EntityHandle as long as you do not keep them from one world update to another.
- Fixed a crash when destroying a hovered widget
- Added CollisionComponent2D::GetAABB()
- Added Entity::OnEntityDestruction signal
- ⚠️EntityList were remade to take less memory and are easier to use but can only be iterated from front to back
- Entities are now automatically removed from EntityLists when destroyed.
- It is no longer required for a component to have a default constructor to be binded to Lua.
- https://github.com/DigitalPulseSoftware/NazaraEngine/pull/123 StateMachine can now handle multiple states at once
- https://github.com/DigitalPulseSoftware/NazaraEngine/pull/132 Added ProgressBarWidget
- https://github.com/DigitalPulseSoftware/NazaraEngine/pull/133 ButtonWidget color and texture can now be customized
- https://github.com/DigitalPulseSoftware/NazaraEngine/pull/130 Added CheckboxWidget
- Added OnEntityDestruction() event on components in order to let them do better cleanup.

# 0.3

Build system:
- Added `Configurations` parameter for build system, with support for ReleaseWithDebug. (67dcf166b80b4de1ecb5256a271a5ac80526435d)

Nazara Engine:
- **Added new particle demo (Space battle)**. (3c6a6cd3a9294e5ba577af9ec3bef695438c28b7)
- **Added back automatic Frustum Culling**. (a349b931e6a5b45586316763a458e1d89758542a)
- **Added Nz::Flags class to properly handle enum flags**. (d6b793f46178a05998182a4bbe595c425465eb07)
- **Refactored Buffer classes to prepare the new Renderer**. (9e0fd0a8e82567d03f063728e76f6dd5571760f2)
- **Added a way to override über-shaders used by the engine at runtime**. (d2d6bae47f326562a2c50631f169100e35ecdd09)
- ⚠️ **Reworked Nz::Cursor, it now includes default system cursors, allows to retrieve its image and is ref-counted** (6751d480b152a6203262b72e2cbe120007741621, 6751d480b152a6203262b72e2cbe120007741621, 0cab95e8aea4d2fb8a58c9dba2d609e33c748093).
- ⚠️ Nz::WindowCursor has been renamed to Nz::SystemCursor. (6751d480b152a6203262b72e2cbe120007741621)
- Added Nz::CursorController class, for indirect cursor control. (a2e5e4874469958b658c24d8a52bb9bc274e9398)
- Added Nz::UdpSocket::SendMultiple method, allowing to merge multiple buffers into the same datagram. (ea0d42f4234bcca184bb42aef16fb2a4e1346913).
- Added [Nz::TcpClient::SendMultiple](https://nazara.digitalpulsesoftware.net/doc/class_nz_1_1_tcp_client.html#a495c32beb46ed9192699a3b82d358035) method, allowing to send multiple buffers at once.
- Added [Nz::PlacementDestroy](https://nazara.digitalpulsesoftware.net/doc/namespace_nz.html#a27c8667def991fc896c5beff3e62668a). (ea985fa76586762f008e4054938db3234eeaf0cb)
- Added [Nz::String::Format](https://nazara.digitalpulsesoftware.net/doc/class_nz_1_1_string.html#a4b699982e7f9ea38f6d44b43ac1e2040) and [Nz::String::FormatVA](https://nazara.digitalpulsesoftware.net/doc/class_nz_1_1_string.html#abe0fcbce11224b157ac756b60e8dee92) static methods. (cc6e4127dc6c61799a64404770992cef0804ad34).
- Added [Nz::ParticleGroup::GetBuffer](https://nazara.digitalpulsesoftware.net/doc/class_nz_1_1_particle_mapper.html#aefe1b251efc8c9b8668842275561be0c) method. (4dc85789b59e50d964c83321dbd4b6485c04bef6)  
- Added Nz::ParticleMapper::GetPointer method. (1f4e6c2d1594b7bb9dd6f4ea5480fdd16cf5f208)  
- ⚠️ Structures provied by ParticleStruct header now have a float life. (472d964d587d906764ad1e05bfcc9ab1bf979483)
- Fixed scale property of Nz::TextSprite not affecting its bounding volume. (52b29bac775823294c4ad7de70f4dc3f4adfa743)
- ⚠️ Nz:MeshParams::flipUVs has been replaced by texCoordOffset and texCoordScale. (a1a7d908adc060fd7a43491c903dfe3b501d98e5)
- Fixed [Nz::Music::Stop](https://nazara.digitalpulsesoftware.net/doc/class_nz_1_1_music.html#a9f0eb20328d6b35ab290b19364e95ee8) which was not resetting the playing offset. (12d7bc9aa3b672fc855478904072ed18f06e37ca, 24be97447af5c55b444a96e8d5d000e590279171)
- Reworked LuaBinding classes to try to improve compile time and generated objects memory. (5555d24afca2ec766c7625bb8e959560677b69c2).
- ⚠️ Convert OpenMode to use the new Nz::Flags class. (49dfe31fa036cdac4f531a15972e2bd52fa9ab57)
- ⚠️ Convert StreamOption to use the new Nz::Flags class. (49dfe31fa036cdac4f531a15972e2bd52fa9ab57)
- ⚠️ Convert WindowStyleFlags to use the new Nz::Flags class. (6c0422350fea520f96253df1113ee7c49233bd06)
- ⚠️ Fix typo in OpenMode_MustExist (previously written as "MustExit"). (445ab13ef8a78c07697556ae50086a9276cbf7c2)
- Added [Nz::String::GetCharacterPosition](https://nazara.digitalpulsesoftware.net/doc/class_nz_1_1_string.html#acd89bc8d5afaa808c8baa480501d5f58) method. (2f4ca23cdaefc8350a95d2d6aa741602b5ee00f1)
- Exposed Nz::SoftwareBuffer class. (842786d2d482890ad3ed9ba88613f1d2a0f901ba)
- ⚠️ Removed Sphere::SquaredDistance method, use Vector3::SquaredDistance with its center instead. (5b017aecfdb86246fe8517453376801b00c23843)
- Fixed SceneAmbient shader uniform not being sent by DepthRenderTechnique. (83e345a2fc25073a9f10b0a3547a75692613f9b3)
- Fixed light selection bug (causing an object to not have any light on it although it is within its radius). (9c04d79b2906940067a32d84800edd1ffd38d9bd)
- Renderer::SetTexture and Renderer::SetTextureSampler now takes `unsigned int` instead of `UInt8` texture indexes. (09c2cbf1c5eeadac52c72459b0fb6df3064fc16a)
- When a shader fails to validate, its uniform are now dumped to the log. (0d37a3d4bf68bce9f533ad8c95225809cc312cdd)
- When a shader fails to compile, its code is now dumped to the log. (53ee8915fa0255b5c7492952919edd3a70e29b6c)
- ⚠️ Texture units used by Nazara are now static, fixes a bug with shadow. (b290a1233d725636d73c3bd8b37c394d93789524)
- Nz::Signal move constructor and assignement operators are now `noexcept`. (00144e944e6d8d894aef8b7bced9a6b364091626)
- Nz::EventHandler is now a handled object. (498b84fc690bae084a63ef379452cd45173c933a).
- Added a way to specify receive and send buffer size per socket. (c4459f5910d1f7e5833e2cbdca1dbd048a9a0416).
- Fixed ObjectHandle <= operator. (6f601101d23fe790dd83a1f69a137009116ad91b)
- Fixed Nz::UdpSocket::Receive failing when peers suddenly closes its socket. (12401e0e2f0cee0ab8fcd9124cce368e54f8037b)
- All noises classes now uses std::mt19937 as a random number generator, to ensure the same results on every machine. (1f5ea9839016964c173d919263827dee69ecb65d)

Nazara Development Kit:
- **Added basic widgets**. (c8a12083b3133e946bf60dd060331a4b4631f8d8)  
- VelocitySystem will no longer affect entities with PhysicsComponent2D. (a6853234412c744cdcb28344f02f7b0c92704d77)
- Fixed EulerAngles constructor in Lua. (d55149a0a70f6230b6f1c3fb50e37dc82a2feb9f)
- Fixed Component::OnDetached not being called on entity destruction. (5b777eb4853639d7aeb232ca46d17f0d432f47ca)

Nazara Engine:

# 0.2.1

Nazara Engine:
- Nazara binaries are now compiled with Run-Time Type-Information. (a70acdc8f44010627a65282fd3099202116d3e13)
- Nazara demos are now compiled with relative dependencies on Linux. 
  (d6fbb4c408d48c4a768fad7b43460c76a0df1777)
- Added [**Nz::BitCount**](https://nazara.digitalpulsesoftware.net/doc/group__core.html#ga6bfbcff78eb6cfbe3ddaedcfc8c04196) function. (82e31a3ec8449da6618f41690164c2e1d883edb4)
- Added [**Nz::Bitset::AppendBits**](https://nazara.digitalpulsesoftware.net/doc/class_nz_1_1_bitset.html#a5ca8f365006c86d6d699d02471904f7e) method. (b018a400499a2356c4455a40d9f6a6c12b3cb36b)
- Added [**Nz::Bitset::Read**](https://nazara.digitalpulsesoftware.net/doc/class_nz_1_1_bitset.html#aca204e1d71e36d6c8c2c544ffd9824ac) method. (f0c40ecb2f2f64f5af46f38e4b589d8c1dea824c)
- Added [**Nz::Bitset::Reverse**](https://nazara.digitalpulsesoftware.net/doc/class_nz_1_1_bitset.html#af372e64f33a2114837fb25daffcc1008) method. (0abd1bbfbf6b949e350a78170aae1b45698620eb)
- Added [**Nz::Bitset::FromPointer**](https://nazara.digitalpulsesoftware.net/doc/class_nz_1_1_bitset.html#a487836f91821e6d7901eb753baf47de3) static method. (f0c40ecb2f2f64f5af46f38e4b589d8c1dea824c)
- Added an operator<< for `ostream` and `Nz::Bitset`. (9d9efac2baf29842e58b3e73f255ca06cb24d1fb)
- Added `Nz::Image::HasAlpha` method. (1029b37d3654aea9fcc4fd2a43e6d32c9842268a)
- Added a [**Sprite::SetMaterial**](https://nazara.digitalpulsesoftware.net/doc/class_nz_1_1_sprite.html#a3074f991b72af8146c5b5ba2fdda42fa) overload taking a material name. (d50f5ed7c88e613e01c76c3765d86b2014773ba8)
- Added a [**Sprite::SetTexture**](https://nazara.digitalpulsesoftware.net/doc/class_nz_1_1_sprite.html#a6ddf41ffff1e155a99b06487e72ae47d) overload taking a texture name. (d50f5ed7c88e613e01c76c3765d86b2014773ba8)
- Added Nz::SegmentCollider2D class. (0ede1e893aab6ab159b57eea24af273e82d68d16)
- Nz::CountBits now returns a `std::size_t`. (63e9d77e77d35f9f0b14529dd8d86b2cd39b751e)
- Improved bitset unit tests by checking them with multiple blocks size (f6426a53d77ccee2297a0efa8b811e482f65a48b)
- `NDEBUG` is no longer automatically defined by Nazara headers. (fef5337279ea33f0675c55002f1df77234252168)
- The engine now asserts on CHAR_BIT equality to 8. (01be79f8524e5f68e713a6070d3b5aacfa595aa5)
- Fixed a crash occuring after a RigidBody2D got modified/removed. (874362a606f513be1888997f2f1b87cad4fbca53)
- Fixed Nz::Bitset::PerformandsAND (called by &= operator) giving wrong result. (ecfce94461d1c2b96bdab7f957e14856c7100108)
- PixelFormats with over 64 bits per components are now rejected. (119b7bcad4dd16f5499e2ec6a9da48c3985b036f)
- Fixed `PixelFormatInfo` masks bit order. (62197da39e6dccbe957794e5422454c49c4f039f)
- Fixed RigidBody2D collisions. (c99d7fd640a69f18a5f615d2ebc6d7f15d329f6e)
- Fixed RigidBody2D::AddForce application point. (7eb240e4a1fa1af16aa68197ec688f71ff3d32c4)
- Fixed Nz::Quaternion::Lerp compilation. (739291651eef4bc90ad14342415bf88d20142f0f)

Nazara Development Kit:
- Fixed missing [group **NDK**](https://nazara.digitalpulsesoftware.net/doc/group___n_d_k.html) in documentation. (51c6b0241c074c64319f2347eaea72992951322f)
- Fixed CollisionComponent2D position when used alone. (e24d433f7563fcd4156ac3be01570752bd7c734a)
- Including the following changes in the Lua API:
  - CameraComponent is now accessible from Lua (cfb40bf4dc4777012a11fea528f8203ef53c5686).
  - Methods from EulerAngles and Quaternions classes are now accessible from Lua. (0886292c00ea3826c6c23e1e9d1c76bd6c0cf28d)
  - Keyboard is now accessible from Lua (e50c9757e4f64aed553ebfa3859d2642c03ba58e)

# 0.2

Build system:
- Added a .editorconfig file to help consistency (8126c981946591c4e5a4bc0e56268aecbe6a76f1)
- Code::Blocks is now supported by Premake5 (40276139b52e0aae7daf20d3f0a84b007e84a993)
- Global headers no longer include generation date. (fd3161c8e9bb9e262ed2359d679f1c47564dbac2)
- Upgraded Premake5 to alpha10, removing Premake4 in the process. (110064c08f429664f2ecc2a86319afee2441b28e)

Nazara Engine:
- ⚠️**The Physics module has been renamed to Physics3D** (65bfd77623d1bf337849cc828022adf190c1d677)
  - The PhysObject class has been renamed to RigidBody3D (d2c8ca0f0cfc91869e1802ee759ea2b356fc0a30)
  - The PhysWorld class has been renamed to PhysWorld3D (d130719c5fd9521062f8c9e48729aba430061c77)
  - The *Geom classes have been renamed to *Collider3D (fc1ea178c7e1dba7739443afcec339f6622243ae)
  - The GeomType enum has been renamed to ColliderType3D and is now part of thz Nz namespace (1f75d449d61612909b1e879f2558c89dd41c2394)
- **A new Physics2D module has been added, using [chipmunk](https://chipmunk-physics.net)** (e9be18d1813197004a06d5eb13fe87232ccd6168)
- ⚠️ **`NAZARA_UTILITY_THREADED_WINDOW` got replaced by the runtime flag `WindowStyle_Threaded`**. (a7dd0e0a20c4c4401c663f4665ea9133dfbca1a5)
- LuaClass is now default-constructable and (re)initialized later with its `Reset` method (dc3e125bdac3e0c790743af78fead3a2e28c73b3)
- LuaClass is now able to bind classes with deleted destructor (3168e5ae07e29168223666dd23c29cb6cd7788ed)
- Added a `LuaInstance::Push` variadic overload able to push multiple arguments (a19edf1676181ec8765d9d61a02c8b0f2533c9df)
- The Vector classes now have a std::hash overload (74b446af2fc0898afa170c7fec8eaf6b5cf30614)
- The TextEntered event handling on Linux has been improved (7d1c5fa1af98abc2f253fd4a9c6b6d8604dbccaa)
- An interactive unit test has been added for testing the window events (34d92320b6252e1bf4e86e3544ecc06dc3126d8d)
- `AbstractLogger::IsStdReplicationEnabled()` is now const (5df095c0f178fcb5f772aaf9a9fb4bf79257b008)
- `FileLogger::IsTimeLoggingEnabled()` is now const (de0f93116aad07d5893e8d3ba3ec1313d7458bdf)
- Fixed `Apply` return type not taking references into account (1eb49d38691798d78c7e6559007d4f496b625db3)
- Fixed `LuaInstance::PushInstance` memory corruption (54b77c0f48a005e345109a85f49cbc4b28d93f07)
- Fixed `Matrix4::Get(Column|Row)` compilation (728d7b829e6604e314e9b8a6dfa5bd5d85602c7a)
- Fixed `ResourceManager::Purge` compilation (c7002830f58f092adb6c055a911397abc949fd4a)
- Fixed `Quaterniond::operator*` compilation (19dc95ae7c65b148cc5faeb897ded4880b9fba28)
- Fixed the <= operator with two ObjectRef (7597578bbf400e7610103b191e4b8e9e2af0b47f)
- ⚠️ LuaClass methods now include an `argumentCount` parameter, and the instance remains at the top of the Lua stack, shifting all parameters by one (9b7947812b4c4a4543a1447daea4472f4f674b7f)
- Fixed automatic lua binding of `T& T::Method()`, which will now return the original Lua instance instead of copying it. (d20fa0077a74dbe5e9e914f7adfd0c62faf5fa3a)
- `VideoMode` third argument (`bpp`) is now optional. (2ab311e0a68523b2113b25f24244b855cc4712bb)
- `ByteArray::ToHex` is now implemented in ByteArray.cpp, to reduce the amount of warnings generated by MSVC because of the `sprintf` call. (41e7e6af601fbd3b2ca96b188e4906c010903ef0)

Nazara Development Kit:
- ⚠️ The Collision and Physics components now have a 3D suffix (6e289fe789d64ac9730ddc0f4cc240e02754e8a3)
- Added Collision and Physics components for 2D physics. (b5048dfb3704675b9f7438d080a9347c99884972)
- `LuaAPI::GetBinding()` will now implicitly initialize LuaAPI if required (ec161141d8d99db250f4f5a1e739123ad4f91750)
- It is now possible to change the update order of a world's systems. (51b6979bb59b6d880d0bcacef1b3d8d7420a5fa6)
- By default, the Render and Listener systems update are now performed last. (dd22e5f1054da80b5b6aff5ae96e9832b4425ed7)
- PhysicsSystem3D no longer initialize an internal PhysWorld3D if no physical entity gets created (e282442407c028c5d1cff96847b5b7f857a646bb)
- Including the following changes in the Lua API:
  - `GraphicsComponent:Attach` overloads (taking local matrix and render order) are fixed. (d525669f3ae0d40266df9c34b6b1525a10a26d7e)
  - Material is now accessible from Lua (aed4e1ee91d9875592adb178334220339afb72a0)
  - Matrix4 is now accessible from Lua (fb518403659455ae79be848b99dd8f6083f1ab58)
  - Sprite is now accessible from Lua (e034dce76dc6a2fd1f403221e1945c1a2c3e28ee)
  - SpriteLibrary is now accessible from Lua (013a133f60d46114e1b02fed7eab9f9a9f506068)
  - Texture is now accessible from Lua (f8b55a5063c058965668ed4277a7e50280ea100d)
  - TextureLibrary is now accessible from Lua (3a64ef9e136c457a8207440e37361b5b3384e133)
  - TextureManager is now accessible from Lua (3a64ef9e136c457a8207440e37361b5b3384e133)

Issues fixed:
- #102: Some shaders used by the Graphics module may fail to compile with some drivers.
- #104: On Windows, when using threaded windows, the window position obtained by `Window::GetPosition()` never gets updated.
- #105: On Windows, when not using threaded windows, a lot of Moved events gets generated instead of just one for every movement.
- #111: On Linux, `IsKeyPressed(Keyboard::Q);` returns true if the `A` key is pressed.
- #114: Box/cubic sphere submesh generation is broken.

# 0.1.1

Additions/Changes:
- Nz::Bitset now supports shifting operations (along with <<, >> operators) (37089d9a5fba52ba83f46d603381584a13036ac0).

Issues fixed:
- #73, #81: Nazara fails to compile on Linux with x86 target.
- #75: Lua constructors may fail in some cases.
- #77: Packaging the engine under Linux fails to copy the executable binaries of the demo and unit tests.
- #78: Building with Clang fails.
- #79: `SocketPoller::Wait` does not update its `error` parameter on Linux.
- #80: When initializing the engine, some pixel format errors occurs, this currently has no side-effect.

# 0.1
- Initial release<|MERGE_RESOLUTION|>--- conflicted
+++ resolved
@@ -82,12 +82,9 @@
 - Fix copy and move semantic on HandledObject and ObjectHandle
 - Add support for emissive and normal maps in .mtl loader using custom keywords ([map_]emissive and [map_]normal)
 - Music, Sound and SoundEmitter are now movable
-<<<<<<< HEAD
-- Fixed Directory::GetResultSize and Directory::IsResultDirectory on Posix systems
-=======
 - Fixed Sound copy which was not copying looping state
 - Fixed Billboard bounding volume
->>>>>>> 1c1c7a86
+- Fixed Directory::GetResultSize and Directory::IsResultDirectory on Posix systems
 
 Nazara Development Kit:
 - Added ImageWidget (#139)
