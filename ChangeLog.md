# Upcoming version:

Miscellaneous:
- Add possibility to excludes with one commande all tests/examples/tools/etc.
- Units tests are now part of the "test" exclusion category
- Fix project exclusion not working (but correctly excluding projects relying upon it)
- Upgraded Catch to v2.0.1
- ⚠️ Merged NazaraExtlibs workspace to main workspace (allowing `make` command to work without -f parameter) and removed extern libraries precompiled
- Updated stb_image to version 2.16 and stb_image_write to version 1.07 (allowing support for JPEG writing)
- ⚠️ Renamed extlibs folder to thirdparty
- Partial fix for Premake regenerating projects for no reason
- FirstScene now uses the EventHandler (#151)
- ⚠️ Rename Prerequesites.hpp to Prerequisites.hpp (#153)
- Updated premake5-linux64 with a nightly to fix a build error when a previous version of Nazara was installed on the system.
- Fix compilation with some MinGW distributions
- Add Lua unit tests
- NDEBUG is now defined in Release
- Replaced typedefs keywords with modern using keywords

Nazara Engine:
- VertexMapper:GetComponentPtr no longer throw an error if component is disabled or incompatible with template type, instead a null pointer is returned.
- Bitset swap operation is now correctly marked as noexcept`
- Mesh loaders now takes MeshParams vertexDeclaration into account
- ⚠️ Replaced RenderTarget::Get[Height|Width] by RenderTarget::GetSize
- ⚠️ Removed Window::Get[Height|Width] methods
- Fix compilation error when including Nazara/Renderer/ShaderBuilder.hpp
- Fix reflection sometimes being enabled by default for Materials
- Fix built-in unserialization of std::string which was corruption memory
- Fix Buffer::Destroy() not really destroying buffer
- Fix Bitset::TestAll() returned wrong result on full of '1' bitset
- ByteStream now returns the number of bytes written as the other streams
- Total rewriting of the color conversions
- Fix NormalizeAngle to the correct range
- Fix BoundingVolume::Lerp() with Extend_Null
- Simplification of methods Matrix4::SetRotation() and Quaternion::MakeRotationBetween()
- Fix mouve moved event generated on X11 platform when doing Mouse::SetPosition()
- EnumAsFlags specialization no longer require a `value` field to enable flags operators
- EnumAsFlags specialization `max` field can be of the same type as the enum
- Flags class now use an UInt8 or UInt16 to store the value if possible.
- Flags class is now explicitly convertible to any integer type of the same size (or greater size) than the internal size.
- Fix String movement constructor, which was leaving a null shared string (which was not reusable)
- Add Flags<E>::Test method, in order to test one or multiple flags at once.
- ⚠️ Vector2, Vector3 and Vector4 array/pointer constructor is now explicit to prevent some mistakes as `Vector2 vec2; vec2 = 0;`
- Fix RigidBody2D::SetGeom attribute copy and possible crash with static objects
- Fix error when opening a non-existent file on Posix
- Fix Directory::Create not working on Posix systems when recursive option was enabled
- Fix default directory permission (now created with 777)
- Add linear and angular damping accessor to RigidBody3D
- Fix MemoryStream::WriteBlock "Invalid buffer" assertion triggering when writing a zero-sized block
- ⚠️ Rename RigidBody3D::[Get|Set]Velocity to [Get|Set]LinearVelocity
- Fix RigidBody3D copy constructor not copying all physics states (angular/linear damping/velocity, mass center, position and rotation)
- Add RigidBody3D simulation control (via EnableSimulation and IsSimulationEnabled), which allows to disable physics and collisions at will.
- Fix some uninitialized values (found by Valgrind) in Network module
- Fix possible infinite recursion when outputting a Thread::Id object 
- ⚠️ Replaced implicit conversion from a Nz::String to a std::string by an explicit method ToStdString()
- Fix LuaInstance movement constructor/assignment operator which was corrupting Lua memory
- Fix potential bug on SocketImpl::Connect (used by TcpClient::Connect) on POSIX platforms
- It is now possible to initialize a StackArray with a size of zero on every platforms (this was not possible on non-Windows platforms before)
- Calling PlacementDestroy on a null pointer is now a no-op (was triggering an undefined behavior)
- Fix OBJParser relative offsets handling
- Add JPEG image saver
- Update Constraint2Ds classes (Add : Ref, Library, ConstRef, New function and Update : ctors)
- Fix LuaClass not working correctly when Lua stack wasn't empty
- Add RigidBody2D simulation control (via EnableSimulation and IsSimulationEnabled), which allows to disable physics and collisions at will.
- ⚠️ LuaInstance no longer load all lua libraries on construction, this is done in the new LoadLibraries method which allows you to excludes some libraries
- Clock::Restart now returns the elapsed microseconds since construction or last Restart call
- Add PhysWorld2D::[Get|Set]IterationCount to control how many iterations chipmunk will perform per step.
- Add PhysWorld2D::UseSpatialHash to use spatial hashing instead of bounding box trees, which may speedup simulation in some cases.
- Add PhysWorld[2D|3D] max step count per Step call (default: 50), to avoid spirals of death when the physics engine simulation time is over step size.
- Fix Window triggering KeyPressed event after triggering a resize/movement event on Windows
- (WIP) Add support for materials and callbacks to Physics3D module.
- PhysWorld3D class is now movable
- ⚠️ Removed array/pointer constructor from Vector classes
- Fixed Platform module not being classified as client-only
- ⚠️ Renamed Bitset::Read to Bitset::Write
<<<<<<< HEAD
- ⚠️ Added a type tag parameter to Serialize and Unserialize functions, to prevent implicit conversions with overloads
- Fixed Apply functions with complex return types
=======
- Fixed ENetCompressor class destructor not being virtual
>>>>>>> 256a7168

Nazara Development Kit:
- Added ImageWidget (#139)
- ⚠️ Removed TextAreaWidget::GetLineCount
- Fix World movement which could cause crashes when updating systems
- Fix crash occuring sometimes on keyboard event
- Add support for EchoMode to TextAreaWidget (which allows to setup password text area)
- Add signal OnTextChanged to TextAreaWidget
- ⚠️ Removed TextAreaWidget::GetGlyphUnderCursor
- Fixed minor issues relative to TextAreaWidget cursor handling
- ⚠️ Renamed BaseWidget::GrabKeyboard method to SetFocus
- Added BaseWidget::ClearFocus method and OnFocus[Lost|Received] virtual methods
- TextAreaWidget will now show a cursor as long as it has focus
- Fix BaseWidget linking error on Linux
- ⚠️ Rewrite StateMachine to fix instantaneous state changing (state change is no longer effective until the next update call)
- Fix entities destruction when coming from World::Clear() (also called by destructor), which invalidated world entities handles before destroying entities (preventing destruction callback to get valid entities handles from world)
- Add Entity::Disable method, which is a shortcut to Enable(false)
- Add BaseWidget::HasFocus
- Fix TextAreaWidget cursor sometimes showing up in readonly mode
- ⚠️ BaseWidget::OnKeyPressed now returns a boolean to indicate if it should block default action (such as tab to switch to the previous/next widget)
- Pressing tab/shift-tab will now move to the next/previous widget able to be focused on
- Fix GraphicsComponent::Clear method now clearing reflective states
- Add linear and angular damping accessor to PhysicsComponent3D
- Fix GraphicsComponent cloning not copying renderable local matrices
- ⚠️ Rename PhysicsComponent3D::[Get|Set]Velocity to [Get|Set]LinearVelocity
- Add OnEntityDisabled and OnEntityEnabled callbacks to BaseComponent
- Disabling an entity with a CollisionComponent3D or PhysicsComponent3D will properly disable it from the physics simulation
- It is now possible to disable synchronization between a PhysicsComponent3D and the NodeComponent
- Fix PhysicsComponent3D copy which was not copying physics state (such as mass, mass center, damping values, gravity factor and auto-sleep mode)
- Fix TextAreaWidget::Clear crash
- Add ConstraintComponent2D class
- Fix CollisionComponent3D initialization (teleportation to their real coordinates) which could sometimes mess up the physics scene.
- ⚠️ Renamed World::Update() to World::Refresh() for more clarity and to differentiate it from World::Update(elapsedTime)
- World entity ids are now reused from lowest to highest (they were previously reused in reverse order of death)
- World now has an internal profiler, allowing to measure the refresh and system update time
- CollisionComponent[2D|3D] and PhysicsComponent[2D|3D] now configures their internal RigidBody userdata to the entity ID they belong to (useful for callbacks).
- Fixed EntityList copy/movement assignment operator which was not properly unregistering contained entities.

# 0.4:

Build system:
- ⚠️ Update premake binaries version to premake5-alpha12
- It is now possible to generate a tool project running which will run the premake when built on Windows (PremakeProject=true).
- Added VS2017 Windows shortcut

Nazara Engine:
- Improved Particle Demo
- https://github.com/DigitalPulseSoftware/NazaraEngine/pull/126 File locking now works properly on Linux
- https://github.com/DigitalPulseSoftware/NazaraEngine/pull/136 Fixed std::getline with Nz::String not setting eofbit.
- Added support for CRC64
- Added MovablePtr utility class
- ⚠️ StackAllocation class has been replaced with much-more user-friendly StackArray class.
- ⚠️ ParameterList now takes double and long long parameter instead of float and int parameters.
- Threads can now be named (for debug purposes)
- Added ParameterList::ForEach method
- Flags<T> operators works in the global namespace as well
- **Added support for skybox reflections, realtime reflections are on the tracks!**
- ⚠️ InstancedRenderable now handle materials and skins in a generic way (which means you can use skins on every InstancedRenderable such as Billboard, Sprites, etc.).
- **Added support for coroutines (LuaCoroutine class)**
- ⚠️ Introduction of a new class, LuaState (inherited by LuaCoroutine and LuaInstance).
- **Added ENet protocol support for reliable UDP communication**
- ⚠️ SocketPoller is now able to wait on read/write status of socket
- ⚠️ SocketPoller::Wait() has now support for infinite waiting (-1)
- Added UdpSocket::ReceiveMultiple method
- **Added WIP shader build (based on AST, with support for GLSL)**
- https://github.com/DigitalPulseSoftware/NazaraEngine/pull/127 Fixed RigidBody2D::GetAABB() wrong AABB
- **Added basic support for constraints**
- Added support for collision callbacks
- Added support for raycast
- Added support for nearest body queries
- Added support for debug draw
- Added support for damping
- ⚠️ RigidBody2D created without mass are now kinematic by default instead of statics
- https://github.com/DigitalPulseSoftware/NazaraEngine/pull/128 ⚠️ **Platform-specific classes were moved to a new module: Platform** (this means Utility module no longer needs to be linked to X11/xcb or gdi32).
- https://github.com/DigitalPulseSoftware/NazaraEngine/pull/135 ⚠️ Improved vertex declarations (they now checks template type with real type)
- Mesh index buffer optimization is now disabled by default in debug mode
- It is now possible to set the vertex declaration wanted when building/loading a mesh
- It is now possible to set index/vertex buffer usage flags when building/loading a mesh
- Added VertexMapper::GetVertexBuffer()
- Added VertexMapper::GetVertexCount()
- Added VertexMapper::HasComponentOfType()
- Fixed SimpleTextDrawer bounds computation


Nazara Development Kit:
- ⚠️ Components no longer need to be copyable by assignation
- Added BaseComponent::GetEntity()
- ⚠️Systems are no longer copyable/clonable
- ⚠️World::[Get|Set]UpdateRate has been renamed World::[Get|Set]FixedUpdateRate.
- Added World::[Get|Set]MaximumUpdateRate.
- Added BaseWidget::CenterHorizontal()
- Added BaseWidget::CenterVertical()
- EntityHandle are now handled in such a way they will never move in memory until a world update is triggered, this means it is now safe to returns const reference to EntityHandle as long as you do not keep them from one world update to another.
- Fixed a crash when destroying a hovered widget
- Added CollisionComponent2D::GetAABB()
- Added Entity::OnEntityDestruction signal
- ⚠️EntityList were remade to take less memory and are easier to use but can only be iterated from front to back
- Entities are now automatically removed from EntityLists when destroyed.
- It is no longer required for a component to have a default constructor to be binded to Lua.
- https://github.com/DigitalPulseSoftware/NazaraEngine/pull/123 StateMachine can now handle multiple states at once
- https://github.com/DigitalPulseSoftware/NazaraEngine/pull/132 Added ProgressBarWidget
- https://github.com/DigitalPulseSoftware/NazaraEngine/pull/133 ButtonWidget color and texture can now be customized
- https://github.com/DigitalPulseSoftware/NazaraEngine/pull/130 Added CheckboxWidget
- Added OnEntityDestruction() event on components in order to let them do better cleanup.

# 0.3

Build system:
- Added `Configurations` parameter for build system, with support for ReleaseWithDebug. (67dcf166b80b4de1ecb5256a271a5ac80526435d)

Nazara Engine:
- **Added new particle demo (Space battle)**. (3c6a6cd3a9294e5ba577af9ec3bef695438c28b7)
- **Added back automatic Frustum Culling**. (a349b931e6a5b45586316763a458e1d89758542a)
- **Added Nz::Flags class to properly handle enum flags**. (d6b793f46178a05998182a4bbe595c425465eb07)
- **Refactored Buffer classes to prepare the new Renderer**. (9e0fd0a8e82567d03f063728e76f6dd5571760f2)
- **Added a way to override über-shaders used by the engine at runtime**. (d2d6bae47f326562a2c50631f169100e35ecdd09)
- ⚠️ **Reworked Nz::Cursor, it now includes default system cursors, allows to retrieve its image and is ref-counted** (6751d480b152a6203262b72e2cbe120007741621, 6751d480b152a6203262b72e2cbe120007741621, 0cab95e8aea4d2fb8a58c9dba2d609e33c748093).
- ⚠️ Nz::WindowCursor has been renamed to Nz::SystemCursor. (6751d480b152a6203262b72e2cbe120007741621)
- Added Nz::CursorController class, for indirect cursor control. (a2e5e4874469958b658c24d8a52bb9bc274e9398)
- Added Nz::UdpSocket::SendMultiple method, allowing to merge multiple buffers into the same datagram. (ea0d42f4234bcca184bb42aef16fb2a4e1346913).
- Added [Nz::TcpClient::SendMultiple](https://nazara.digitalpulsesoftware.net/doc/class_nz_1_1_tcp_client.html#a495c32beb46ed9192699a3b82d358035) method, allowing to send multiple buffers at once.
- Added [Nz::PlacementDestroy](https://nazara.digitalpulsesoftware.net/doc/namespace_nz.html#a27c8667def991fc896c5beff3e62668a). (ea985fa76586762f008e4054938db3234eeaf0cb)
- Added [Nz::String::Format](https://nazara.digitalpulsesoftware.net/doc/class_nz_1_1_string.html#a4b699982e7f9ea38f6d44b43ac1e2040) and [Nz::String::FormatVA](https://nazara.digitalpulsesoftware.net/doc/class_nz_1_1_string.html#abe0fcbce11224b157ac756b60e8dee92) static methods. (cc6e4127dc6c61799a64404770992cef0804ad34).
- Added [Nz::ParticleGroup::GetBuffer](https://nazara.digitalpulsesoftware.net/doc/class_nz_1_1_particle_mapper.html#aefe1b251efc8c9b8668842275561be0c) method. (4dc85789b59e50d964c83321dbd4b6485c04bef6)  
- Added Nz::ParticleMapper::GetPointer method. (1f4e6c2d1594b7bb9dd6f4ea5480fdd16cf5f208)  
- ⚠️ Structures provied by ParticleStruct header now have a float life. (472d964d587d906764ad1e05bfcc9ab1bf979483)
- Fixed scale property of Nz::TextSprite not affecting its bounding volume. (52b29bac775823294c4ad7de70f4dc3f4adfa743)
- ⚠️ Nz:MeshParams::flipUVs has been replaced by texCoordOffset and texCoordScale. (a1a7d908adc060fd7a43491c903dfe3b501d98e5)
- Fixed [Nz::Music::Stop](https://nazara.digitalpulsesoftware.net/doc/class_nz_1_1_music.html#a9f0eb20328d6b35ab290b19364e95ee8) which was not resetting the playing offset. (12d7bc9aa3b672fc855478904072ed18f06e37ca, 24be97447af5c55b444a96e8d5d000e590279171)
- Reworked LuaBinding classes to try to improve compile time and generated objects memory. (5555d24afca2ec766c7625bb8e959560677b69c2).
- ⚠️ Convert OpenMode to use the new Nz::Flags class. (49dfe31fa036cdac4f531a15972e2bd52fa9ab57)
- ⚠️ Convert StreamOption to use the new Nz::Flags class. (49dfe31fa036cdac4f531a15972e2bd52fa9ab57)
- ⚠️ Convert WindowStyleFlags to use the new Nz::Flags class. (6c0422350fea520f96253df1113ee7c49233bd06)
- ⚠️ Fix typo in OpenMode_MustExist (previously written as "MustExit"). (445ab13ef8a78c07697556ae50086a9276cbf7c2)
- Added [Nz::String::GetCharacterPosition](https://nazara.digitalpulsesoftware.net/doc/class_nz_1_1_string.html#acd89bc8d5afaa808c8baa480501d5f58) method. (2f4ca23cdaefc8350a95d2d6aa741602b5ee00f1)
- Exposed Nz::SoftwareBuffer class. (842786d2d482890ad3ed9ba88613f1d2a0f901ba)
- ⚠️ Removed Sphere::SquaredDistance method, use Vector3::SquaredDistance with its center instead. (5b017aecfdb86246fe8517453376801b00c23843)
- Fixed SceneAmbient shader uniform not being sent by DepthRenderTechnique. (83e345a2fc25073a9f10b0a3547a75692613f9b3)
- Fixed light selection bug (causing an object to not have any light on it although it is within its radius). (9c04d79b2906940067a32d84800edd1ffd38d9bd)
- Renderer::SetTexture and Renderer::SetTextureSampler now takes `unsigned int` instead of `UInt8` texture indexes. (09c2cbf1c5eeadac52c72459b0fb6df3064fc16a)
- When a shader fails to validate, its uniform are now dumped to the log. (0d37a3d4bf68bce9f533ad8c95225809cc312cdd)
- When a shader fails to compile, its code is now dumped to the log. (53ee8915fa0255b5c7492952919edd3a70e29b6c)
- ⚠️ Texture units used by Nazara are now static, fixes a bug with shadow. (b290a1233d725636d73c3bd8b37c394d93789524)
- Nz::Signal move constructor and assignement operators are now `noexcept`. (00144e944e6d8d894aef8b7bced9a6b364091626)
- Nz::EventHandler is now a handled object. (498b84fc690bae084a63ef379452cd45173c933a).
- Added a way to specify receive and send buffer size per socket. (c4459f5910d1f7e5833e2cbdca1dbd048a9a0416).
- Fixed ObjectHandle <= operator. (6f601101d23fe790dd83a1f69a137009116ad91b)
- Fixed Nz::UdpSocket::Receive failing when peers suddenly closes its socket. (12401e0e2f0cee0ab8fcd9124cce368e54f8037b)
- All noises classes now uses std::mt19937 as a random number generator, to ensure the same results on every machine. (1f5ea9839016964c173d919263827dee69ecb65d)

Nazara Development Kit:
- **Added basic widgets**. (c8a12083b3133e946bf60dd060331a4b4631f8d8)  
- VelocitySystem will no longer affect entities with PhysicsComponent2D. (a6853234412c744cdcb28344f02f7b0c92704d77)
- Fixed EulerAngles constructor in Lua. (d55149a0a70f6230b6f1c3fb50e37dc82a2feb9f)
- Fixed Component::OnDetached not being called on entity destruction. (5b777eb4853639d7aeb232ca46d17f0d432f47ca)

Nazara Engine:

# 0.2.1

Nazara Engine:
- Nazara binaries are now compiled with Run-Time Type-Information. (a70acdc8f44010627a65282fd3099202116d3e13)
- Nazara demos are now compiled with relative dependencies on Linux. 
  (d6fbb4c408d48c4a768fad7b43460c76a0df1777)
- Added [**Nz::BitCount**](https://nazara.digitalpulsesoftware.net/doc/group__core.html#ga6bfbcff78eb6cfbe3ddaedcfc8c04196) function. (82e31a3ec8449da6618f41690164c2e1d883edb4)
- Added [**Nz::Bitset::AppendBits**](https://nazara.digitalpulsesoftware.net/doc/class_nz_1_1_bitset.html#a5ca8f365006c86d6d699d02471904f7e) method. (b018a400499a2356c4455a40d9f6a6c12b3cb36b)
- Added [**Nz::Bitset::Read**](https://nazara.digitalpulsesoftware.net/doc/class_nz_1_1_bitset.html#aca204e1d71e36d6c8c2c544ffd9824ac) method. (f0c40ecb2f2f64f5af46f38e4b589d8c1dea824c)
- Added [**Nz::Bitset::Reverse**](https://nazara.digitalpulsesoftware.net/doc/class_nz_1_1_bitset.html#af372e64f33a2114837fb25daffcc1008) method. (0abd1bbfbf6b949e350a78170aae1b45698620eb)
- Added [**Nz::Bitset::FromPointer**](https://nazara.digitalpulsesoftware.net/doc/class_nz_1_1_bitset.html#a487836f91821e6d7901eb753baf47de3) static method. (f0c40ecb2f2f64f5af46f38e4b589d8c1dea824c)
- Added an operator<< for `ostream` and `Nz::Bitset`. (9d9efac2baf29842e58b3e73f255ca06cb24d1fb)
- Added `Nz::Image::HasAlpha` method. (1029b37d3654aea9fcc4fd2a43e6d32c9842268a)
- Added a [**Sprite::SetMaterial**](https://nazara.digitalpulsesoftware.net/doc/class_nz_1_1_sprite.html#a3074f991b72af8146c5b5ba2fdda42fa) overload taking a material name. (d50f5ed7c88e613e01c76c3765d86b2014773ba8)
- Added a [**Sprite::SetTexture**](https://nazara.digitalpulsesoftware.net/doc/class_nz_1_1_sprite.html#a6ddf41ffff1e155a99b06487e72ae47d) overload taking a texture name. (d50f5ed7c88e613e01c76c3765d86b2014773ba8)
- Added Nz::SegmentCollider2D class. (0ede1e893aab6ab159b57eea24af273e82d68d16)
- Nz::CountBits now returns a `std::size_t`. (63e9d77e77d35f9f0b14529dd8d86b2cd39b751e)
- Improved bitset unit tests by checking them with multiple blocks size (f6426a53d77ccee2297a0efa8b811e482f65a48b)
- `NDEBUG` is no longer automatically defined by Nazara headers. (fef5337279ea33f0675c55002f1df77234252168)
- The engine now asserts on CHAR_BIT equality to 8. (01be79f8524e5f68e713a6070d3b5aacfa595aa5)
- Fixed a crash occuring after a RigidBody2D got modified/removed. (874362a606f513be1888997f2f1b87cad4fbca53)
- Fixed Nz::Bitset::PerformandsAND (called by &= operator) giving wrong result. (ecfce94461d1c2b96bdab7f957e14856c7100108)
- PixelFormats with over 64 bits per components are now rejected. (119b7bcad4dd16f5499e2ec6a9da48c3985b036f)
- Fixed `PixelFormatInfo` masks bit order. (62197da39e6dccbe957794e5422454c49c4f039f)
- Fixed RigidBody2D collisions. (c99d7fd640a69f18a5f615d2ebc6d7f15d329f6e)
- Fixed RigidBody2D::AddForce application point. (7eb240e4a1fa1af16aa68197ec688f71ff3d32c4)
- Fixed Nz::Quaternion::Lerp compilation. (739291651eef4bc90ad14342415bf88d20142f0f)

Nazara Development Kit:
- Fixed missing [group **NDK**](https://nazara.digitalpulsesoftware.net/doc/group___n_d_k.html) in documentation. (51c6b0241c074c64319f2347eaea72992951322f)
- Fixed CollisionComponent2D position when used alone. (e24d433f7563fcd4156ac3be01570752bd7c734a)
- Including the following changes in the Lua API:
  - CameraComponent is now accessible from Lua (cfb40bf4dc4777012a11fea528f8203ef53c5686).
  - Methods from EulerAngles and Quaternions classes are now accessible from Lua. (0886292c00ea3826c6c23e1e9d1c76bd6c0cf28d)
  - Keyboard is now accessible from Lua (e50c9757e4f64aed553ebfa3859d2642c03ba58e)

# 0.2

Build system:
- Added a .editorconfig file to help consistency (8126c981946591c4e5a4bc0e56268aecbe6a76f1)
- Code::Blocks is now supported by Premake5 (40276139b52e0aae7daf20d3f0a84b007e84a993)
- Global headers no longer include generation date. (fd3161c8e9bb9e262ed2359d679f1c47564dbac2)
- Upgraded Premake5 to alpha10, removing Premake4 in the process. (110064c08f429664f2ecc2a86319afee2441b28e)

Nazara Engine:
- ⚠️**The Physics module has been renamed to Physics3D** (65bfd77623d1bf337849cc828022adf190c1d677)
  - The PhysObject class has been renamed to RigidBody3D (d2c8ca0f0cfc91869e1802ee759ea2b356fc0a30)
  - The PhysWorld class has been renamed to PhysWorld3D (d130719c5fd9521062f8c9e48729aba430061c77)
  - The *Geom classes have been renamed to *Collider3D (fc1ea178c7e1dba7739443afcec339f6622243ae)
  - The GeomType enum has been renamed to ColliderType3D and is now part of thz Nz namespace (1f75d449d61612909b1e879f2558c89dd41c2394)
- **A new Physics2D module has been added, using [chipmunk](https://chipmunk-physics.net)** (e9be18d1813197004a06d5eb13fe87232ccd6168)
- ⚠️ **`NAZARA_UTILITY_THREADED_WINDOW` got replaced by the runtime flag `WindowStyle_Threaded`**. (a7dd0e0a20c4c4401c663f4665ea9133dfbca1a5)
- LuaClass is now default-constructable and (re)initialized later with its `Reset` method (dc3e125bdac3e0c790743af78fead3a2e28c73b3)
- LuaClass is now able to bind classes with deleted destructor (3168e5ae07e29168223666dd23c29cb6cd7788ed)
- Added a `LuaInstance::Push` variadic overload able to push multiple arguments (a19edf1676181ec8765d9d61a02c8b0f2533c9df)
- The Vector classes now have a std::hash overload (74b446af2fc0898afa170c7fec8eaf6b5cf30614)
- The TextEntered event handling on Linux has been improved (7d1c5fa1af98abc2f253fd4a9c6b6d8604dbccaa)
- An interactive unit test has been added for testing the window events (34d92320b6252e1bf4e86e3544ecc06dc3126d8d)
- `AbstractLogger::IsStdReplicationEnabled()` is now const (5df095c0f178fcb5f772aaf9a9fb4bf79257b008)
- `FileLogger::IsTimeLoggingEnabled()` is now const (de0f93116aad07d5893e8d3ba3ec1313d7458bdf)
- Fixed `Apply` return type not taking references into account (1eb49d38691798d78c7e6559007d4f496b625db3)
- Fixed `LuaInstance::PushInstance` memory corruption (54b77c0f48a005e345109a85f49cbc4b28d93f07)
- Fixed `Matrix4::Get(Column|Row)` compilation (728d7b829e6604e314e9b8a6dfa5bd5d85602c7a)
- Fixed `ResourceManager::Purge` compilation (c7002830f58f092adb6c055a911397abc949fd4a)
- Fixed `Quaterniond::operator*` compilation (19dc95ae7c65b148cc5faeb897ded4880b9fba28)
- Fixed the <= operator with two ObjectRef (7597578bbf400e7610103b191e4b8e9e2af0b47f)
- ⚠️ LuaClass methods now include an `argumentCount` parameter, and the instance remains at the top of the Lua stack, shifting all parameters by one (9b7947812b4c4a4543a1447daea4472f4f674b7f)
- Fixed automatic lua binding of `T& T::Method()`, which will now return the original Lua instance instead of copying it. (d20fa0077a74dbe5e9e914f7adfd0c62faf5fa3a)
- `VideoMode` third argument (`bpp`) is now optional. (2ab311e0a68523b2113b25f24244b855cc4712bb)
- `ByteArray::ToHex` is now implemented in ByteArray.cpp, to reduce the amount of warnings generated by MSVC because of the `sprintf` call. (41e7e6af601fbd3b2ca96b188e4906c010903ef0)

Nazara Development Kit:
- ⚠️ The Collision and Physics components now have a 3D suffix (6e289fe789d64ac9730ddc0f4cc240e02754e8a3)
- Added Collision and Physics components for 2D physics. (b5048dfb3704675b9f7438d080a9347c99884972)
- `LuaAPI::GetBinding()` will now implicitly initialize LuaAPI if required (ec161141d8d99db250f4f5a1e739123ad4f91750)
- It is now possible to change the update order of a world's systems. (51b6979bb59b6d880d0bcacef1b3d8d7420a5fa6)
- By default, the Render and Listener systems update are now performed last. (dd22e5f1054da80b5b6aff5ae96e9832b4425ed7)
- PhysicsSystem3D no longer initialize an internal PhysWorld3D if no physical entity gets created (e282442407c028c5d1cff96847b5b7f857a646bb)
- Including the following changes in the Lua API:
  - `GraphicsComponent:Attach` overloads (taking local matrix and render order) are fixed. (d525669f3ae0d40266df9c34b6b1525a10a26d7e)
  - Material is now accessible from Lua (aed4e1ee91d9875592adb178334220339afb72a0)
  - Matrix4 is now accessible from Lua (fb518403659455ae79be848b99dd8f6083f1ab58)
  - Sprite is now accessible from Lua (e034dce76dc6a2fd1f403221e1945c1a2c3e28ee)
  - SpriteLibrary is now accessible from Lua (013a133f60d46114e1b02fed7eab9f9a9f506068)
  - Texture is now accessible from Lua (f8b55a5063c058965668ed4277a7e50280ea100d)
  - TextureLibrary is now accessible from Lua (3a64ef9e136c457a8207440e37361b5b3384e133)
  - TextureManager is now accessible from Lua (3a64ef9e136c457a8207440e37361b5b3384e133)

Issues fixed:
- #102: Some shaders used by the Graphics module may fail to compile with some drivers.
- #104: On Windows, when using threaded windows, the window position obtained by `Window::GetPosition()` never gets updated.
- #105: On Windows, when not using threaded windows, a lot of Moved events gets generated instead of just one for every movement.
- #111: On Linux, `IsKeyPressed(Keyboard::Q);` returns true if the `A` key is pressed.
- #114: Box/cubic sphere submesh generation is broken.

# 0.1.1

Additions/Changes:
- Nz::Bitset now supports shifting operations (along with <<, >> operators) (37089d9a5fba52ba83f46d603381584a13036ac0).

Issues fixed:
- #73, #81: Nazara fails to compile on Linux with x86 target.
- #75: Lua constructors may fail in some cases.
- #77: Packaging the engine under Linux fails to copy the executable binaries of the demo and unit tests.
- #78: Building with Clang fails.
- #79: `SocketPoller::Wait` does not update its `error` parameter on Linux.
- #80: When initializing the engine, some pixel format errors occurs, this currently has no side-effect.

# 0.1
- Initial release<|MERGE_RESOLUTION|>--- conflicted
+++ resolved
@@ -73,12 +73,9 @@
 - ⚠️ Removed array/pointer constructor from Vector classes
 - Fixed Platform module not being classified as client-only
 - ⚠️ Renamed Bitset::Read to Bitset::Write
-<<<<<<< HEAD
+- Fixed ENetCompressor class destructor not being virtual
 - ⚠️ Added a type tag parameter to Serialize and Unserialize functions, to prevent implicit conversions with overloads
 - Fixed Apply functions with complex return types
-=======
-- Fixed ENetCompressor class destructor not being virtual
->>>>>>> 256a7168
 
 Nazara Development Kit:
 - Added ImageWidget (#139)
