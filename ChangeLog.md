--- conflicted
+++ resolved
@@ -85,15 +85,12 @@
 - Fixed Sound copy which was not copying looping state
 - Fixed Billboard bounding volume
 - Fixed Directory::GetResultSize and Directory::IsResultDirectory on Posix systems
-<<<<<<< HEAD
 - Fixed Quaternion::Inverse which was not correctly normalizing quaternions
-=======
 - Graphics module now register "White2D" and "WhiteCubemap" textures to the TextureLibrary (respectively a 1x1 texture 2D and a 1x1 texture cubemap)
 - Added AbstractTextDrawer::GetLineGlyphCount, which returns the number of glyph part of the line
 - Fixed Font handling of whitespace glyphs (which were triggering an error)
 - ⚠️ Translucent2D pipeline no longer has depth sorting
 - Fixed SimpleTextDrawer line bounds
->>>>>>> aabf8812
 
 Nazara Development Kit:
 - Added ImageWidget (#139)
