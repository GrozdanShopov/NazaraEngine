# Upcoming version:

Nazara Engine:
- VertexMapper:GetComponentPtr no longer throw an error if component is disabled or incompatible with template type, instead a null pointer is returned.
- Bitset swap operation is now correctly marked as noexcept`
- Mesh loaders now takes MeshParams vertexDeclaration into account
- ⚠️ Replaced RenderTarget::Get[Height|Width] by RenderTarget::GetSize
- ⚠️ Removed Window::Get[Height|Width] methods
- Fix compilation error when including Nazara/Renderer/ShaderBuilder.hpp
- Fix reflection sometimes being enabled by default for Materials
- Fix built-in unserialization of std::string which was corruption memory
- Fix Buffer::Destroy() not really destroying buffer
<<<<<<< HEAD
- ⚠️ Reworked Flags class, replaced EnumAsFlags<E>::value by IsEnumFlag<E>::value, EnumAsFlags<E> no longer need to contains a `value` field. The `max` field can also be of the same type as the enum.
=======
- Fix Bitset::TestAll() returned wrong result on full of '1' bitset
- ByteStream now returns the number of bytes written as the other streams
- Total rewriting of the color conversions
- Fix NormalizeAngle to the correct range
- Fix BoundingVolume::Lerp() with Extend_Null
- Simplification of methods Matrix4::SetRotation() and Quaternion::MakeRotationBetween()
- Fix mouve moved event generated on X11 platform when doing Mouse::SetPosition()

>>>>>>> e1223ed1

Nazara Development Kit:
- Added ImageWidget (#139)
- ⚠️ Removed TextAreaWidget::GetLineCount
- Fix World movement which could cause crashes when updating systems
- Fix crash occuring sometimes on keyboard event
- Add support for EchoMode to TextAreaWidget (which allows to setup password text area)
- Add signal OnTextChanged to TextAreaWidget
- ⚠️ Removed TextAreaWidget::GetGlyphUnderCursor
- Fixed minor issues relative to TextAreaWidget cursor handling
- ⚠️ Renamed BaseWidget::GrabKeyboard method to SetFocus
- Added BaseWidget::ClearFocus method and OnFocus[Lost|Received] virtual methods
- TextAreaWidget will now show a cursor as long as it has focus
- Fix BaseWidget linking error on Linux
- ⚠️ Rewrite StateMachine to fix instantaneous state changing (state change is no longer effective until the next update call)

# 0.4:

Build system:
- ⚠️ Update premake binaries version to premake5-alpha12
- It is now possible to generate a tool project running which will run the premake when built on Windows (PremakeProject=true).
- Added VS2017 Windows shortcut

Nazara Engine:
- Improved Particle Demo
- https://github.com/DigitalPulseSoftware/NazaraEngine/pull/126 File locking now works properly on Linux
- https://github.com/DigitalPulseSoftware/NazaraEngine/pull/136 Fixed std::getline with Nz::String not setting eofbit.
- Added support for CRC64
- Added MovablePtr utility class
- ⚠️ StackAllocation class has been replaced with much-more user-friendly StackArray class.
- ⚠️ ParameterList now takes double and long long parameter instead of float and int parameters.
- Threads can now be named (for debug purposes)
- Added ParameterList::ForEach method
- Flags<T> operators works in the global namespace as well
- **Added support for skybox reflections, realtime reflections are on the tracks!**
- ⚠️ InstancedRenderable now handle materials and skins in a generic way (which means you can use skins on every InstancedRenderable such as Billboard, Sprites, etc.).
- **Added support for coroutines (LuaCoroutine class)**
- ⚠️ Introduction of a new class, LuaState (inherited by LuaCoroutine and LuaInstance).
- **Added ENet protocol support for reliable UDP communication**
- ⚠️ SocketPoller is now able to wait on read/write status of socket
- ⚠️ SocketPoller::Wait() has now support for infinite waiting (-1)
- Added UdpSocket::ReceiveMultiple method
- **Added WIP shader build (based on AST, with support for GLSL)**
- https://github.com/DigitalPulseSoftware/NazaraEngine/pull/127 Fixed RigidBody2D::GetAABB() wrong AABB
- **Added basic support for constraints**
- Added support for collision callbacks
- Added support for raycast
- Added support for nearest body queries
- Added support for debug draw
- Added support for damping
- ⚠️ RigidBody2D created without mass are now kinematic by default instead of statics
- https://github.com/DigitalPulseSoftware/NazaraEngine/pull/128 ⚠️ **Platform-specific classes were moved to a new module: Platform** (this means Utility module no longer needs to be linked to X11/xcb or gdi32).
- https://github.com/DigitalPulseSoftware/NazaraEngine/pull/135 ⚠️ Improved vertex declarations (they now checks template type with real type)
- Mesh index buffer optimization is now disabled by default in debug mode
- It is now possible to set the vertex declaration wanted when building/loading a mesh
- It is now possible to set index/vertex buffer usage flags when building/loading a mesh
- Added VertexMapper::GetVertexBuffer()
- Added VertexMapper::GetVertexCount()
- Added VertexMapper::HasComponentOfType()
- Fixed SimpleTextDrawer bounds computation


Nazara Development Kit:
- ⚠️ Components no longer need to be copyable by assignation
- Added BaseComponent::GetEntity()
- ⚠️Systems are no longer copyable/clonable
- ⚠️World::[Get|Set]UpdateRate has been renamed World::[Get|Set]FixedUpdateRate.
- Added World::[Get|Set]MaximumUpdateRate.
- Added BaseWidget::CenterHorizontal()
- Added BaseWidget::CenterVertical()
- EntityHandle are now handled in such a way they will never move in memory until a world update is triggered, this means it is now safe to returns const reference to EntityHandle as long as you do not keep them from one world update to another.
- Fixed a crash when destroying a hovered widget
- Added CollisionComponent2D::GetAABB()
- Added Entity::OnEntityDestruction signal
- ⚠️EntityList were remade to take less memory and are easier to use but can only be iterated from front to back
- Entities are now automatically removed from EntityLists when destroyed.
- It is no longer required for a component to have a default constructor to be binded to Lua.
- https://github.com/DigitalPulseSoftware/NazaraEngine/pull/123 StateMachine can now handle multiple states at once
- https://github.com/DigitalPulseSoftware/NazaraEngine/pull/132 Added ProgressBarWidget
- https://github.com/DigitalPulseSoftware/NazaraEngine/pull/133 ButtonWidget color and texture can now be customized
- https://github.com/DigitalPulseSoftware/NazaraEngine/pull/130 Added CheckboxWidget
- Added OnEntityDestruction() event on components in order to let them do better cleanup.

# 0.3

Build system:
- Added `Configurations` parameter for build system, with support for ReleaseWithDebug. (67dcf166b80b4de1ecb5256a271a5ac80526435d)

Nazara Engine:
- **Added new particle demo (Space battle)**. (3c6a6cd3a9294e5ba577af9ec3bef695438c28b7)
- **Added back automatic Frustum Culling**. (a349b931e6a5b45586316763a458e1d89758542a)
- **Added Nz::Flags class to properly handle enum flags**. (d6b793f46178a05998182a4bbe595c425465eb07)
- **Refactored Buffer classes to prepare the new Renderer**. (9e0fd0a8e82567d03f063728e76f6dd5571760f2)
- **Added a way to override über-shaders used by the engine at runtime**. (d2d6bae47f326562a2c50631f169100e35ecdd09)
- ⚠️ **Reworked Nz::Cursor, it now includes default system cursors, allows to retrieve its image and is ref-counted** (6751d480b152a6203262b72e2cbe120007741621, 6751d480b152a6203262b72e2cbe120007741621, 0cab95e8aea4d2fb8a58c9dba2d609e33c748093).
- ⚠️ Nz::WindowCursor has been renamed to Nz::SystemCursor. (6751d480b152a6203262b72e2cbe120007741621)
- Added Nz::CursorController class, for indirect cursor control. (a2e5e4874469958b658c24d8a52bb9bc274e9398)
- Added Nz::UdpSocket::SendMultiple method, allowing to merge multiple buffers into the same datagram. (ea0d42f4234bcca184bb42aef16fb2a4e1346913).
- Added [Nz::TcpClient::SendMultiple](https://nazara.digitalpulsesoftware.net/doc/class_nz_1_1_tcp_client.html#a495c32beb46ed9192699a3b82d358035) method, allowing to send multiple buffers at once.
- Added [Nz::PlacementDestroy](https://nazara.digitalpulsesoftware.net/doc/namespace_nz.html#a27c8667def991fc896c5beff3e62668a). (ea985fa76586762f008e4054938db3234eeaf0cb)
- Added [Nz::String::Format](https://nazara.digitalpulsesoftware.net/doc/class_nz_1_1_string.html#a4b699982e7f9ea38f6d44b43ac1e2040) and [Nz::String::FormatVA](https://nazara.digitalpulsesoftware.net/doc/class_nz_1_1_string.html#abe0fcbce11224b157ac756b60e8dee92) static methods. (cc6e4127dc6c61799a64404770992cef0804ad34).
- Added [Nz::ParticleGroup::GetBuffer](https://nazara.digitalpulsesoftware.net/doc/class_nz_1_1_particle_mapper.html#aefe1b251efc8c9b8668842275561be0c) method. (4dc85789b59e50d964c83321dbd4b6485c04bef6)  
- Added Nz::ParticleMapper::GetPointer method. (1f4e6c2d1594b7bb9dd6f4ea5480fdd16cf5f208)  
- ⚠️ Structures provied by ParticleStruct header now have a float life. (472d964d587d906764ad1e05bfcc9ab1bf979483)
- Fixed scale property of Nz::TextSprite not affecting its bounding volume. (52b29bac775823294c4ad7de70f4dc3f4adfa743)
- ⚠️ Nz:MeshParams::flipUVs has been replaced by texCoordOffset and texCoordScale. (a1a7d908adc060fd7a43491c903dfe3b501d98e5)
- Fixed [Nz::Music::Stop](https://nazara.digitalpulsesoftware.net/doc/class_nz_1_1_music.html#a9f0eb20328d6b35ab290b19364e95ee8) which was not resetting the playing offset. (12d7bc9aa3b672fc855478904072ed18f06e37ca, 24be97447af5c55b444a96e8d5d000e590279171)
- Reworked LuaBinding classes to try to improve compile time and generated objects memory. (5555d24afca2ec766c7625bb8e959560677b69c2).
- ⚠️ Convert OpenMode to use the new Nz::Flags class. (49dfe31fa036cdac4f531a15972e2bd52fa9ab57)
- ⚠️ Convert StreamOption to use the new Nz::Flags class. (49dfe31fa036cdac4f531a15972e2bd52fa9ab57)
- ⚠️ Convert WindowStyleFlags to use the new Nz::Flags class. (6c0422350fea520f96253df1113ee7c49233bd06)
- ⚠️ Fix typo in OpenMode_MustExist (previously written as "MustExit"). (445ab13ef8a78c07697556ae50086a9276cbf7c2)
- Added [Nz::String::GetCharacterPosition](https://nazara.digitalpulsesoftware.net/doc/class_nz_1_1_string.html#acd89bc8d5afaa808c8baa480501d5f58) method. (2f4ca23cdaefc8350a95d2d6aa741602b5ee00f1)
- Exposed Nz::SoftwareBuffer class. (842786d2d482890ad3ed9ba88613f1d2a0f901ba)
- ⚠️ Removed Sphere::SquaredDistance method, use Vector3::SquaredDistance with its center instead. (5b017aecfdb86246fe8517453376801b00c23843)
- Fixed SceneAmbient shader uniform not being sent by DepthRenderTechnique. (83e345a2fc25073a9f10b0a3547a75692613f9b3)
- Fixed light selection bug (causing an object to not have any light on it although it is within its radius). (9c04d79b2906940067a32d84800edd1ffd38d9bd)
- Renderer::SetTexture and Renderer::SetTextureSampler now takes `unsigned int` instead of `UInt8` texture indexes. (09c2cbf1c5eeadac52c72459b0fb6df3064fc16a)
- When a shader fails to validate, its uniform are now dumped to the log. (0d37a3d4bf68bce9f533ad8c95225809cc312cdd)
- When a shader fails to compile, its code is now dumped to the log. (53ee8915fa0255b5c7492952919edd3a70e29b6c)
- ⚠️ Texture units used by Nazara are now static, fixes a bug with shadow. (b290a1233d725636d73c3bd8b37c394d93789524)
- Nz::Signal move constructor and assignement operators are now `noexcept`. (00144e944e6d8d894aef8b7bced9a6b364091626)
- Nz::EventHandler is now a handled object. (498b84fc690bae084a63ef379452cd45173c933a).
- Added a way to specify receive and send buffer size per socket. (c4459f5910d1f7e5833e2cbdca1dbd048a9a0416).
- Fixed ObjectHandle <= operator. (6f601101d23fe790dd83a1f69a137009116ad91b)
- Fixed Nz::UdpSocket::Receive failing when peers suddenly closes its socket. (12401e0e2f0cee0ab8fcd9124cce368e54f8037b)
- All noises classes now uses std::mt19937 as a random number generator, to ensure the same results on every machine. (1f5ea9839016964c173d919263827dee69ecb65d)

Nazara Development Kit:
- **Added basic widgets**. (c8a12083b3133e946bf60dd060331a4b4631f8d8)  
- VelocitySystem will no longer affect entities with PhysicsComponent2D. (a6853234412c744cdcb28344f02f7b0c92704d77)
- Fixed EulerAngles constructor in Lua. (d55149a0a70f6230b6f1c3fb50e37dc82a2feb9f)
- Fixed Component::OnDetached not being called on entity destruction. (5b777eb4853639d7aeb232ca46d17f0d432f47ca)

Nazara Engine:

# 0.2.1

Nazara Engine:
- Nazara binaries are now compiled with Run-Time Type-Information. (a70acdc8f44010627a65282fd3099202116d3e13)
- Nazara demos are now compiled with relative dependencies on Linux. 
  (d6fbb4c408d48c4a768fad7b43460c76a0df1777)
- Added [**Nz::BitCount**](https://nazara.digitalpulsesoftware.net/doc/group__core.html#ga6bfbcff78eb6cfbe3ddaedcfc8c04196) function. (82e31a3ec8449da6618f41690164c2e1d883edb4)
- Added [**Nz::Bitset::AppendBits**](https://nazara.digitalpulsesoftware.net/doc/class_nz_1_1_bitset.html#a5ca8f365006c86d6d699d02471904f7e) method. (b018a400499a2356c4455a40d9f6a6c12b3cb36b)
- Added [**Nz::Bitset::Read**](https://nazara.digitalpulsesoftware.net/doc/class_nz_1_1_bitset.html#aca204e1d71e36d6c8c2c544ffd9824ac) method. (f0c40ecb2f2f64f5af46f38e4b589d8c1dea824c)
- Added [**Nz::Bitset::Reverse**](https://nazara.digitalpulsesoftware.net/doc/class_nz_1_1_bitset.html#af372e64f33a2114837fb25daffcc1008) method. (0abd1bbfbf6b949e350a78170aae1b45698620eb)
- Added [**Nz::Bitset::FromPointer**](https://nazara.digitalpulsesoftware.net/doc/class_nz_1_1_bitset.html#a487836f91821e6d7901eb753baf47de3) static method. (f0c40ecb2f2f64f5af46f38e4b589d8c1dea824c)
- Added an operator<< for `ostream` and `Nz::Bitset`. (9d9efac2baf29842e58b3e73f255ca06cb24d1fb)
- Added `Nz::Image::HasAlpha` method. (1029b37d3654aea9fcc4fd2a43e6d32c9842268a)
- Added a [**Sprite::SetMaterial**](https://nazara.digitalpulsesoftware.net/doc/class_nz_1_1_sprite.html#a3074f991b72af8146c5b5ba2fdda42fa) overload taking a material name. (d50f5ed7c88e613e01c76c3765d86b2014773ba8)
- Added a [**Sprite::SetTexture**](https://nazara.digitalpulsesoftware.net/doc/class_nz_1_1_sprite.html#a6ddf41ffff1e155a99b06487e72ae47d) overload taking a texture name. (d50f5ed7c88e613e01c76c3765d86b2014773ba8)
- Added Nz::SegmentCollider2D class. (0ede1e893aab6ab159b57eea24af273e82d68d16)
- Nz::CountBits now returns a `std::size_t`. (63e9d77e77d35f9f0b14529dd8d86b2cd39b751e)
- Improved bitset unit tests by checking them with multiple blocks size (f6426a53d77ccee2297a0efa8b811e482f65a48b)
- `NDEBUG` is no longer automatically defined by Nazara headers. (fef5337279ea33f0675c55002f1df77234252168)
- The engine now asserts on CHAR_BIT equality to 8. (01be79f8524e5f68e713a6070d3b5aacfa595aa5)
- Fixed a crash occuring after a RigidBody2D got modified/removed. (874362a606f513be1888997f2f1b87cad4fbca53)
- Fixed Nz::Bitset::PerformandsAND (called by &= operator) giving wrong result. (ecfce94461d1c2b96bdab7f957e14856c7100108)
- PixelFormats with over 64 bits per components are now rejected. (119b7bcad4dd16f5499e2ec6a9da48c3985b036f)
- Fixed `PixelFormatInfo` masks bit order. (62197da39e6dccbe957794e5422454c49c4f039f)
- Fixed RigidBody2D collisions. (c99d7fd640a69f18a5f615d2ebc6d7f15d329f6e)
- Fixed RigidBody2D::AddForce application point. (7eb240e4a1fa1af16aa68197ec688f71ff3d32c4)
- Fixed Nz::Quaternion::Lerp compilation. (739291651eef4bc90ad14342415bf88d20142f0f)

Nazara Development Kit:
- Fixed missing [group **NDK**](https://nazara.digitalpulsesoftware.net/doc/group___n_d_k.html) in documentation. (51c6b0241c074c64319f2347eaea72992951322f)
- Fixed CollisionComponent2D position when used alone. (e24d433f7563fcd4156ac3be01570752bd7c734a)
- Including the following changes in the Lua API:
  - CameraComponent is now accessible from Lua (cfb40bf4dc4777012a11fea528f8203ef53c5686).
  - Methods from EulerAngles and Quaternions classes are now accessible from Lua. (0886292c00ea3826c6c23e1e9d1c76bd6c0cf28d)
  - Keyboard is now accessible from Lua (e50c9757e4f64aed553ebfa3859d2642c03ba58e)

# 0.2

Build system:
- Added a .editorconfig file to help consistency (8126c981946591c4e5a4bc0e56268aecbe6a76f1)
- Code::Blocks is now supported by Premake5 (40276139b52e0aae7daf20d3f0a84b007e84a993)
- Global headers no longer include generation date. (fd3161c8e9bb9e262ed2359d679f1c47564dbac2)
- Upgraded Premake5 to alpha10, removing Premake4 in the process. (110064c08f429664f2ecc2a86319afee2441b28e)

Nazara Engine:
- ⚠️**The Physics module has been renamed to Physics3D** (65bfd77623d1bf337849cc828022adf190c1d677)
  - The PhysObject class has been renamed to RigidBody3D (d2c8ca0f0cfc91869e1802ee759ea2b356fc0a30)
  - The PhysWorld class has been renamed to PhysWorld3D (d130719c5fd9521062f8c9e48729aba430061c77)
  - The *Geom classes have been renamed to *Collider3D (fc1ea178c7e1dba7739443afcec339f6622243ae)
  - The GeomType enum has been renamed to ColliderType3D and is now part of thz Nz namespace (1f75d449d61612909b1e879f2558c89dd41c2394)
- **A new Physics2D module has been added, using [chipmunk](https://chipmunk-physics.net)** (e9be18d1813197004a06d5eb13fe87232ccd6168)
- ⚠️ **`NAZARA_UTILITY_THREADED_WINDOW` got replaced by the runtime flag `WindowStyle_Threaded`**. (a7dd0e0a20c4c4401c663f4665ea9133dfbca1a5)
- LuaClass is now default-constructable and (re)initialized later with its `Reset` method (dc3e125bdac3e0c790743af78fead3a2e28c73b3)
- LuaClass is now able to bind classes with deleted destructor (3168e5ae07e29168223666dd23c29cb6cd7788ed)
- Added a `LuaInstance::Push` variadic overload able to push multiple arguments (a19edf1676181ec8765d9d61a02c8b0f2533c9df)
- The Vector classes now have a std::hash overload (74b446af2fc0898afa170c7fec8eaf6b5cf30614)
- The TextEntered event handling on Linux has been improved (7d1c5fa1af98abc2f253fd4a9c6b6d8604dbccaa)
- An interactive unit test has been added for testing the window events (34d92320b6252e1bf4e86e3544ecc06dc3126d8d)
- `AbstractLogger::IsStdReplicationEnabled()` is now const (5df095c0f178fcb5f772aaf9a9fb4bf79257b008)
- `FileLogger::IsTimeLoggingEnabled()` is now const (de0f93116aad07d5893e8d3ba3ec1313d7458bdf)
- Fixed `Apply` return type not taking references into account (1eb49d38691798d78c7e6559007d4f496b625db3)
- Fixed `LuaInstance::PushInstance` memory corruption (54b77c0f48a005e345109a85f49cbc4b28d93f07)
- Fixed `Matrix4::Get(Column|Row)` compilation (728d7b829e6604e314e9b8a6dfa5bd5d85602c7a)
- Fixed `ResourceManager::Purge` compilation (c7002830f58f092adb6c055a911397abc949fd4a)
- Fixed `Quaterniond::operator*` compilation (19dc95ae7c65b148cc5faeb897ded4880b9fba28)
- Fixed the <= operator with two ObjectRef (7597578bbf400e7610103b191e4b8e9e2af0b47f)
- ⚠️ LuaClass methods now include an `argumentCount` parameter, and the instance remains at the top of the Lua stack, shifting all parameters by one (9b7947812b4c4a4543a1447daea4472f4f674b7f)
- Fixed automatic lua binding of `T& T::Method()`, which will now return the original Lua instance instead of copying it. (d20fa0077a74dbe5e9e914f7adfd0c62faf5fa3a)
- `VideoMode` third argument (`bpp`) is now optional. (2ab311e0a68523b2113b25f24244b855cc4712bb)
- `ByteArray::ToHex` is now implemented in ByteArray.cpp, to reduce the amount of warnings generated by MSVC because of the `sprintf` call. (41e7e6af601fbd3b2ca96b188e4906c010903ef0)

Nazara Development Kit:
- ⚠️ The Collision and Physics components now have a 3D suffix (6e289fe789d64ac9730ddc0f4cc240e02754e8a3)
- Added Collision and Physics components for 2D physics. (b5048dfb3704675b9f7438d080a9347c99884972)
- `LuaAPI::GetBinding()` will now implicitly initialize LuaAPI if required (ec161141d8d99db250f4f5a1e739123ad4f91750)
- It is now possible to change the update order of a world's systems. (51b6979bb59b6d880d0bcacef1b3d8d7420a5fa6)
- By default, the Render and Listener systems update are now performed last. (dd22e5f1054da80b5b6aff5ae96e9832b4425ed7)
- PhysicsSystem3D no longer initialize an internal PhysWorld3D if no physical entity gets created (e282442407c028c5d1cff96847b5b7f857a646bb)
- Including the following changes in the Lua API:
  - `GraphicsComponent:Attach` overloads (taking local matrix and render order) are fixed. (d525669f3ae0d40266df9c34b6b1525a10a26d7e)
  - Material is now accessible from Lua (aed4e1ee91d9875592adb178334220339afb72a0)
  - Matrix4 is now accessible from Lua (fb518403659455ae79be848b99dd8f6083f1ab58)
  - Sprite is now accessible from Lua (e034dce76dc6a2fd1f403221e1945c1a2c3e28ee)
  - SpriteLibrary is now accessible from Lua (013a133f60d46114e1b02fed7eab9f9a9f506068)
  - Texture is now accessible from Lua (f8b55a5063c058965668ed4277a7e50280ea100d)
  - TextureLibrary is now accessible from Lua (3a64ef9e136c457a8207440e37361b5b3384e133)
  - TextureManager is now accessible from Lua (3a64ef9e136c457a8207440e37361b5b3384e133)

Issues fixed:
- #102: Some shaders used by the Graphics module may fail to compile with some drivers.
- #104: On Windows, when using threaded windows, the window position obtained by `Window::GetPosition()` never gets updated.
- #105: On Windows, when not using threaded windows, a lot of Moved events gets generated instead of just one for every movement.
- #111: On Linux, `IsKeyPressed(Keyboard::Q);` returns true if the `A` key is pressed.
- #114: Box/cubic sphere submesh generation is broken.

# 0.1.1

Additions/Changes:
- Nz::Bitset now supports shifting operations (along with <<, >> operators) (37089d9a5fba52ba83f46d603381584a13036ac0).

Issues fixed:
- #73, #81: Nazara fails to compile on Linux with x86 target.
- #75: Lua constructors may fail in some cases.
- #77: Packaging the engine under Linux fails to copy the executable binaries of the demo and unit tests.
- #78: Building with Clang fails.
- #79: `SocketPoller::Wait` does not update its `error` parameter on Linux.
- #80: When initializing the engine, some pixel format errors occurs, this currently has no side-effect.

# 0.1
- Initial release<|MERGE_RESOLUTION|>--- conflicted
+++ resolved
@@ -10,9 +10,6 @@
 - Fix reflection sometimes being enabled by default for Materials
 - Fix built-in unserialization of std::string which was corruption memory
 - Fix Buffer::Destroy() not really destroying buffer
-<<<<<<< HEAD
-- ⚠️ Reworked Flags class, replaced EnumAsFlags<E>::value by IsEnumFlag<E>::value, EnumAsFlags<E> no longer need to contains a `value` field. The `max` field can also be of the same type as the enum.
-=======
 - Fix Bitset::TestAll() returned wrong result on full of '1' bitset
 - ByteStream now returns the number of bytes written as the other streams
 - Total rewriting of the color conversions
@@ -20,8 +17,7 @@
 - Fix BoundingVolume::Lerp() with Extend_Null
 - Simplification of methods Matrix4::SetRotation() and Quaternion::MakeRotationBetween()
 - Fix mouve moved event generated on X11 platform when doing Mouse::SetPosition()
-
->>>>>>> e1223ed1
+- ⚠️ Reworked Flags class, replaced EnumAsFlags<E>::value by IsEnumFlag<E>::value, EnumAsFlags<E> no longer need to contains a `value` field. The `max` field can also be of the same type as the enum.
 
 Nazara Development Kit:
 - Added ImageWidget (#139)
