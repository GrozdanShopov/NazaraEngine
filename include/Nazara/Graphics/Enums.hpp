// Copyright (C) 2014 Jérôme Leclercq
// This file is part of the "Nazara Engine - Graphics module"
// For conditions of distribution and use, see copyright notice in Config.hpp

#pragma once

#ifndef NAZARA_ENUMS_GRAPHICS_HPP
#define NAZARA_ENUMS_GRAPHICS_HPP

enum nzBackgroundType
{
	nzBackgroundType_Color,   // NzColorBackground
	nzBackgroundType_Skybox,  // NzSkyboxBackground
	nzBackgroundType_Texture, // NzTextureBackground
	nzBackgroundType_User,

	nzBackgroundType_Max = nzBackgroundType_User
};

enum nzLightType
{
	nzLightType_Directional,
	nzLightType_Point,
	nzLightType_Spot,

	nzLightType_Max = nzLightType_Spot
};

enum nzMaterialUniform
{
	nzMaterialUniform_AlphaMap,
	nzMaterialUniform_AlphaThreshold,
	nzMaterialUniform_Ambient,
	nzMaterialUniform_Diffuse,
	nzMaterialUniform_DiffuseMap,
	nzMaterialUniform_EmissiveMap,
	nzMaterialUniform_HeightMap,
	nzMaterialUniform_NormalMap,
	nzMaterialUniform_Shininess,
	nzMaterialUniform_Specular,
	nzMaterialUniform_SpecularMap,

	nzMaterialUniform_Max = nzMaterialUniform_SpecularMap
};

enum nzParticleComponent
{
	nzParticleComponent_Unused = -1,

	nzParticleComponent_Color,
	nzParticleComponent_Life,
	nzParticleComponent_Mass,
	nzParticleComponent_Normal,
	nzParticleComponent_Position,
	nzParticleComponent_Radius,
	nzParticleComponent_Rotation,
	nzParticleComponent_Size,
	nzParticleComponent_Velocity,
	nzParticleComponent_Userdata0,
	nzParticleComponent_Userdata1,
	nzParticleComponent_Userdata2,
	nzParticleComponent_Userdata3,
	nzParticleComponent_Userdata4,
	nzParticleComponent_Userdata5,
	nzParticleComponent_Userdata6,
	nzParticleComponent_Userdata7,
	nzParticleComponent_Userdata8,

	nzParticleComponent_Max = nzParticleComponent_Userdata8
};

enum nzParticleLayout
{
	nzParticleLayout_Billboard,
	nzParticleLayout_Model,
	nzParticleLayout_Sprite,

	nzParticleLayout_Max = nzParticleLayout_Sprite
};

enum nzRenderPassType
{
	nzRenderPassType_AA,
	nzRenderPassType_Bloom,
	nzRenderPassType_DOF,
	nzRenderPassType_Final,
	nzRenderPassType_Fog,
	nzRenderPassType_Forward,
	nzRenderPassType_Lighting,
	nzRenderPassType_Geometry,
	nzRenderPassType_SSAO,

	nzRenderPassType_Max = nzRenderPassType_SSAO
};

enum nzRenderTechniqueType
{
	nzRenderTechniqueType_AdvancedForward, // NzAdvancedForwardRenderTechnique
	nzRenderTechniqueType_BasicForward,    // NzBasicForwardRenderTechnique
	nzRenderTechniqueType_DeferredShading, // NzDeferredRenderTechnique
	nzRenderTechniqueType_LightPrePass,    // NzLightPrePassRenderTechnique
	nzRenderTechniqueType_User,

	nzRenderTechniqueType_Max = nzRenderTechniqueType_User
};

enum nzSceneNodeType
{
<<<<<<< HEAD
	nzSceneNodeType_Light,      // NzLight
	nzSceneNodeType_Model,      // NzModel
	nzSceneNodeType_Root,       // NzSceneRoot
	nzSceneNodeType_Sprite,     // NzSprite
	nzSceneNodeType_TextSprite, // NzTextSprite
=======
	nzSceneNodeType_Light,           // NzLight
	nzSceneNodeType_Model,           // NzModel
	nzSceneNodeType_ParticleEmitter, // NzParticleEmitter
	nzSceneNodeType_Root,            // NzSceneRoot
	nzSceneNodeType_Sprite,          // NzSprite
>>>>>>> 97365f4f
	nzSceneNodeType_User,

	nzSceneNodeType_Max = nzSceneNodeType_User
};

// Ces paramètres sont indépendants du matériau: ils peuvent être demandés à tout moment
enum nzShaderFlags
{
	nzShaderFlags_None = 0,

<<<<<<< HEAD
	nzShaderFlags_Deferred       = 0x1,
	nzShaderFlags_Instancing     = 0x2,
	nzShaderFlags_TextureOverlay = 0x4,
	nzShaderFlags_VertexColor    = 0x8,
=======
	nzShaderFlags_Billboard   = 0x1,
	nzShaderFlags_Deferred    = 0x2,
	nzShaderFlags_Instancing  = 0x4,
	nzShaderFlags_VertexColor = 0x8,
>>>>>>> 97365f4f

	nzShaderFlags_Max = nzShaderFlags_VertexColor*2-1
};

#endif // NAZARA_ENUMS_GRAPHICS_HPP<|MERGE_RESOLUTION|>--- conflicted
+++ resolved
@@ -106,19 +106,12 @@
 
 enum nzSceneNodeType
 {
-<<<<<<< HEAD
-	nzSceneNodeType_Light,      // NzLight
-	nzSceneNodeType_Model,      // NzModel
-	nzSceneNodeType_Root,       // NzSceneRoot
-	nzSceneNodeType_Sprite,     // NzSprite
-	nzSceneNodeType_TextSprite, // NzTextSprite
-=======
 	nzSceneNodeType_Light,           // NzLight
 	nzSceneNodeType_Model,           // NzModel
 	nzSceneNodeType_ParticleEmitter, // NzParticleEmitter
 	nzSceneNodeType_Root,            // NzSceneRoot
 	nzSceneNodeType_Sprite,          // NzSprite
->>>>>>> 97365f4f
+	nzSceneNodeType_TextSprite,      // NzTextSprite
 	nzSceneNodeType_User,
 
 	nzSceneNodeType_Max = nzSceneNodeType_User
@@ -129,17 +122,11 @@
 {
 	nzShaderFlags_None = 0,
 
-<<<<<<< HEAD
-	nzShaderFlags_Deferred       = 0x1,
-	nzShaderFlags_Instancing     = 0x2,
-	nzShaderFlags_TextureOverlay = 0x4,
-	nzShaderFlags_VertexColor    = 0x8,
-=======
-	nzShaderFlags_Billboard   = 0x1,
-	nzShaderFlags_Deferred    = 0x2,
-	nzShaderFlags_Instancing  = 0x4,
-	nzShaderFlags_VertexColor = 0x8,
->>>>>>> 97365f4f
+	nzShaderFlags_Billboard      = 0x01,
+	nzShaderFlags_Deferred       = 0x02,
+	nzShaderFlags_Instancing     = 0x04,
+	nzShaderFlags_TextureOverlay = 0x08,
+	nzShaderFlags_VertexColor    = 0x10,
 
 	nzShaderFlags_Max = nzShaderFlags_VertexColor*2-1
 };
