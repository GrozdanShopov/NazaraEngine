// Copyright (C) 2015 Jérôme Leclercq
// This file is part of the "Nazara Engine - Core module"
// For conditions of distribution and use, see copyright notice in Config.hpp

#pragma once

#ifndef NAZARA_CONDITIONVARIABLE_HPP
#define NAZARA_CONDITIONVARIABLE_HPP

#include <Nazara/Prerequesites.hpp>
#include <Nazara/Core/NonCopyable.hpp>

class NzConditionVariableImpl;
class NzMutex;

<<<<<<< HEAD
class NAZARA_CORE_API NzConditionVariable
=======
class NAZARA_API NzConditionVariable : NzNonCopyable
>>>>>>> 8139f24c
{
	public:
		NzConditionVariable();
		~NzConditionVariable();

		void Signal();
		void SignalAll();

		void Wait(NzMutex* mutex);
		bool Wait(NzMutex* mutex, nzUInt32 timeout);

	private:
		NzConditionVariableImpl* m_impl;
};

#endif // NAZARA_CONDITIONVARIABLE_HPP<|MERGE_RESOLUTION|>--- conflicted
+++ resolved
@@ -13,11 +13,7 @@
 class NzConditionVariableImpl;
 class NzMutex;
 
-<<<<<<< HEAD
-class NAZARA_CORE_API NzConditionVariable
-=======
-class NAZARA_API NzConditionVariable : NzNonCopyable
->>>>>>> 8139f24c
+class NAZARA_CORE_API NzConditionVariable : NzNonCopyable
 {
 	public:
 		NzConditionVariable();
