// Copyright (C) 2015 Jérôme Leclercq
// This file is part of the "Nazara Engine - Renderer module"
// For conditions of distribution and use, see copyright notice in Config.hpp

#pragma once

#ifndef NAZARA_GPUQUERY_HPP
#define NAZARA_GPUQUERY_HPP

#include <Nazara/Prerequesites.hpp>
#include <Nazara/Renderer/Config.hpp>
#include <Nazara/Renderer/Enums.hpp>

namespace Nz
{
	class NAZARA_RENDERER_API GpuQuery
	{
		public:
			GpuQuery();
			GpuQuery(const GpuQuery&) = delete;
			GpuQuery(GpuQuery&&) = delete; ///TODO
			~GpuQuery();

			void Begin(GpuQueryMode mode);
			void End();

			unsigned int GetResult() const;

			bool IsResultAvailable() const;

			// Fonctions OpenGL
			unsigned int GetOpenGLID() const;

<<<<<<< HEAD
		static bool IsModeSupported(nzGpuQueryMode mode);
=======
			GpuQuery& operator=(const GpuQuery&) = delete;
			GpuQuery& operator=(GpuQuery&&) = delete; ///TODO
>>>>>>> 93745476

			static bool IsModeSupported(GpuQueryMode mode);
			static bool IsSupported();

		private:
			GpuQueryMode m_mode;
			unsigned int m_id;
	};
}

#endif // NAZARA_GPUQUERY_HPP<|MERGE_RESOLUTION|>--- conflicted
+++ resolved
@@ -31,12 +31,8 @@
 			// Fonctions OpenGL
 			unsigned int GetOpenGLID() const;
 
-<<<<<<< HEAD
-		static bool IsModeSupported(nzGpuQueryMode mode);
-=======
 			GpuQuery& operator=(const GpuQuery&) = delete;
 			GpuQuery& operator=(GpuQuery&&) = delete; ///TODO
->>>>>>> 93745476
 
 			static bool IsModeSupported(GpuQueryMode mode);
 			static bool IsSupported();
