--- conflicted
+++ resolved
@@ -11,30 +11,15 @@
 #include <Nazara/Core/Clock.hpp>
 #include <Nazara/Math/Rect.hpp>
 #include <Nazara/Math/Vector3.hpp>
-<<<<<<< HEAD
 #include <Nazara/Renderer/RenderSurface.hpp>
 #include <Nazara/Renderer/RenderWindowImpl.hpp>
 #include <Nazara/Renderer/RenderWindowParameters.hpp>
-#include <Nazara/Utility/Window.hpp>
+#include <Nazara/Platform/Window.hpp>
 #include <memory>
 
 namespace Nz
 {
 	class NAZARA_RENDERER_API RenderWindow : public Window
-=======
-#include <Nazara/Renderer/Config.hpp>
-#include <Nazara/Renderer/ContextParameters.hpp>
-#include <Nazara/Renderer/RenderTarget.hpp>
-#include <Nazara/Platform/Window.hpp>
-#include <vector>
-
-namespace Nz
-{
-	class AbstractImage;
-	class Context;
-
-	class NAZARA_RENDERER_API RenderWindow : public RenderTarget, public Window
->>>>>>> da0b1c7b
 	{
 		public:
 			inline RenderWindow();
@@ -48,12 +33,7 @@
 
 			void EnableVerticalSync(bool enabled);
 
-<<<<<<< HEAD
 			inline RenderWindowImpl* GetImpl();
-=======
-			RenderTargetParameters GetParameters() const override;
-			Vector2ui GetSize() const override;
->>>>>>> da0b1c7b
 
 			inline bool IsValid() const;
 
