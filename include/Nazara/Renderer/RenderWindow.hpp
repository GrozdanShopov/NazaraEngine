// Copyright (C) 2020 Jérôme Leclercq
// This file is part of the "Nazara Engine - Renderer module"
// For conditions of distribution and use, see copyright notice in Config.hpp

#pragma once

#ifndef NAZARA_RENDERWINDOW_HPP
#define NAZARA_RENDERWINDOW_HPP

#include <Nazara/Prerequisites.hpp>
#include <Nazara/Core/Clock.hpp>
#include <Nazara/Math/Rect.hpp>
#include <Nazara/Math/Vector3.hpp>
#include <Nazara/Renderer/RenderSurface.hpp>
#include <Nazara/Renderer/RenderWindowImpl.hpp>
#include <Nazara/Renderer/RenderWindowParameters.hpp>
#include <Nazara/Platform/Window.hpp>
#include <memory>

namespace Nz
{
	class RenderDevice;

	class NAZARA_RENDERER_API RenderWindow : public Window
	{
		public:
<<<<<<< HEAD
			inline RenderWindow();
			inline RenderWindow(VideoMode mode, const String& title, WindowStyleFlags style = WindowStyle_Default, const RenderWindowParameters& parameters = RenderWindowParameters());
			inline explicit RenderWindow(WindowHandle handle, const RenderWindowParameters& parameters = RenderWindowParameters());
			inline ~RenderWindow();

			inline bool Create(VideoMode mode, const String& title, WindowStyleFlags style = WindowStyle_Default, const RenderWindowParameters& parameters = RenderWindowParameters());
			inline bool Create(WindowHandle handle, const RenderWindowParameters& parameters = RenderWindowParameters());
=======
			RenderWindow() = default;
			RenderWindow(VideoMode mode, const String& title, WindowStyleFlags style = WindowStyle_Default, const ContextParameters& parameters = ContextParameters());
			explicit RenderWindow(void* handle, const ContextParameters& parameters = ContextParameters());
			RenderWindow(const RenderWindow&) = delete;
			RenderWindow(RenderWindow&&) = delete; ///TODO
			virtual ~RenderWindow();

			bool CopyToImage(AbstractImage* image, const Vector3ui& dstPos = Vector3ui(0U)) const;
			bool CopyToImage(AbstractImage* image, const Rectui& rect, const Vector3ui& dstPos = Vector3ui(0U)) const;

			bool Create(VideoMode mode, const String& title, WindowStyleFlags style = WindowStyle_Default, const ContextParameters& parameters = ContextParameters());
			bool Create(void* handle, const ContextParameters& parameters = ContextParameters());
>>>>>>> a17300f0

			void Display();

			void EnableVerticalSync(bool enabled);

			inline RenderWindowImpl* GetImpl();
			std::shared_ptr<RenderDevice> GetRenderDevice();

			inline bool IsValid() const;

			inline void SetFramerateLimit(unsigned int limit);

			RenderWindow& operator=(const RenderWindow&) = delete;
			RenderWindow& operator=(RenderWindow&&) = delete; ///TODO

		protected:
			bool OnWindowCreated() override;
			void OnWindowDestroy() override;
			void OnWindowResized() override;

		private:
			std::unique_ptr<RenderWindowImpl> m_impl;
			Clock m_clock;
			std::unique_ptr<RenderSurface> m_surface;
			RenderWindowParameters m_parameters;
			unsigned int m_framerateLimit;
	};
}

#include <Nazara/Renderer/RenderWindow.inl>

#endif // NAZARA_RENDERWINDOW_HPP<|MERGE_RESOLUTION|>--- conflicted
+++ resolved
@@ -24,42 +24,27 @@
 	class NAZARA_RENDERER_API RenderWindow : public Window
 	{
 		public:
-<<<<<<< HEAD
 			inline RenderWindow();
-			inline RenderWindow(VideoMode mode, const String& title, WindowStyleFlags style = WindowStyle_Default, const RenderWindowParameters& parameters = RenderWindowParameters());
-			inline explicit RenderWindow(WindowHandle handle, const RenderWindowParameters& parameters = RenderWindowParameters());
+			inline RenderWindow(VideoMode mode, const String &title, WindowStyleFlags style = WindowStyle_Default, const RenderWindowParameters &parameters = RenderWindowParameters());
+			inline explicit RenderWindow(void *handle, const RenderWindowParameters &parameters = RenderWindowParameters());
 			inline ~RenderWindow();
 
-			inline bool Create(VideoMode mode, const String& title, WindowStyleFlags style = WindowStyle_Default, const RenderWindowParameters& parameters = RenderWindowParameters());
-			inline bool Create(WindowHandle handle, const RenderWindowParameters& parameters = RenderWindowParameters());
-=======
-			RenderWindow() = default;
-			RenderWindow(VideoMode mode, const String& title, WindowStyleFlags style = WindowStyle_Default, const ContextParameters& parameters = ContextParameters());
-			explicit RenderWindow(void* handle, const ContextParameters& parameters = ContextParameters());
-			RenderWindow(const RenderWindow&) = delete;
-			RenderWindow(RenderWindow&&) = delete; ///TODO
-			virtual ~RenderWindow();
-
-			bool CopyToImage(AbstractImage* image, const Vector3ui& dstPos = Vector3ui(0U)) const;
-			bool CopyToImage(AbstractImage* image, const Rectui& rect, const Vector3ui& dstPos = Vector3ui(0U)) const;
-
-			bool Create(VideoMode mode, const String& title, WindowStyleFlags style = WindowStyle_Default, const ContextParameters& parameters = ContextParameters());
-			bool Create(void* handle, const ContextParameters& parameters = ContextParameters());
->>>>>>> a17300f0
+			inline bool Create(VideoMode mode, const String &title, WindowStyleFlags style = WindowStyle_Default, const RenderWindowParameters &parameters = RenderWindowParameters());
+			inline bool Create(void *handle, const RenderWindowParameters &parameters = RenderWindowParameters());
 
 			void Display();
 
 			void EnableVerticalSync(bool enabled);
 
-			inline RenderWindowImpl* GetImpl();
+			inline RenderWindowImpl *GetImpl();
 			std::shared_ptr<RenderDevice> GetRenderDevice();
 
 			inline bool IsValid() const;
 
 			inline void SetFramerateLimit(unsigned int limit);
 
-			RenderWindow& operator=(const RenderWindow&) = delete;
-			RenderWindow& operator=(RenderWindow&&) = delete; ///TODO
+			RenderWindow &operator=(const RenderWindow &) = delete;
+			RenderWindow &operator=(RenderWindow &&) = delete; ///TODO
 
 		protected:
 			bool OnWindowCreated() override;
@@ -72,8 +57,8 @@
 			std::unique_ptr<RenderSurface> m_surface;
 			RenderWindowParameters m_parameters;
 			unsigned int m_framerateLimit;
-	};
-}
+		};
+} // namespace Nz
 
 #include <Nazara/Renderer/RenderWindow.inl>
 
