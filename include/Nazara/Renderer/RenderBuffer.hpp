// Copyright (C) 2015 Jérôme Leclercq
// This file is part of the "Nazara Engine - Renderer module"
// For conditions of distribution and use, see copyright notice in Config.hpp

#pragma once

#ifndef NAZARA_RENDERBUFFER_HPP
#define NAZARA_RENDERBUFFER_HPP

#include <Nazara/Prerequesites.hpp>
#include <Nazara/Core/ObjectLibrary.hpp>
#include <Nazara/Core/ObjectRef.hpp>
#include <Nazara/Core/RefCounted.hpp>
#include <Nazara/Core/Signal.hpp>
#include <Nazara/Renderer/Config.hpp>
#include <Nazara/Utility/Enums.hpp>

namespace Nz
{
	class RenderBuffer;

	using RenderBufferConstRef = ObjectRef<const RenderBuffer>;
	using RenderBufferLibrary = ObjectLibrary<RenderBuffer>;
	using RenderBufferRef = ObjectRef<RenderBuffer>;

	class NAZARA_RENDERER_API RenderBuffer : public RefCounted
	{
		friend RenderBufferLibrary;
		friend class Renderer;

		public:
			RenderBuffer();
			RenderBuffer(const RenderBuffer&) = delete;
			RenderBuffer(RenderBuffer&&) = delete;
			~RenderBuffer();

			bool Create(PixelFormatType format, unsigned int width, unsigned int height);
			void Destroy();

			unsigned int GetHeight() const;
			PixelFormatType GetFormat() const;
			unsigned int GetWidth() const;

			// Fonctions OpenGL
			unsigned int GetOpenGLID() const;

			bool IsValid() const;

			RenderBuffer& operator=(const RenderBuffer&) = delete;
			RenderBuffer& operator=(RenderBuffer&&) = delete;

<<<<<<< HEAD
		template<typename... Args> static NzRenderBufferRef New(Args&&... args);
=======
			static bool IsSupported();
			template<typename... Args> static RenderBufferRef New(Args&&... args);
>>>>>>> 93745476

			// Signals:
			NazaraSignal(OnRenderBufferDestroy, const RenderBuffer* /*renderBuffer*/);
			NazaraSignal(OnRenderBufferRelease, const RenderBuffer* /*renderBuffer*/);

		private:
			static bool Initialize();
			static void Uninitialize();

			PixelFormatType m_pixelFormat;
			unsigned int m_height;
			unsigned int m_id;
			unsigned int m_width;

			static RenderBufferLibrary::LibraryMap s_library;
	};
}

#include <Nazara/Renderer/RenderBuffer.inl>

#endif // NAZARA_RENDERBUFFER_HPP<|MERGE_RESOLUTION|>--- conflicted
+++ resolved
@@ -49,12 +49,7 @@
 			RenderBuffer& operator=(const RenderBuffer&) = delete;
 			RenderBuffer& operator=(RenderBuffer&&) = delete;
 
-<<<<<<< HEAD
-		template<typename... Args> static NzRenderBufferRef New(Args&&... args);
-=======
-			static bool IsSupported();
 			template<typename... Args> static RenderBufferRef New(Args&&... args);
->>>>>>> 93745476
 
 			// Signals:
 			NazaraSignal(OnRenderBufferDestroy, const RenderBuffer* /*renderBuffer*/);
