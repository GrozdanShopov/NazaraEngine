--- conflicted
+++ resolved
@@ -337,13 +337,8 @@
 template<typename T>
 bool NzNumberEquals(T a, T b, T maxDifference)
 {
-<<<<<<< HEAD
-	std::pair<const T&, const T&> minmax = std::minmax(a, b);
-	T diff = minmax.second - minmax.first;
-=======
 	if (b > a)
 		std::swap(a, b);
->>>>>>> 84e4c858
 
 	T diff = a - b;
 	return diff <= maxDifference;
