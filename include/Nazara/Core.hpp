<<<<<<< HEAD
// This file was automatically generated on 18 Mar 2015 at 20:51:14
=======
// This file was automatically generated on 18 Mar 2015 at 22:24:14
>>>>>>> a4c4c9f5

/*
	Nazara Engine - Core module

	Copyright (C) 2015 Jérôme "Lynix" Leclercq (Lynix680@gmail.com)

	Permission is hereby granted, free of charge, to any person obtaining a copy of
	this software and associated documentation files (the "Software"), to deal in
	the Software without restriction, including without limitation the rights to
	use, copy, modify, merge, publish, distribute, sublicense, and/or sell copies
	of the Software, and to permit persons to whom the Software is furnished to do
	so, subject to the following conditions:

	The above copyright notice and this permission notice shall be included in all
	copies or substantial portions of the Software.

	THE SOFTWARE IS PROVIDED "AS IS", WITHOUT WARRANTY OF ANY KIND, EXPRESS OR
	IMPLIED, INCLUDING BUT NOT LIMITED TO THE WARRANTIES OF MERCHANTABILITY,
	FITNESS FOR A PARTICULAR PURPOSE AND NONINFRINGEMENT. IN NO EVENT SHALL THE
	AUTHORS OR COPYRIGHT HOLDERS BE LIABLE FOR ANY CLAIM, DAMAGES OR OTHER
	LIABILITY, WHETHER IN AN ACTION OF CONTRACT, TORT OR OTHERWISE, ARISING FROM,
	OUT OF OR IN CONNECTION WITH THE SOFTWARE OR THE USE OR OTHER DEALINGS IN THE
	SOFTWARE.
*/

#pragma once

#ifndef NAZARA_GLOBAL_CORE_HPP
#define NAZARA_GLOBAL_CORE_HPP

#include <Nazara/Core/AbstractHash.hpp>
#include <Nazara/Core/Algorithm.hpp>
<<<<<<< HEAD
#include <Nazara/Core/Bitset.hpp>
=======
>>>>>>> a4c4c9f5
#include <Nazara/Core/ByteArray.hpp>
#include <Nazara/Core/CallOnExit.hpp>
#include <Nazara/Core/Clock.hpp>
#include <Nazara/Core/Color.hpp>
#include <Nazara/Core/ConditionVariable.hpp>
#include <Nazara/Core/Config.hpp>
#include <Nazara/Core/Core.hpp>
#include <Nazara/Core/Directory.hpp>
#include <Nazara/Core/DynLib.hpp>
#include <Nazara/Core/Endianness.hpp>
#include <Nazara/Core/Enums.hpp>
#include <Nazara/Core/Error.hpp>
#include <Nazara/Core/ErrorFlags.hpp>
#include <Nazara/Core/File.hpp>
#include <Nazara/Core/Format.hpp>
#include <Nazara/Core/Functor.hpp>
#include <Nazara/Core/GuillotineBinPack.hpp>
#include <Nazara/Core/HardwareInfo.hpp>
#include <Nazara/Core/Hash.hpp>
#include <Nazara/Core/Hashable.hpp>
#include <Nazara/Core/HashDigest.hpp>
#include <Nazara/Core/Initializer.hpp>
#include <Nazara/Core/InputStream.hpp>
#include <Nazara/Core/LockGuard.hpp>
#include <Nazara/Core/Log.hpp>
#include <Nazara/Core/MemoryHelper.hpp>
#include <Nazara/Core/MemoryManager.hpp>
#include <Nazara/Core/MemoryPool.hpp>
#include <Nazara/Core/MemoryStream.hpp>
#include <Nazara/Core/Mutex.hpp>
#include <Nazara/Core/NonCopyable.hpp>
#include <Nazara/Core/ObjectLibrary.hpp>
#include <Nazara/Core/ObjectListener.hpp>
#include <Nazara/Core/ObjectListenerWrapper.hpp>
#include <Nazara/Core/ObjectRef.hpp>
#include <Nazara/Core/OffsetOf.hpp>
#include <Nazara/Core/ParameterList.hpp>
#include <Nazara/Core/PluginManager.hpp>
#include <Nazara/Core/Primitive.hpp>
#include <Nazara/Core/PrimitiveList.hpp>
#include <Nazara/Core/RefCounted.hpp>
#include <Nazara/Core/Resource.hpp>
#include <Nazara/Core/ResourceLoader.hpp>
#include <Nazara/Core/ResourceManager.hpp>
#include <Nazara/Core/Semaphore.hpp>
#include <Nazara/Core/SparsePtr.hpp>
#include <Nazara/Core/Stream.hpp>
#include <Nazara/Core/String.hpp>
#include <Nazara/Core/StringStream.hpp>
#include <Nazara/Core/TaskScheduler.hpp>
#include <Nazara/Core/Thread.hpp>
#include <Nazara/Core/Unicode.hpp>
#include <Nazara/Core/Updatable.hpp>

#endif // NAZARA_GLOBAL_CORE_HPP<|MERGE_RESOLUTION|>--- conflicted
+++ resolved
@@ -1,8 +1,4 @@
-<<<<<<< HEAD
-// This file was automatically generated on 18 Mar 2015 at 20:51:14
-=======
-// This file was automatically generated on 18 Mar 2015 at 22:24:14
->>>>>>> a4c4c9f5
+// This file was automatically generated on 19 Mar 2015 at 13:11:33
 
 /*
 	Nazara Engine - Core module
@@ -35,10 +31,7 @@
 
 #include <Nazara/Core/AbstractHash.hpp>
 #include <Nazara/Core/Algorithm.hpp>
-<<<<<<< HEAD
 #include <Nazara/Core/Bitset.hpp>
-=======
->>>>>>> a4c4c9f5
 #include <Nazara/Core/ByteArray.hpp>
 #include <Nazara/Core/CallOnExit.hpp>
 #include <Nazara/Core/Clock.hpp>
