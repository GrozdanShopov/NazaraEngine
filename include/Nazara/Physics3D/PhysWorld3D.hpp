--- conflicted
+++ resolved
@@ -41,11 +41,8 @@
 
 			Vector3f GetGravity() const;
 			NewtonWorld* GetHandle() const;
-<<<<<<< HEAD
 			int GetMaterial(const Nz::String& name);
-=======
 			std::size_t GetMaxStepCount() const;
->>>>>>> 8118effa
 			float GetStepSize() const;
 
 			void SetGravity(const Vector3f& gravity);
@@ -66,7 +63,6 @@
 			PhysWorld3D& operator=(PhysWorld3D&&) = delete; ///TODO
 
 		private:
-<<<<<<< HEAD
 			struct Callback
 			{
 				AABBOverlapCallback aabbOverlapCallback;
@@ -78,9 +74,7 @@
 
 			std::unordered_map<Nz::UInt64, std::unique_ptr<Callback>> m_callbacks;
 			std::unordered_map<Nz::String, int> m_materialIds;
-=======
 			std::size_t m_maxStepCount;
->>>>>>> 8118effa
 			Vector3f m_gravity;
 			NewtonWorld* m_world;
 			float m_stepSize;
