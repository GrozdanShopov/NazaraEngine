--- conflicted
+++ resolved
@@ -37,11 +37,7 @@
 
 			int CreateMaterial(String name = String());
 
-<<<<<<< HEAD
-			void ForEachBodyInAABB(const Nz::Boxf& box, const BodyIterator& iterator);
-=======
-			void ForEachBodyInAABB(const Boxf& box, BodyIterator iterator);
->>>>>>> f3a9d0a6
+			void ForEachBodyInAABB(const Boxf& box, const BodyIterator& iterator);
 
 			Vector3f GetGravity() const;
 			NewtonWorld* GetHandle() const;
