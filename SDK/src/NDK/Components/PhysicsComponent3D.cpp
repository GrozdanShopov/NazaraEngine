--- conflicted
+++ resolved
@@ -41,16 +41,12 @@
 			matrix.MakeIdentity();
 
 		m_object = std::make_unique<Nz::RigidBody3D>(&world, geom, matrix);
-<<<<<<< HEAD
-		m_object->SetMass(1.f);
 		m_object->SetUserdata(reinterpret_cast<void*>(static_cast<std::ptrdiff_t>(m_entity->GetId())));
-=======
 
 		if (m_pendingStates.valid)
 			ApplyPhysicsState(*m_object);
 		else
 			m_object->SetMass(1.f);
->>>>>>> 10ad4b2c
 	}
 
 	/*!
