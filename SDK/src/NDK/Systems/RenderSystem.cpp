// Copyright (C) 2015 Jérôme Leclercq
// This file is part of the "Nazara Development Kit"
// For conditions of distribution and use, see copyright notice in Prerequesites.hpp

#include <NDK/Systems/RenderSystem.hpp>
#include <Nazara/Graphics/Camera.hpp>
#include <Nazara/Graphics/ColorBackground.hpp>
#include <Nazara/Renderer/Renderer.hpp>
#include <NDK/Components/CameraComponent.hpp>
#include <NDK/Components/GraphicsComponent.hpp>
#include <NDK/Components/LightComponent.hpp>
#include <NDK/Components/NodeComponent.hpp>

namespace Ndk
{
	RenderSystem::RenderSystem()
	{
	}

	void RenderSystem::OnEntityRemoved(Entity* entity)
	{
		m_cameras.Remove(entity);
		m_drawables.Remove(entity);
		m_lights.Remove(entity);
	}

	void RenderSystem::OnEntityValidation(Entity* entity, bool justAdded)
	{
		if (entity->HasComponent<CameraComponent>() && entity->HasComponent<NodeComponent>())
		{
			m_cameras.Insert(entity);
			std::sort(m_cameras.begin(), m_cameras.end(), [](const EntityHandle& handle1, const EntityHandle& handle2)
			{
				return handle1->GetComponent<CameraComponent>().GetLayer() < handle2->GetComponent<CameraComponent>().GetLayer();
			});
		}
		else
			m_cameras.Remove(entity);

		if (entity->HasComponent<GraphicsComponent>() && entity->HasComponent<NodeComponent>())
			m_drawables.Insert(entity);
		else
			m_drawables.Remove(entity);

		if (entity->HasComponent<LightComponent>() && entity->HasComponent<NodeComponent>())
			m_lights.Insert(entity);
		else
			m_lights.Remove(entity);
	}

	void RenderSystem::OnUpdate(float elapsedTime)
	{
		UpdateShadowMaps();

		for (const Ndk::EntityHandle& camera : m_cameras)
		{
			CameraComponent& camComponent = camera->GetComponent<CameraComponent>();
			camComponent.ApplyView();

			NzAbstractRenderQueue* renderQueue = m_renderTechnique.GetRenderQueue();
			renderQueue->Clear();

			for (const Ndk::EntityHandle& drawable : m_drawables)
			{
				GraphicsComponent& graphicsComponent = drawable->GetComponent<GraphicsComponent>();
				NodeComponent& drawableNode = drawable->GetComponent<NodeComponent>();

				graphicsComponent.AddToRenderQueue(renderQueue);
			}

			for (const Ndk::EntityHandle& light : m_lights)
			{
				LightComponent& lightComponent = light->GetComponent<LightComponent>();
				NodeComponent& lightNode = light->GetComponent<NodeComponent>();

				lightComponent.AddToRenderQueue(renderQueue, lightNode.GetTransformMatrix());
			}

			NzColorBackground background;

			NzSceneData sceneData;
			sceneData.ambientColor = NzColor(25, 25, 25);
			sceneData.background = &background;
			sceneData.viewer = &camComponent;

			m_renderTechnique.Draw(sceneData);
		}
	}

<<<<<<< HEAD
	void RenderSystem::OnEntityRemoved(Entity* entity)
	{
		m_cameras.Remove(entity);
		m_drawables.Remove(entity);
		m_lights.Remove(entity);
	}

	void RenderSystem::OnEntityValidation(Entity* entity, bool justAdded)
	{
		if (entity->HasComponent<CameraComponent>() && entity->HasComponent<NodeComponent>())
		{
			m_cameras.Insert(entity);
			std::sort(m_cameras.begin(), m_cameras.end(), [](const EntityHandle& handle1, const EntityHandle& handle2)
			{
				return handle1->GetComponent<CameraComponent>().GetLayer() < handle2->GetComponent<CameraComponent>().GetLayer();
			});
		}
		else
			m_cameras.Remove(entity);

		if (entity->HasComponent<GraphicsComponent>() && entity->HasComponent<NodeComponent>())
			m_drawables.Insert(entity);
		else
			m_drawables.Remove(entity);

		if (entity->HasComponent<LightComponent>() && entity->HasComponent<NodeComponent>())
			m_lights.Insert(entity);
		else
			m_lights.Remove(entity);
	}

	void RenderSystem::UpdateShadowMaps()
	{
		if (!m_shadowRT.IsValid())
			m_shadowRT.Create();

		for (const Ndk::EntityHandle& light : m_lights)
		{
			LightComponent& lightComponent = light->GetComponent<LightComponent>();
			NodeComponent& lightNode = light->GetComponent<NodeComponent>();

			if (!lightComponent.IsShadowCastingEnabled() || lightComponent.GetLightType() != nzLightType_Spot)
				continue;

			NzVector2ui shadowMapSize(lightComponent.GetShadowMap()->GetSize());

			m_shadowRT.AttachTexture(nzAttachmentPoint_Depth, 0, lightComponent.GetShadowMap());

			///TODO: Cache the matrices in the light?
			NzRenderer::SetMatrix(nzMatrixType_Projection, NzMatrix4f::Perspective(lightComponent.GetOuterAngle(), 1.f, 1.f, 1000.f));
			NzRenderer::SetMatrix(nzMatrixType_View, NzMatrix4f::ViewMatrix(lightNode.GetPosition(), lightNode.GetRotation()));
			NzRenderer::SetTarget(&m_shadowRT);
			NzRenderer::SetViewport(NzRecti(0, 0, shadowMapSize.x, shadowMapSize.y));

			NzAbstractRenderQueue* renderQueue = m_shadowTechnique.GetRenderQueue();
			renderQueue->Clear();

			for (const Ndk::EntityHandle& drawable : m_drawables)
			{
				GraphicsComponent& graphicsComponent = drawable->GetComponent<GraphicsComponent>();
				NodeComponent& drawableNode = drawable->GetComponent<NodeComponent>();

				graphicsComponent.AddToRenderQueue(renderQueue);
			}

			NzSceneData sceneData;
			sceneData.ambientColor = NzColor(0, 0, 0);
			sceneData.background = nullptr;
			sceneData.viewer = nullptr; //< Depth technique doesn't require any viewer

			m_shadowTechnique.Draw(sceneData);
		}
	}

=======
>>>>>>> af9a210b
	SystemIndex RenderSystem::systemIndex;
}<|MERGE_RESOLUTION|>--- conflicted
+++ resolved
@@ -15,6 +15,37 @@
 {
 	RenderSystem::RenderSystem()
 	{
+	}
+
+	void RenderSystem::OnEntityRemoved(Entity* entity)
+	{
+		m_cameras.Remove(entity);
+		m_drawables.Remove(entity);
+		m_lights.Remove(entity);
+	}
+
+	void RenderSystem::OnEntityValidation(Entity* entity, bool justAdded)
+	{
+		if (entity->HasComponent<CameraComponent>() && entity->HasComponent<NodeComponent>())
+		{
+			m_cameras.Insert(entity);
+			std::sort(m_cameras.begin(), m_cameras.end(), [](const EntityHandle& handle1, const EntityHandle& handle2)
+			{
+				return handle1->GetComponent<CameraComponent>().GetLayer() < handle2->GetComponent<CameraComponent>().GetLayer();
+			});
+		}
+		else
+			m_cameras.Remove(entity);
+
+		if (entity->HasComponent<GraphicsComponent>() && entity->HasComponent<NodeComponent>())
+			m_drawables.Insert(entity);
+		else
+			m_drawables.Remove(entity);
+
+		if (entity->HasComponent<LightComponent>() && entity->HasComponent<NodeComponent>())
+			m_lights.Insert(entity);
+		else
+			m_lights.Remove(entity);
 	}
 
 	void RenderSystem::OnEntityRemoved(Entity* entity)
@@ -87,38 +118,6 @@
 		}
 	}
 
-<<<<<<< HEAD
-	void RenderSystem::OnEntityRemoved(Entity* entity)
-	{
-		m_cameras.Remove(entity);
-		m_drawables.Remove(entity);
-		m_lights.Remove(entity);
-	}
-
-	void RenderSystem::OnEntityValidation(Entity* entity, bool justAdded)
-	{
-		if (entity->HasComponent<CameraComponent>() && entity->HasComponent<NodeComponent>())
-		{
-			m_cameras.Insert(entity);
-			std::sort(m_cameras.begin(), m_cameras.end(), [](const EntityHandle& handle1, const EntityHandle& handle2)
-			{
-				return handle1->GetComponent<CameraComponent>().GetLayer() < handle2->GetComponent<CameraComponent>().GetLayer();
-			});
-		}
-		else
-			m_cameras.Remove(entity);
-
-		if (entity->HasComponent<GraphicsComponent>() && entity->HasComponent<NodeComponent>())
-			m_drawables.Insert(entity);
-		else
-			m_drawables.Remove(entity);
-
-		if (entity->HasComponent<LightComponent>() && entity->HasComponent<NodeComponent>())
-			m_lights.Insert(entity);
-		else
-			m_lights.Remove(entity);
-	}
-
 	void RenderSystem::UpdateShadowMaps()
 	{
 		if (!m_shadowRT.IsValid())
@@ -162,7 +161,5 @@
 		}
 	}
 
-=======
->>>>>>> af9a210b
 	SystemIndex RenderSystem::systemIndex;
 }