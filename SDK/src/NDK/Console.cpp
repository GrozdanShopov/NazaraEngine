--- conflicted
+++ resolved
@@ -144,90 +144,8 @@
 	*/
 	void Console::ClearFocus()
 	{
-<<<<<<< HEAD
-		switch (character)
-		{
-			case '\b':
-			{
-				Nz::String input = m_inputDrawer.GetText();
-				if (input.GetLength() <= s_inputPrefixSize) // Prevent removal of the input prefix
-					return; // Ignore if no user character is there
-
-				input.Resize(-1, Nz::String::HandleUtf8);
-				m_inputDrawer.SetText(input);
-				break;
-			}
-
-			case '\r':
-			case '\n':
-				ExecuteInput();
-				break;
-
-			default:
-			{
-				if (Nz::Unicode::GetCategory(character) == Nz::Unicode::Category_Other_Control)
-					return;
-
-				m_inputDrawer.AppendText(Nz::String::Unicode(character));
-				break;
-			}
-		}
-
-		m_inputTextSprite->Update(m_inputDrawer);
-	}
-
-	/*!
-	* \brief Sends an event to the console
-	*
-	* \param event Event to be takin into consideration by the console
-	*/
-	void Console::SendEvent(const Nz::WindowEvent& event)
-	{
-		switch (event.type)
-		{
-			case Nz::WindowEventType_TextEntered:
-				SendCharacter(event.text.character);
-				break;
-
-			case Nz::WindowEventType_KeyPressed:
-			{
-				switch (event.key.virtualKey)
-				{
-					case Nz::Keyboard::VKey::Down:
-					case Nz::Keyboard::VKey::Up:
-					{
-						if (event.key.virtualKey == Nz::Keyboard::VKey::Up)
-							m_historyPosition = std::min<std::size_t>(m_commandHistory.size(), m_historyPosition + 1);
-						else
-						{
-							if (m_historyPosition > 1)
-								m_historyPosition--;
-							else if (m_historyPosition == 0)
-								m_historyPosition = 1;
-						}
-
-						if (!m_commandHistory.empty())
-						{
-							Nz::String text = m_commandHistory[m_commandHistory.size() - m_historyPosition];
-							m_inputDrawer.SetText(s_inputPrefix + text);
-							m_inputTextSprite->Update(m_inputDrawer);
-						}
-						break;
-					}
-
-					default:
-						break;
-				}
-				break;
-			}
-
-			default:
-				break;
-		}
-=======
 		m_input->ClearFocus();
->>>>>>> c645102f
-	}
+  }
 
 	/*!
 	* \brief Sets the character size
