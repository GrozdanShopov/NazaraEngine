// Copyright (C) 2017 Jérôme Leclercq
// This file is part of the "Nazara Development Kit"
// For conditions of distribution and use, see copyright notice in Prerequisites.hpp

#include <NDK/BaseWidget.hpp>
#include <NDK/Canvas.hpp>
#include <NDK/Components/GraphicsComponent.hpp>
#include <NDK/Components/NodeComponent.hpp>
#include <NDK/World.hpp>
#include <algorithm>

namespace Ndk
{
	/*!
	* \ingroup NDK
	* \class Ndk::BaseWidget
	* \brief Abstract class serving as a base class for all widgets
	*/

	/*!
	* \brief Constructs a BaseWidget object using another widget as its parent
	*
	* \param parent Parent widget, must be valid and attached to a canvas
	*
	* Constructs a BaseWidget object using another widget as a base.
	* This will also register the widget to the canvas owning the top-most widget.
	*/
	BaseWidget::BaseWidget(BaseWidget* parent) :
	BaseWidget()
	{
		NazaraAssert(parent, "Invalid parent");
		NazaraAssert(parent->GetCanvas(), "Parent has no canvas");

		m_canvas = parent->GetCanvas();
		m_widgetParent = parent;
		m_world = m_canvas->GetWorld();

		RegisterToCanvas();
	}

	/*!
	 * \brief Frees the widget, unregistering it from its canvas
	 */
	BaseWidget::~BaseWidget()
	{
		UnregisterFromCanvas();
	}

	/*!
	 * \brief Clears keyboard focus if and only if this widget owns it.
	 */
	void BaseWidget::ClearFocus()
	{
		if (IsRegisteredToCanvas())
			m_canvas->ClearKeyboardOwner(m_canvasIndex);
	}

	/*!
	 * \brief Destroy the widget, deleting it in the process.
	 *
	 * Calling this function immediately destroys the widget, freeing its memory.
	 */
	void BaseWidget::Destroy()
	{
		NazaraAssert(this != m_canvas, "Canvas cannot be destroyed by calling Destroy()");

		m_widgetParent->DestroyChild(this); //< This does delete us
	}

	/*!
	 * \brief Enable or disables the widget background.
	 */
	void BaseWidget::EnableBackground(bool enable)
	{
		if (m_backgroundEntity.IsValid() == enable)
			return;

		if (enable)
		{
			m_backgroundSprite = Nz::Sprite::New();
			m_backgroundSprite->SetColor(m_backgroundColor);
			m_backgroundSprite->SetMaterial(Nz::Material::New((m_backgroundColor.IsOpaque()) ? "Basic2D" : "Translucent2D")); //< TODO: Use a shared material instead of creating one everytime

			m_backgroundEntity = CreateEntity();
			m_backgroundEntity->AddComponent<GraphicsComponent>().Attach(m_backgroundSprite, -1);
			m_backgroundEntity->AddComponent<NodeComponent>().SetParent(this);

			BaseWidget::Layout(); // Only layout background
		}
		else
		{
			DestroyEntity(m_backgroundEntity);
			m_backgroundEntity.Reset();
			m_backgroundSprite.Reset();
		}
	}

	/*!
	 * \brief Checks if this widget has keyboard focus
	 * \return true if widget has keyboard focus, false otherwise
	 */
	bool BaseWidget::HasFocus() const
	{
		if (!IsRegisteredToCanvas())
			return false;

		return m_canvas->IsKeyboardOwner(m_canvasIndex);
	}

	void BaseWidget::Resize(const Nz::Vector2f& size)
	{
		// Adjust new size
		Nz::Vector2f newSize = size;
		newSize.Maximize(m_minimumSize);
		newSize.Minimize(m_maximumSize);

		NotifyParentResized(newSize);
		m_size = newSize;

		Layout();
	}

	void BaseWidget::SetBackgroundColor(const Nz::Color& color)
	{
		m_backgroundColor = color;

		if (m_backgroundSprite)
		{
			m_backgroundSprite->SetColor(color);
			m_backgroundSprite->GetMaterial()->Configure((color.IsOpaque()) ? "Basic2D" : "Translucent2D"); //< Our sprite has its own material (see EnableBackground)
		}
	}

	void BaseWidget::SetCursor(Nz::SystemCursor systemCursor)
	{
		m_cursor = systemCursor;

		if (IsRegisteredToCanvas())
			m_canvas->NotifyWidgetCursorUpdate(m_canvasIndex);
	}

	void BaseWidget::SetFocus()
	{
		if (IsRegisteredToCanvas())
			m_canvas->SetKeyboardOwner(m_canvasIndex);
	}

	void BaseWidget::SetParent(BaseWidget* widget)
	{
		Canvas* oldCanvas = m_canvas;
		Canvas* newCanvas = widget->GetCanvas();

		// Changing a widget canvas is a problem because of the canvas entities
		NazaraAssert(oldCanvas == newCanvas, "Transferring a widget between canvas is not yet supported");

		Node::SetParent(widget);
		m_widgetParent = widget;

		Layout();
	}

	void BaseWidget::SetRenderingRect(const Nz::Rectf& renderingRect)
	{
		m_renderingRect = renderingRect;

		UpdatePositionAndSize();
		for (const auto& widgetPtr : m_children)
			widgetPtr->UpdatePositionAndSize();
	}

	void BaseWidget::Show(bool show)
	{
		if (m_visible != show)
		{
			m_visible = show;

			if (m_visible)
				RegisterToCanvas();
			else
				UnregisterFromCanvas();

			for (WidgetEntity& entity : m_entities)
			{
				if (entity.isEnabled)
				{
					entity.handle->Enable(show); //< This will override isEnabled
					entity.isEnabled = true;
				}
			}

			ShowChildren(show);
		}
	}

	const EntityHandle& BaseWidget::CreateEntity()
	{
		const EntityHandle& newEntity = m_world->CreateEntity();
		newEntity->Enable(m_visible);

		m_entities.emplace_back();
		WidgetEntity& newWidgetEntity = m_entities.back();
		newWidgetEntity.handle = newEntity;
		newWidgetEntity.onDisabledSlot.Connect(newEntity->OnEntityDisabled, [this](Entity* entity)
		{
			auto it = std::find_if(m_entities.begin(), m_entities.end(), [&](const WidgetEntity& widgetEntity) { return widgetEntity.handle == entity; });
			NazaraAssert(it != m_entities.end(), "Entity does not belong to this widget");

			it->isEnabled = false;
		});

		newWidgetEntity.onEnabledSlot.Connect(newEntity->OnEntityEnabled, [this](Entity* entity)
		{
			auto it = std::find_if(m_entities.begin(), m_entities.end(), [&](const WidgetEntity& widgetEntity) { return widgetEntity.handle == entity; });
			NazaraAssert(it != m_entities.end(), "Entity does not belong to this widget");

			if (!IsVisible())
				entity->Disable(); // Next line will override isEnabled status

			it->isEnabled = true;
		});

		return newEntity;
	}

	void BaseWidget::DestroyEntity(Entity* entity)
	{
		auto it = std::find_if(m_entities.begin(), m_entities.end(), [&](const WidgetEntity& widgetEntity) { return widgetEntity.handle == entity; });
		NazaraAssert(it != m_entities.end(), "Entity does not belong to this widget");

		m_entities.erase(it);
	}

	void BaseWidget::Layout()
	{
		if (m_backgroundSprite)
			m_backgroundSprite->SetSize(m_size.x, m_size.y);

		UpdatePositionAndSize();
	}

	void BaseWidget::InvalidateNode()
	{
		Node::InvalidateNode();

		UpdatePositionAndSize();
	}

	Nz::Rectf BaseWidget::GetScissorRect() const
	{
		Nz::Vector2f widgetPos = Nz::Vector2f(GetPosition(Nz::CoordSys_Global));
		Nz::Vector2f widgetSize = GetSize();

		Nz::Rectf widgetRect(widgetPos.x, widgetPos.y, widgetSize.x, widgetSize.y);
		Nz::Rectf widgetRenderingRect(widgetPos.x + m_renderingRect.x, widgetPos.y + m_renderingRect.y, m_renderingRect.width, m_renderingRect.height);

		widgetRect.Intersect(widgetRenderingRect, &widgetRect);

		return widgetRect;
	}

	bool BaseWidget::IsFocusable() const
	{
		return false;
	}

	void BaseWidget::OnFocusLost()
	{
	}

	void BaseWidget::OnFocusReceived()
	{
	}

	bool BaseWidget::OnKeyPressed(const Nz::WindowEvent::KeyEvent& key)
	{
		return false;
	}

	void BaseWidget::OnKeyReleased(const Nz::WindowEvent::KeyEvent& /*key*/)
	{
	}

	void BaseWidget::OnMouseEnter()
	{
	}

	void BaseWidget::OnMouseMoved(int /*x*/, int /*y*/, int /*deltaX*/, int /*deltaY*/)
	{
	}

	void BaseWidget::OnMouseButtonPress(int /*x*/, int /*y*/, Nz::Mouse::Button /*button*/)
	{
	}

	void BaseWidget::OnMouseButtonRelease(int /*x*/, int /*y*/, Nz::Mouse::Button /*button*/)
	{
	}

	void BaseWidget::OnMouseWheelMoved(int /*x*/, int /*y*/, float /*delta*/)
	{
	}

	void BaseWidget::OnMouseExit()
	{
	}

	void BaseWidget::OnParentResized(const Nz::Vector2f& /*newSize*/)
	{
	}

	void BaseWidget::OnTextEntered(char32_t /*character*/, bool /*repeated*/)
	{
	}

<<<<<<< HEAD
	void BaseWidget::OnTextEdited(const std::array<char, 32>& /*characters*/, int /*length*/)
	{
=======
	void BaseWidget::ShowChildren(bool show)
	{
		for (const auto& widgetPtr : m_children)
			widgetPtr->Show(show);
>>>>>>> c645102f
	}

	void BaseWidget::DestroyChild(BaseWidget* widget)
	{
		auto it = std::find_if(m_children.begin(), m_children.end(), [widget] (const std::unique_ptr<BaseWidget>& widgetPtr) -> bool
		{
			return widgetPtr.get() == widget;
		});

		NazaraAssert(it != m_children.end(), "Child widget not found in parent");

		m_children.erase(it);
	}

	void BaseWidget::DestroyChildren()
	{
		m_children.clear();
	}

	void BaseWidget::RegisterToCanvas()
	{
		NazaraAssert(!IsRegisteredToCanvas(), "Widget is already registered to canvas");

		m_canvasIndex = m_canvas->RegisterWidget(this);
	}

	void BaseWidget::UnregisterFromCanvas()
	{
		if (IsRegisteredToCanvas())
		{
			m_canvas->UnregisterWidget(m_canvasIndex);
			m_canvasIndex = InvalidCanvasIndex;
		}
	}

	void BaseWidget::UpdatePositionAndSize()
	{
		if (IsRegisteredToCanvas())
			m_canvas->NotifyWidgetBoxUpdate(m_canvasIndex);

		Nz::Rectf scissorRect = GetScissorRect();

		if (m_widgetParent)
		{
			Nz::Rectf parentScissorRect = m_widgetParent->GetScissorRect();

			if (!scissorRect.Intersect(parentScissorRect, &scissorRect))
				scissorRect = parentScissorRect;
		}

		Nz::Recti fullBounds(scissorRect);
		for (WidgetEntity& widgetEntity : m_entities)
		{
			const Ndk::EntityHandle& entity = widgetEntity.handle;
			if (entity->HasComponent<GraphicsComponent>())
				entity->GetComponent<GraphicsComponent>().SetScissorRect(fullBounds);
		}
	}
}<|MERGE_RESOLUTION|>--- conflicted
+++ resolved
@@ -312,15 +312,14 @@
 	{
 	}
 
-<<<<<<< HEAD
 	void BaseWidget::OnTextEdited(const std::array<char, 32>& /*characters*/, int /*length*/)
 	{
-=======
-	void BaseWidget::ShowChildren(bool show)
+  }
+
+  void BaseWidget::ShowChildren(bool show)
 	{
 		for (const auto& widgetPtr : m_children)
 			widgetPtr->Show(show);
->>>>>>> c645102f
 	}
 
 	void BaseWidget::DestroyChild(BaseWidget* widget)
