// Copyright (C) 2015 Jérôme Leclercq
// This file is part of the "Nazara Development Kit"
// For conditions of distribution and use, see copyright notice in Prerequesites.hpp

#pragma once

#ifndef NDK_SYSTEMS_RENDERSYSTEM_HPP
#define NDK_SYSTEMS_RENDERSYSTEM_HPP

#include <Nazara/Graphics/DepthRenderTechnique.hpp>
#include <Nazara/Graphics/ForwardRenderTechnique.hpp>
#include <Nazara/Renderer/RenderTexture.hpp>
#include <NDK/EntityList.hpp>
#include <NDK/System.hpp>
#include <unordered_map>
#include <vector>

namespace Ndk
{
	class GraphicsComponent;

	class NDK_API RenderSystem : public System<RenderSystem>
	{
		public:
			RenderSystem();
			inline RenderSystem(const RenderSystem& renderSystem);
			~RenderSystem() = default;

			static SystemIndex systemIndex;

		private:
			void OnEntityRemoved(Entity* entity) override;
			void OnEntityValidation(Entity* entity, bool justAdded) override;
<<<<<<< HEAD
			void UpdateShadowMaps();
=======
			void OnUpdate(float elapsedTime) override;
>>>>>>> af9a210b

			EntityList m_cameras;
			EntityList m_drawables;
			EntityList m_lights;
			NzDepthRenderTechnique m_shadowTechnique;
			NzForwardRenderTechnique m_renderTechnique;
			NzRenderTexture m_shadowRT;
	};
}

#include <NDK/Systems/RenderSystem.inl>

#endif // NDK_SYSTEMS_RENDERSYSTEM_HPP<|MERGE_RESOLUTION|>--- conflicted
+++ resolved
@@ -31,11 +31,8 @@
 		private:
 			void OnEntityRemoved(Entity* entity) override;
 			void OnEntityValidation(Entity* entity, bool justAdded) override;
-<<<<<<< HEAD
+			void OnUpdate(float elapsedTime) override;
 			void UpdateShadowMaps();
-=======
-			void OnUpdate(float elapsedTime) override;
->>>>>>> af9a210b
 
 			EntityList m_cameras;
 			EntityList m_drawables;
