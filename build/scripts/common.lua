NazaraBuild = {}

-- I wish Premake had a way to know the compiler in advance
local clangGccActions = "action:" .. table.concat({"codeblocks", "codelite", "gmake*", "xcode3", "xcode4"}, " or ")

function NazaraBuild:AddExecutablePath(path)
	self.ExecutableDir[path] = true

	self:AddInstallPath(path)
end

function NazaraBuild:AddInstallPath(path)
	self.InstallDir[path] = true
end

function NazaraBuild:FilterLibDirectory(prefix, func)
	filter({"action:codeblocks or codelite or gmake*", "architecture:x86", "system:Windows"})
		func(prefix .. "mingw/x86")

	filter({"action:codeblocks or codelite or gmake*", "architecture:x86_64", "system:Windows"})
		func(prefix .. "mingw/x64")

	filter({"action:codeblocks or codelite or gmake*", "architecture:x86", "system:not Windows"})
		func(prefix .. "gmake/x86")

	filter({"action:codeblocks or codelite or gmake*", "architecture:x86_64", "system:not Windows"})
		func(prefix .. "gmake/x64")

	filter({"action:vs*", "architecture:x86"})
		func(prefix .. "msvc/x86")

	filter({"action:vs*", "architecture:x86_64"})
		func(prefix .. "msvc/x64")

	filter({"action:xcode3 or xcode4", "architecture:x86"})
		func(prefix .. "xcode/x86")

	filter({"action:xcode3 or xcode4", "architecture:x86_64"})
		func(prefix .. "xcode/x64")

	filter({})
end

function NazaraBuild:Execute()
	if (_ACTION == nil) then -- If no action is specified, the user probably only wants to know how all of this works
		return
	end

	local platformData
	if (os.is64bit()) then
		platformData = {"x64", "x86"}
	else
		platformData = {"x86", "x64"}
	end

	if (self.Actions[_ACTION] == nil) then
		-- Start defining projects
		workspace("NazaraEngine")
		platforms(platformData)

		startproject "DemoFirstScene"
		location(_ACTION)

		do
			local linkTypes = {"Dynamic"} -- {"Static", "Dynamic"}
			local configs = {}
			for k,linkType in pairs(linkTypes) do
				for k,config in pairs(self.Config["Configurations"]) do
					table.insert(configs, config .. linkType)
				end
			end

			configurations(configs)
		end

		if (self.Config["PremakeProject"] and os.ishost("windows")) then
			group("_Premake")
			
			local commandLine = "premake5.exe " .. table.concat(_ARGV, ' ')
			project("Regenerate premake")
				kind("Utility")
				prebuildcommands("cd .. && " .. commandLine)
		end

		-- Extern libraries
		if (self.Config["BuildDependencies"]) then
			group("Thirdparties")
			
			for k, libTable in ipairs(self.OrderedExtLibs) do
				project(libTable.Name)

				self:PreconfigGenericProject()
				
				language(libTable.Language)
				location(_ACTION .. "/thirdparty")

				files(libTable.Files)
				excludes(libTable.FilesExcluded)

				if (libTable.DisableWarnings) then
					warnings("Off")
				end

				defines(libTable.Defines)
				flags(libTable.Flags)
				kind("StaticLib") -- Force them as static libs
				includedirs("../thirdparty/include")
				includedirs(libTable.Includes)
				links(libTable.Libraries)
				libdirs("../thirdparty/lib/common")

				self:FilterLibDirectory("../thirdparty/genlib/", targetdir) -- For generated libraries

				filter(clangGccActions)
					buildoptions("-U__STRICT_ANSI__")

				filter("architecture:x86")
					libdirs(libTable.LibraryPaths.x86)

				filter("architecture:x86_64")
					libdirs(libTable.LibraryPaths.x64)

				for k,v in pairs(libTable.ConfigurationLibraries) do
					filter(k)
						links(v)
				end

				filter({})
<<<<<<< HEAD

				self:PostconfigGenericProject()
=======
				
				if (libTable.Custom) then
					libTable.Custom()
				end
>>>>>>> 97af4562
			end
		end
		
		-- Modules
		group("Engine Modules")

		if (_OPTIONS["united"]) then
			project("NazaraEngine")

			self:PreconfigNazaraProject()
		end

		for k, moduleTable in ipairs(self.OrderedModules) do
			if (not _OPTIONS["united"]) then
				project("Nazara" .. moduleTable.Name)
				
				self:PreconfigNazaraProject()
			end

			location(_ACTION .. "/modules")

			includedirs({
				"../include",
				"../src/",
				"../thirdparty/include"
			})

			files(moduleTable.Files)
			excludes(moduleTable.FilesExcluded)

			defines(moduleTable.Defines)
			flags(moduleTable.Flags)
			includedirs(moduleTable.Includes)
			links(moduleTable.Libraries)

			libdirs({
				"../thirdparty/lib/common",
				"../lib"
			})

			-- Output to lib/conf/arch
			self:FilterLibDirectory("../lib/", targetdir)

			-- Copy the module binaries to the example folder
			self:MakeInstallCommands(moduleTable)

			filter("architecture:x86")
				libdirs(moduleTable.LibraryPaths.x86)

			filter("architecture:x86_64")
				libdirs(moduleTable.LibraryPaths.x64)

			for k,v in pairs(moduleTable.ConfigurationLibraries) do
				filter(k)
					links(v)
			end

			filter({})
<<<<<<< HEAD

			if (not _OPTIONS["united"]) then
				self:PostconfigNazaraProject()
			end
		end

		if (_OPTIONS["united"]) then
			self:PostconfigNazaraProject()
=======
				
			if (moduleTable.Custom) then
				moduleTable.Custom()
			end
>>>>>>> 97af4562
		end

		-- Tools
		group("Engine SDK - Tools")

		for k, toolTable in ipairs(self.OrderedTools) do
			local prefix = "Nazara"
			if (toolTable.Kind == "plugin") then
				prefix = "Plugin"
			end

			project(prefix .. toolTable.Name)

			self:PreconfigNazaraProject()

			location(_ACTION .. "/tools")

			if (toolTable.Kind == "plugin" or toolTable.Kind == "library") then
				kind("SharedLib")
				
				-- Copy the tool binaries to the example folder
				self:MakeInstallCommands(toolTable)
			elseif (toolTable.Kind == "application") then
				debugdir(toolTable.TargetDirectory)
				targetdir(toolTable.TargetDirectory)
				if (toolTable.EnableConsole) then
					kind("ConsoleApp")
				else
					kind("WindowedApp")
				end
			else
				assert(false, "Invalid tool kind")
			end

			includedirs({
				"../include",
				"../thirdparty/include"
			})

			libdirs({
				"../thirdparty/lib/common",
				"../lib"
			})

			files(toolTable.Files)
			excludes(toolTable.FilesExcluded)

			defines(toolTable.Defines)
			flags(toolTable.Flags)
			includedirs(toolTable.Includes)
			links(toolTable.Libraries)

			-- Output to lib/conf/arch
			if (toolTable.Kind == "library") then
				self:FilterLibDirectory(toolTable.TargetDirectory .. "/", targetdir)
			elseif (toolTable.Kind == "plugin") then
				self:FilterLibDirectory("../plugins/lib/", targetdir)
			end

			filter("architecture:x86")
				libdirs(toolTable.LibraryPaths.x86)

			filter("architecture:x86_64")
				libdirs(toolTable.LibraryPaths.x64)

			for k,v in pairs(toolTable.ConfigurationLibraries) do
				filter(k)
					links(v)
			end

			filter({})
<<<<<<< HEAD

			self:PostconfigNazaraProject()
=======
				
			if (toolTable.Custom) then
				toolTable.Custom()
			end
>>>>>>> 97af4562
		end

		group("Examples")

		for k, exampleTable in ipairs(self.OrderedExamples) do
			local destPath = "../examples/bin"

			project("Demo" .. exampleTable.Name)

			self:PreconfigNazaraProject()

			location(_ACTION .. "/examples")

			if (exampleTable.Kind == "plugin" or exampleTable.Kind == "library") then
				kind("SharedLib")
				
				self:MakeInstallCommands(toolTable)
			elseif (exampleTable.Kind == "application") then
				debugdir(exampleTable.TargetDirectory)
				if (exampleTable.EnableConsole) then
					kind("ConsoleApp")
				else
					kind("WindowedApp")
				end
			else
				assert(false, "Invalid tool Kind")
			end

			debugdir(destPath)
			includedirs({
				"../include",
				"../thirdparty/include",
				exampleTable.Includes
			})
			libdirs({
				"../lib",
				exampleTable.LibDir
			})

			files(exampleTable.Files)
			excludes(exampleTable.FilesExcluded)

			defines(exampleTable.Defines)
			flags(exampleTable.Flags)
			links(exampleTable.Libraries)
			targetdir(destPath)

			for k,v in pairs(exampleTable.ConfigurationLibraries) do
				filter(k)
					links(v)
			end

			filter({})
<<<<<<< HEAD

			self:PostconfigNazaraProject()
=======
				
			if (exampleTable.Custom) then
				exampleTable.Custom()
			end
>>>>>>> 97af4562
		end
	end
end

function NazaraBuild:GetConfig()
	return self.Config
end

function NazaraBuild:GetDependency(infoTable, name)
	local projectName = name:match("Nazara(%w+)")
	if (projectName) then
		-- tool or module
		local moduleTable = self.Modules[projectName:lower()]
		if (moduleTable) then
			return moduleTable
		else
			local toolTable = self.Tools[projectName:lower()]
			if (toolTable) then
				return toolTable
			end
		end
	else
		return self.ExtLibs[name:lower()]
	end
end

function NazaraBuild:Initialize()
	self.Actions = {}
	self.Examples = {}
	self.ExecutableDir = {}
	self.ExtLibs = {}
	self.InstallDir = {}
	self.Modules = {}
	self.Tools = {}
	
	self.Config = {}
	self:LoadConfig()

	-- Actions
	modules = os.matchfiles("scripts/actions/*.lua")
	for k,v in pairs(modules) do
		local f, err = loadfile(v)
		if (f) then
			ACTION = {}

			f()

			local succeed, err = self:RegisterAction(ACTION)
			if (not succeed) then
				print("Unable to register action: " .. err)
			end
		else
			print("Unable to load action file: " .. err)
		end
	end
	ACTION = nil

	-- Extern libraries
	local extlibs = os.matchfiles("../thirdparty/build/*.lua")
	for k,v in pairs(extlibs) do
		local f, err = loadfile(v)
		if (f) then
			LIBRARY = {}
			self:SetupExtlibTable(LIBRARY)

			f()

			local succeed, err = self:RegisterExternLibrary(LIBRARY)
			if (not succeed) then
				print("Unable to register extern library: " .. err)
			end
		else
			print("Unable to load extern library file: " .. err)
		end
	end
	LIBRARY = nil

	-- Then the modules
	local modules = os.matchfiles("scripts/modules/*.lua")
	for k,v in pairs(modules) do
		local moduleName = v:match(".*/(.*).lua")
		local moduleNameLower = moduleName:lower()

		local f, err = loadfile(v)
		if (f) then
			MODULE = {}
			self:SetupModuleTable(MODULE)
			Config = self.Config

			f()

			local succeed, err = self:RegisterModule(MODULE)
			if (not succeed) then
				print("Unable to register module: " .. err)
			end
		else
			print("Unable to load module file: " .. err)
		end
	end
	MODULE = nil

	-- Continue with the tools (ex: SDK)
	local tools = os.matchfiles("scripts/tools/*.lua")
	for k,v in pairs(tools) do
		local toolName = v:match(".*/(.*).lua")
		local toolNameLower = toolName:lower()

		local f, err = loadfile(v)
		if (f) then
			TOOL = {}
			self:SetupToolTable(TOOL)

			f()

			local succeed, err = self:RegisterTool(TOOL)
			if (not succeed) then
				print("Unable to register tool " .. tostring(TOOL.Name) .. ": " .. err)
			end
		else
			print("Unable to load tool file " .. v .. ": " .. err)
		end
	end
	TOOL = nil

	-- Examples
	if (self.Config["BuildExamples"]) then
		local examples = os.matchdirs("../examples/*")
		for k,v in pairs(examples) do
			local dirName = v:match(".*/(.*)")
			if (dirName ~= "bin" and dirName ~= "build") then
				local f, err = loadfile(v .. "/build.lua")
				if (f) then
					EXAMPLE = {}
					EXAMPLE.Directory = dirName
					self:SetupExampleTable(EXAMPLE)

					f()

					local succeed, err = self:RegisterExample(EXAMPLE)
					if (not succeed) then
						print("Unable to register example: " .. err)
					end
				else
					print("Unable to load example file: " .. err)
				end
			end
		end
		EXAMPLE = nil
	end

	-- Once everything is registred, let's process all the tables
	self.OrderedExamples = {}
	self.OrderedExtLibs  = {}
	self.OrderedModules  = {}
	self.OrderedTools    = {}
	local tables = {self.ExtLibs, self.Modules, self.Tools, self.Examples}
	local orderedTables = {self.OrderedExtLibs, self.OrderedModules, self.OrderedTools, self.OrderedExamples}
	for k,projects in ipairs(tables) do
		-- Begin by resolving every project (because of dependencies in the same category)
		for projectId,projectTable in pairs(projects) do
			self:Resolve(projectTable)
		end

		for projectId,projectTable in pairs(projects) do
			if (self:Process(projectTable)) then
				table.insert(orderedTables[k], projectTable)
			else
				print("Rejected " .. projectTable.Name .. " " .. string.lower(projectTable.Category) .. ": " .. projectTable.ExcludeReason)
			end
		end

		table.sort(orderedTables[k], function (a, b) return a.Name < b.Name end)
	end
end

function NazaraBuild:LoadConfigFile(path, configTable)
	local f = io.open(path, "r")
	if (f) then
	    local content = f:read("*a")
		f:close()

		local func, err = load(content, "Config file", "t", configTable)
		if (func) then
			local status, err = pcall(func)
			if (status) then
				return true
			else
				print("Failed to load " .. path .. ": " .. err)
			end
		else
			print("Failed to parse " .. path .. ": " .. err)
		end
	else
		print("Failed to open " .. path)
	end

	return false
end

function NazaraBuild:LoadConfig()
	if (not self:LoadConfigFile("config.lua", self.Config) and not self:LoadConfigFile("config.lua.default", self.Config)) then
		error("Failed to load config file")
	end

	local configTable = self.Config
	local AddBoolOption = function (option, name, description)
		newoption({
			trigger     = name,
			description = description
		})

		local str = _OPTIONS[name]
		if (str) then
			if (#str == 0 or str == "1" or str == "yes" or str == "true") then
				configTable[option] = true
			elseif (str == "0" or str == "no" or str == "false") then
				configTable[option] = false
			else
				error("Invalid entry for " .. name .. " option: \"" .. str .. "\"")
			end
		end
	end

	local AddStringOption = function (option, name, description)
		newoption({
			trigger     = name,
			description = description
		})

		local str = _OPTIONS[name]
		if (str) then
			configTable[option] = str
		end
	end

	AddBoolOption("BuildDependencies", "with-extlibs", "Builds the extern libraries")
	AddBoolOption("BuildExamples", "with-examples", "Builds the examples")
	AddBoolOption("PremakeProject", "premakeproject", "Add a PremakeProject as a shortcut to call Premake")
	AddBoolOption("ServerMode", "server", "Excludes client-only modules/tools/examples")
	AddBoolOption("UniteModules", "united", "Builds all the modules as one united library")
	AddBoolOption("PlatformSDL2", "platform-sdl2", "Use SDL2 instead of native APIs")

	-- AdditionalCompilationOptions
	do
		newoption({
			trigger     = "compile-options",
			description = "Specify additionnal compilation options to be added to every generated project."
		})

		configTable["AdditionalCompilationOptions"] = configTable["AdditionalCompilationOptions"] or ""
		if (_OPTIONS["compile-options"] ~= nil) then
			configTable["AdditionalCompilationOptions"] = configTable["AdditionalCompilationOptions"] .. ";" .. _OPTIONS["compile-options"]
		end

		local configs = {}
		local paths = string.explode(configTable["AdditionalCompilationOptions"], ";")
		for k,v in pairs(paths) do
			if (#v > 0) then
				table.insert(configs, v)
			end
		end

		configTable["AdditionalCompilationOptions"] = configs
	end

	-- Configurations
	do
		newoption({
			trigger     = "configurations",
			description = "Override configurations target by a new set, separated by commas."
		})

		configTable["Configurations"] = configTable["Configurations"] or ""
		if (_OPTIONS["configurations"] ~= nil) then
			configTable["Configurations"] = _OPTIONS["configurations"]
		end

		local configs = {}
		local validConfigs = {"Debug", "Release", "ReleaseWithDebug"}
		local paths = string.explode(configTable["Configurations"], ",")
		for k,v in pairs(paths) do
			v = v:match("^%s*(.-)%s*$") -- Trim
			if (#v > 0) then
				if (table.contains(validConfigs, v)) then
					table.insert(configs, v)
				else
					error("Invalid entry for configurations option: \"" .. v .. "\"")
				end
			end
		end

		if (#configs == 0) then
			error("Invalid entry for configurations option: no option")
		end

		configTable["Configurations"] = configs
	end

	-- InstallDir
	do
		newoption({
			trigger     = "install-path",
			description = "Setup additionnals install directories (library binaries will be copied there), separated by commas"
		})

		configTable["InstallDir"] = configTable["InstallDir"] or ""
		if (_OPTIONS["install-path"] ~= nil) then
			configTable["InstallDir"] = configTable["InstallDir"] .. ";" .. _OPTIONS["install-path"]
		end

		local paths = string.explode(configTable["InstallDir"], ";")
		for k,v in pairs(paths) do
			if (#v > 0) then
				self:AddInstallPath(v)
			end
		end
	end
end

function NazaraBuild:MakeInstallCommands(infoTable)
	if (os.ishost("windows")) then
		filter("kind:SharedLib")

		postbuildmessage("Copying " .. infoTable.Name .. " library and its dependencies to install/executable directories...")

		-- Copy built file to install directory
		local installCommands = {}
		for installPath,_ in pairs(self.InstallDir) do
			local destPath = path.translate(path.isabsolute(installPath) and installPath or "../../" .. installPath)
			table.insert(installCommands, [[xcopy "%{path.translate(cfg.buildtarget.relpath)}" "]] .. destPath .. [[\" /E /Y]])
		end
		table.sort(installCommands)

		for k,command in pairs(installCommands) do
			postbuildcommands({command})
		end

		-- Copy additional dependencies to executable directories too
		for k,fileName in pairs(table.join(infoTable.Libraries, infoTable.DynLib)) do
			local paths = {}
			for k,v in pairs(infoTable.BinaryPaths.x86) do
				table.insert(paths, {"x86", v .. "/" .. fileName .. ".dll"})
				table.insert(paths, {"x86", v .. "/lib" .. fileName .. ".dll"})
			end

			for k,v in pairs(infoTable.BinaryPaths.x64) do
				table.insert(paths, {"x86_64", v .. "/" .. fileName .. ".dll"})
				table.insert(paths, {"x86_64", v .. "/lib" .. fileName .. ".dll"})
			end

			for k,v in pairs(paths) do
				local arch = v[1]
				local srcPath = v[2]
				if (os.isfile(srcPath)) then
					if (infoTable.Kind == "plugin") then
						srcPath = "../../" .. srcPath
					end

					filter("architecture:" .. arch)
					
					local executableCommands = {}
					for execPath,_ in pairs(self.ExecutableDir) do
						local srcPath = path.isabsolute(srcPath) and path.translate(srcPath) or [[%{path.translate(cfg.linktarget.relpath:sub(1, -#cfg.linktarget.name - 1) .. "../../]] .. srcPath .. [[")}]]
						local destPath = path.translate(path.isabsolute(execPath) and execPath or "../../" .. execPath)
						table.insert(executableCommands, [[xcopy "]] .. srcPath .. [[" "]] .. destPath .. [[\" /E /Y]])
					end

					table.sort(executableCommands)

					for k,command in pairs(executableCommands) do
						postbuildcommands({command})
					end
				end
			end
		end

		filter({})
	end
end

local PosixOSes = {
	["bsd"] = true,
	["linux"] = true,
	["macosx"] = true,
	["solaris"] = true
}

local function ProcessOption(libName, option, enable)
	return libName:gsub("%%" .. option .. "%((.+)%)", enable and "%1" or "")
end

local function HandleLib(infoTable, libName)
	local debugDynamic = ProcessOption(ProcessOption(libName, "d", true), "s", false)
	local debugStatic = ProcessOption(ProcessOption(libName, "d", true), "s", true)
	local releaseStatic = ProcessOption(ProcessOption(libName, "d", false), "s", true)
	local releaseDynamic = ProcessOption(ProcessOption(libName, "d", false), "s", false)

	table.insert(infoTable.ConfigurationLibraries.DebugStatic, debugStatic)
	table.insert(infoTable.ConfigurationLibraries.ReleaseStatic, releaseStatic)
	table.insert(infoTable.ConfigurationLibraries.ReleaseWithDebugStatic, releaseStatic)
	table.insert(infoTable.ConfigurationLibraries.DebugDynamic, debugDynamic)
	table.insert(infoTable.ConfigurationLibraries.ReleaseDynamic, releaseDynamic)
	table.insert(infoTable.ConfigurationLibraries.ReleaseWithDebugDynamic, releaseDynamic)
end

function NazaraBuild:Process(infoTable)
	if (infoTable.Excluded) then
		return false
	end

	local libraries = {}
	for k, library in pairs(infoTable.Libraries) do
		local libraryTable = self:GetDependency(infoTable, library)
		if (libraryTable) then
			if (libraryTable.Excluded) then
				infoTable.Excluded = true
				infoTable.ExcludeReason = "depends on excluded " .. library .. " " .. libraryTable.Category:lower()
				return false
			end

			if (libraryTable.Type == "Module") then
				if (_OPTIONS["united"]) then
					library = "NazaraEngine"
				else
					library = "Nazara" .. libraryTable.Name .. "%s(-s)%d(-d)"
				end

				if (not self.Config["UniteModules"] or infoTable.Type ~= "Module") then
					HandleLib(infoTable, library)
				end
			elseif (libraryTable.Type == "ExternLib") then
				library = libraryTable.Name

				if (self.Config["BuildDependencies"]) then
					table.insert(libraries, library)
				else
					HandleLib(infoTable, library)
				end
			elseif (libraryTable.Type == "Tool") then
				library = "Nazara" .. libraryTable.Name .. "%s(-s)%d(-d)"

				-- Import tools includes
				for k,v in ipairs(libraryTable.Includes) do
					table.insert(infoTable.Includes, v)
				end

				-- And libraries
				for k, v in pairs(libraryTable.Libraries) do
					table.insert(infoTable.Libraries, v)
				end

				for config, libs in pairs(libraryTable.ConfigurationLibraries) do
					for k,v in pairs(libs) do
						table.insert(infoTable.ConfigurationLibraries[config], v)
					end
				end

				HandleLib(infoTable, library)
			else
				infoTable.Excluded = true
				infoTable.ExcludeReason = "dependency " .. library .. " has invalid type \"" .. libraryTable.Type .. "\""
				return false
			end		
		else
			HandleLib(infoTable, library)
		end
	end
	infoTable.Libraries = libraries

	for k,v in pairs(infoTable) do
		local target = k:match("Os(%w+)")
		if (target) then
			local targetTable = infoTable[target]
			if (targetTable) then
				local excludeTargetTable = infoTable[target .. "Excluded"]
				for platform, defineTable in pairs(v) do
					platform = string.lower(platform)
					if (platform == "posix") then
						local osname = os.target()
						if (PosixOSes[osname]) then
							platform = osname
						end
					end

					if (os.istarget(platform)) then
						for k,v in ipairs(defineTable) do
							table.insert(targetTable, v)
						end
					elseif (excludeTargetTable) then
						for k,v in ipairs(defineTable) do
							table.insert(excludeTargetTable, v)
						end
					end
				end

				infoTable[k] = nil
			end
		end
	end

	if (infoTable.Kind == "application") then
		self:AddExecutablePath(infoTable.TargetDirectory)
	end

	if (infoTable.Validate) then
		local ret, err = infoTable:Validate()
		if (not ret) then
			infoTable.Excluded = true
			infoTable.ExcludeReason = "validation failed: " .. err
			return false
		end
	end
	
	return true
end

function NazaraBuild:PreconfigGenericProject()
	flags({
		"MultiProcessorCompile",
		"NoMinimalRebuild",
		"RelativeLinks",
		"ShadowedVariables",
		"UndefinedIdentifiers"
	})
	
	cppdialect("C++17")
	warnings("Extra")

	self:FilterLibDirectory("../thirdparty/genlib/", libdirs)
	self:FilterLibDirectory("../thirdparty/lib/", libdirs)

	-- Fixes Premake stuff
	filter({"kind:SharedLib", clangGccActions})
		implibprefix("lib")
	filter({"kind:*Lib", clangGccActions, "system:Windows"})
		implibextension(".a")
	filter({"kind:StaticLib", clangGccActions})
		targetextension(".a")
		targetprefix("lib")

	-- General configuration
	filter("kind:*Lib")
		pic("On")

	filter({"kind:StaticLib", "configurations:Debug*"})
		targetsuffix("-s-d")

	filter({"kind:StaticLib", "configurations:Release*"})
		targetsuffix("-s")

	filter({"kind:SharedLib", "configurations:Debug*"})
		targetsuffix("-d")

	filter("configurations:*Debug*")
		optimize("Debug")
		symbols("On")

	filter("configurations:not *Debug*")
		omitframepointer("On")

	-- Setup some optimizations for release
	filter("configurations:Release*")
		defines("NDEBUG")
		optimize("Speed")
		vectorextensions("SSE2")

	filter("configurations:*Static")
		kind("StaticLib")

	filter("configurations:*Dynamic")
		kind("SharedLib")

	-- Enable MSVC conformance (not required but better) and some extra warnings
	filter("action:vs*")
		buildoptions({"/permissive-", "/Zc:__cplusplus", "/Zc:referenceBinding", "/Zc:throwingNew"})
		--enablewarnings("4062") -- switch case not handled
		buildoptions("/w44062") -- looks like enablewarnings is broken currently for msvc

	-- Enable SSE math and vectorization optimizations
	filter({"configurations:Release*", clangGccActions})
		buildoptions("-mfpmath=sse")
		buildoptions("-ftree-vectorize")

	filter({})
	
	buildoptions(self.Config["AdditionalCompilationOptions"])
end

function NazaraBuild:PostconfigGenericProject()
	-- Add options required for C++17 thread and filesystem (have to be linked last)
	filter("action:gmake*")
		links("stdc++fs")
		links("pthread")

	filter({})
end

function NazaraBuild:PreconfigNazaraProject()
	self:PreconfigGenericProject()

	language("C++")

	-- Add lib/conf/arch to library search path
	self:FilterLibDirectory("../lib/", libdirs)
	self:FilterLibDirectory("../lib/", runpathdirs)

	filter("action:vs*")
		buildoptions({"/MP", "/bigobj"}) -- Multiprocessus build and big .obj
		defines("_CRT_SECURE_NO_WARNINGS")
		defines("_SCL_SECURE_NO_WARNINGS")

	filter("architecture:x86_64")
		defines("NAZARA_PLATFORM_x64")

	filter("configurations:Debug*")
		defines("NAZARA_DEBUG")

	filter("configurations:*Static")
		defines("NAZARA_STATIC")

	filter("kind:*Lib")
		defines("NAZARA_BUILD")

	filter({"system:Windows", clangGccActions})
		buildoptions("-Wa,-mbig-obj") -- big object

	filter({"system:not Windows", clangGccActions})
		buildoptions("-fvisibility=hidden")

	filter({})
end

function NazaraBuild:PostconfigNazaraProject()
	self:PostconfigGenericProject()
end

function NazaraBuild:RegisterAction(actionTable)
	if (not actionTable.Manual) then
		if (actionTable.Name == nil or type(actionTable.Name) ~= "string" or string.len(actionTable.Name) == 0) then
			return false, "Invalid action name"
		end

		local lowerCaseName = string.lower(actionTable.Name)
		if (self.Actions[lowerCaseName] ~= nil) then
			return false, "This action name is already in use"
		end

		if (actionTable.Description == nil or type(actionTable.Description) ~= "string") then
			return false, "Action description is invalid"
		end

		if (string.len(actionTable.Description) == 0) then
			return false, "Action description is empty"
		end

		if (actionTable.Function == nil or type(actionTable.Function) ~= "function") then
			return false, "Action function is invalid"
		end

		self.Actions[lowerCaseName] = actionTable

		newaction
		{
			trigger     = lowerCaseName,
			description = actionTable.Description,
			execute     = function () actionTable:Function() end
		}
	end

	return true
end

function NazaraBuild:RegisterExample(exampleTable)
	if (exampleTable.Name == nil or type(exampleTable.Name) ~= "string" or string.len(exampleTable.Name) == 0) then
		return false, "Invalid example name"
	end

	local lowerCaseName = exampleTable.Name:lower()
	if (self.Examples[lowerCaseName] ~= nil) then
		return false, "This library name is already in use"
	end

	if (exampleTable.Files == nil or type(exampleTable.Files) ~= "table") then
		return false, "Example files table is invalid"
	end

	if (#exampleTable.Files == 0) then
		return false, "This example has no files"
	end

	local files = {}
	for k, file in ipairs(exampleTable.Files) do
		table.insert(files, "../examples/" .. exampleTable.Directory .. "/" .. file)
	end
	exampleTable.Files = files

	exampleTable.Type = "Example"
	exampleTable.Category = exampleTable.Category or exampleTable.Type

	self.Examples[lowerCaseName] = exampleTable
	return true
end

function NazaraBuild:RegisterExternLibrary(libTable)
	if (libTable.Name == nil or type(libTable.Name) ~= "string" or string.len(libTable.Name) == 0) then
		return false, "Invalid library name"
	end

	local lowerCaseName = libTable.Name:lower()
	if (self.ExtLibs[lowerCaseName] ~= nil) then
		return false, "This library name is already in use"
	end

	if (libTable.Files == nil or type(libTable.Files) ~= "table") then
		return false, "Invalid file table"
	end

	if (#libTable.Files == 0) then
		return false, "This library has no files"
	end

	libTable.Type = "ExternLib"
	libTable.Category = libTable.Category or libTable.Type

	self.ExtLibs[lowerCaseName] = libTable
	return true
end

function NazaraBuild:RegisterModule(moduleTable)
	if (moduleTable.Name == nil or type(moduleTable.Name) ~= "string" or string.len(moduleTable.Name) == 0) then
		return false, "Invalid module name"
	end

	local lowerCaseName = moduleTable.Name:lower()
	if (self.Modules[lowerCaseName] ~= nil) then
		return false, "This module name is already in use"
	end

	table.insert(moduleTable.Defines, "NAZARA_" .. moduleTable.Name:upper() .. "_BUILD")
	table.insert(moduleTable.Files, "../include/Nazara/" .. moduleTable.Name .. "/**.hpp")
	table.insert(moduleTable.Files, "../include/Nazara/" .. moduleTable.Name .. "/**.inl")
	table.insert(moduleTable.Files, "../src/Nazara/" .. moduleTable.Name .. "/**.hpp")
	table.insert(moduleTable.Files, "../src/Nazara/" .. moduleTable.Name .. "/**.inl")
	table.insert(moduleTable.Files, "../src/Nazara/" .. moduleTable.Name .. "/**.cpp")

	if (self.Config["UniteModules"] and lowerCaseName ~= "core") then
		table.insert(moduleTable.FilesExcluded, "../src/Nazara/" .. moduleTable.Name .. "/Debug/NewOverload.cpp")
	end

	moduleTable.Type = "Module"
	moduleTable.Category = moduleTable.Category or moduleTable.Type

	self.Modules[lowerCaseName] = moduleTable
	return true
end

function NazaraBuild:RegisterTool(toolTable)
	if (toolTable.Name == nil or type(toolTable.Name) ~= "string" or string.len(toolTable.Name) == 0) then
		return false, "Invalid tool name"
	end

	local lowerCaseName = toolTable.Name:lower()
	if (self.Tools[lowerCaseName] ~= nil) then
		return false, "This tool name is already in use"
	end

	if (toolTable.Kind == nil or type(toolTable.Kind) ~= "string" or string.len(toolTable.Kind) == 0) then
		return false, "Invalid tool type"
	end

	local lowerCaseKind = toolTable.Kind:lower()
	if (lowerCaseKind == "library" or lowerCaseKind == "plugin" or lowerCaseKind == "application") then
		toolTable.Kind = lowerCaseKind
	else
		return false, "Invalid tool type"
	end

	if (lowerCaseKind ~= "plugin" and (toolTable.TargetDirectory == nil or type(toolTable.TargetDirectory) ~= "string" or string.len(toolTable.TargetDirectory) == 0)) then
		return false, "Invalid tool directory"
	end

	toolTable.Type = "Tool"
	toolTable.Category = toolTable.Category or toolTable.Type

	self.Tools[lowerCaseName] = toolTable
	return true
end

local globalExcludes = {}
function NazaraBuild:Resolve(infoTable)
	if (infoTable.ClientOnly and self.Config["ServerMode"]) then
		infoTable.Excluded = true
		infoTable.ExcludeReason = "excluded by command-line options (client-only)"
	end

	if (infoTable.Excludable) then
		local globalExcludeOption = "excludes-" .. infoTable.Category:lower() .. "s"
		if (not globalExcludes[infoTable.Category]) then
			newoption({
				trigger     = globalExcludeOption,
				description = "Excludes all " .. string.lower(infoTable.Category) .. "s and projects relying on it"
			})

			globalExcludes[infoTable.Category] = true
		end
	
		local specificExcludeOption = "excludes-" .. string.lower(infoTable.Category .. "-" .. infoTable.Name)
		newoption({
			trigger     = specificExcludeOption,
			description = "Excludes the " .. infoTable.Name .. " " .. string.lower(infoTable.Category) .. " and projects relying on it"
		})

		if (_OPTIONS[globalExcludeOption]) then
			infoTable.Excluded = true
			infoTable.ExcludeReason = "excluded by global command-line options"
		elseif (_OPTIONS[specificExcludeOption]) then
			infoTable.Excluded = true
			infoTable.ExcludeReason = "excluded by specific command-line options"
		end
	end

	if (type(infoTable.Libraries) == "function") then
		infoTable.Libraries = infoTable.Libraries()
	end
end

function NazaraBuild:SetupInfoTable(infoTable)
	infoTable.BinaryPaths = {}
	infoTable.BinaryPaths.x86 = {}
	infoTable.BinaryPaths.x64 = {}
	infoTable.ConfigurationLibraries = {}
	infoTable.ConfigurationLibraries.DebugStatic = {}
	infoTable.ConfigurationLibraries.ReleaseStatic = {}
	infoTable.ConfigurationLibraries.ReleaseWithDebugStatic = {}
	infoTable.ConfigurationLibraries.DebugDynamic = {}
	infoTable.ConfigurationLibraries.ReleaseDynamic = {}
	infoTable.ConfigurationLibraries.ReleaseWithDebugDynamic = {}
	infoTable.Excludable = true
	infoTable.LibraryPaths = {}
	infoTable.LibraryPaths.x86 = {}
	infoTable.LibraryPaths.x64 = {}

	local infos = {"Defines", "DynLib", "Files", "FilesExcluded", "Flags", "Includes", "Libraries"}
	for k,v in ipairs(infos) do
		infoTable[v] = {}
		infoTable["Os" .. v] = {}
	end
end

function NazaraBuild:SetupExampleTable(infoTable)
	self:SetupInfoTable(infoTable)

	infoTable.Kind = "application"
	infoTable.TargetDirectory = "../examples/bin"
end

function NazaraBuild:SetupExtlibTable(infoTable)
	self:SetupInfoTable(infoTable)

	infoTable.Kind = "library"

	table.insert(infoTable.BinaryPaths.x86, "../thirdparty/lib/common/x86")
	table.insert(infoTable.BinaryPaths.x64, "../thirdparty/lib/common/x64")
	table.insert(infoTable.LibraryPaths.x86, "../thirdparty/lib/common/x86")
	table.insert(infoTable.LibraryPaths.x64, "../thirdparty/lib/common/x64")
end

function NazaraBuild:SetupModuleTable(infoTable)
	self:SetupInfoTable(infoTable)

	infoTable.Kind = "library"

	table.insert(infoTable.BinaryPaths.x86, "../thirdparty/lib/common/x86")
	table.insert(infoTable.BinaryPaths.x64, "../thirdparty/lib/common/x64")
	table.insert(infoTable.LibraryPaths.x86, "../thirdparty/lib/common/x86")
	table.insert(infoTable.LibraryPaths.x64, "../thirdparty/lib/common/x64")
end

NazaraBuild.SetupToolTable = NazaraBuild.SetupInfoTable<|MERGE_RESOLUTION|>--- conflicted
+++ resolved
@@ -126,15 +126,12 @@
 				end
 
 				filter({})
-<<<<<<< HEAD
-
-				self:PostconfigGenericProject()
-=======
 				
 				if (libTable.Custom) then
 					libTable.Custom()
 				end
->>>>>>> 97af4562
+
+				self:PostconfigGenericProject()
 			end
 		end
 		
@@ -193,21 +190,18 @@
 			end
 
 			filter({})
-<<<<<<< HEAD
-
-			if (not _OPTIONS["united"]) then
-				self:PostconfigNazaraProject()
-			end
-		end
-
-		if (_OPTIONS["united"]) then
-			self:PostconfigNazaraProject()
-=======
 				
 			if (moduleTable.Custom) then
 				moduleTable.Custom()
 			end
->>>>>>> 97af4562
+
+			if (not _OPTIONS["united"]) then
+				self:PostconfigNazaraProject()
+			end
+		end
+
+		if (_OPTIONS["united"]) then
+			self:PostconfigNazaraProject()
 		end
 
 		-- Tools
@@ -279,15 +273,12 @@
 			end
 
 			filter({})
-<<<<<<< HEAD
 
 			self:PostconfigNazaraProject()
-=======
 				
 			if (toolTable.Custom) then
 				toolTable.Custom()
 			end
->>>>>>> 97af4562
 		end
 
 		group("Examples")
@@ -341,15 +332,12 @@
 			end
 
 			filter({})
-<<<<<<< HEAD
-
-			self:PostconfigNazaraProject()
-=======
-				
+
 			if (exampleTable.Custom) then
 				exampleTable.Custom()
 			end
->>>>>>> 97af4562
+
+			self:PostconfigNazaraProject()
 		end
 	end
 end
