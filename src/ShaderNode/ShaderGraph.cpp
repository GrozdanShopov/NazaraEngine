--- conflicted
+++ resolved
@@ -67,30 +67,6 @@
 	AddInput("UV", PrimitiveType::Float2, InputRole::TexCoord, 0, 0);
 	AddOutput("RenderTarget0", PrimitiveType::Float4, 0);
 	AddTexture("Potato", TextureType::Sampler2D, 1);
-<<<<<<< HEAD
-=======
-	AddStruct("TestStruct", {
-		{
-			{ "position", PrimitiveType::Float3 },
-			{ "normal", PrimitiveType::Float3 },
-			{ "uv", PrimitiveType::Float2 },
-			{ "inner", 2u }
-		}
-	});
-	AddStruct("InnerStruct", {
-		{
-			{ "a", PrimitiveType::Float3 },
-		}
-	});
-	AddStruct("OuterStruct", {
-		{
-			{ "a", 1u },
-			{ "b", PrimitiveType::Float1 }
-		}
-	});
-
-	AddBuffer("testUBO", BufferType::UniformBufferObject, 0, 0);
->>>>>>> aa498cda
 
 	UpdateTexturePreview(0, QImage(R"(C:\Users\Lynix\Pictures\potatavril.png)"));
 
