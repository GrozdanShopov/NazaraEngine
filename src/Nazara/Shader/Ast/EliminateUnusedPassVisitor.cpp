// Copyright (C) 2022 Jérôme "Lynix" Leclercq (lynix680@gmail.com)
// This file is part of the "Nazara Engine - Shader module"
// For conditions of distribution and use, see copyright notice in Config.hpp

#include <Nazara/Shader/Ast/EliminateUnusedPassVisitor.hpp>
#include <Nazara/Core/CallOnExit.hpp>
#include <Nazara/Shader/ShaderBuilder.hpp>
#include <Nazara/Shader/Ast/AstRecursiveVisitor.hpp>
#include <Nazara/Shader/Ast/DependencyCheckerVisitor.hpp>
#include <unordered_map>
#include <Nazara/Shader/Debug.hpp>

namespace Nz::ShaderAst
{
<<<<<<< HEAD
	struct EliminateUnusedPassVisitor::Context
	{
		DependencyCheckerVisitor usageChecker;
=======
	namespace
	{
		template<typename T> T& Retrieve(std::unordered_map<std::size_t, T>& map, std::size_t id)
		{
			auto it = map.find(id);
			assert(it != map.end());
			return it->second;
		}

		template<typename T> const T& Retrieve(const std::unordered_map<std::size_t, T>& map, std::size_t id)
		{
			auto it = map.find(id);
			assert(it != map.end());
			return it->second;
		}

		struct UsageChecker : AstRecursiveVisitor
		{
			UsageChecker(const EliminateUnusedPassVisitor::Config& Config) :
			config(Config)
			{
			}

			struct UsageSet;

			void Resolve()
			{
				Resolve(globalUsage);
			}

			void Resolve(const UsageSet& usageSet)
			{
				resolvedUsage.usedFunctions |= usageSet.usedFunctions;
				resolvedUsage.usedStructs |= usageSet.usedStructs;
				resolvedUsage.usedVariables |= usageSet.usedVariables;

				for (std::size_t funcIndex = usageSet.usedFunctions.FindFirst(); funcIndex != usageSet.usedFunctions.npos; funcIndex = usageSet.usedFunctions.FindNext(funcIndex))
					Resolve(Retrieve(functionUsages, funcIndex));

				for (std::size_t structIndex = usageSet.usedStructs.FindFirst(); structIndex != usageSet.usedStructs.npos; structIndex = usageSet.usedStructs.FindNext(structIndex))
					Resolve(Retrieve(structUsages, structIndex));

				for (std::size_t varIndex = usageSet.usedVariables.FindFirst(); varIndex != usageSet.usedVariables.npos; varIndex = usageSet.usedVariables.FindNext(varIndex))
					Resolve(Retrieve(variableUsages, varIndex));
			}

			using AstRecursiveVisitor::Visit;

			void Visit(CallFunctionExpression& node) override
			{
				const auto& targetFuncType = GetExpressionType(*node.targetFunction);
				assert(std::holds_alternative<FunctionType>(targetFuncType));

				const auto& funcType = std::get<FunctionType>(targetFuncType);

				assert(currentFunctionIndex);
				if (currentVariableDeclIndex)
				{
					UsageSet& usageSet = Retrieve(variableUsages, *currentVariableDeclIndex);
					usageSet.usedFunctions.UnboundedSet(funcType.funcIndex);
				}
				else
				{
					UsageSet& usageSet = Retrieve(functionUsages, *currentFunctionIndex);
					usageSet.usedFunctions.UnboundedSet(funcType.funcIndex);
				}

				AstRecursiveVisitor::Visit(node);
			}

			void Visit(DeclareExternalStatement& node) override
			{
				for (const auto& externalVar : node.externalVars)
				{
					assert(externalVar.varIndex);
					std::size_t varIndex = *externalVar.varIndex;

					assert(variableUsages.find(varIndex) == variableUsages.end());
					UsageSet& usageSet = variableUsages[varIndex];

					const auto& exprType = externalVar.type.GetResultingValue();

					if (IsUniformType(exprType))
					{
						const UniformType& uniformType = std::get<UniformType>(exprType);
						usageSet.usedStructs.UnboundedSet(uniformType.containedType.structIndex);
					}

					++varIndex;
				}

				AstRecursiveVisitor::Visit(node);
			}

			void Visit(DeclareFunctionStatement& node) override
			{
				assert(node.funcIndex);
				assert(functionUsages.find(*node.funcIndex) == functionUsages.end());
				UsageSet& usageSet = functionUsages[*node.funcIndex];

				// Register struct used in parameters or return type
				if (!node.parameters.empty())
				{
					assert(node.varIndex);
					std::size_t parameterVarIndex = *node.varIndex;
					for (auto& parameter : node.parameters)
					{
						// Since parameters must always be defined, their type isn't a dependency of parameter variables
						assert(variableUsages.find(parameterVarIndex) == variableUsages.end());
						variableUsages.emplace(parameterVarIndex, UsageSet{});

						const auto& exprType = parameter.type.GetResultingValue();
						if (IsStructType(exprType))
						{
							std::size_t structIndex = std::get<ShaderAst::StructType>(exprType).structIndex;
							usageSet.usedStructs.UnboundedSet(structIndex);
						}

						++parameterVarIndex;
					}
				}

				if (node.returnType.HasValue())
				{
					const auto& returnExprType = node.returnType.GetResultingValue();
					if (IsStructType(returnExprType))
					{
						std::size_t structIndex = std::get<ShaderAst::StructType>(returnExprType).structIndex;
						usageSet.usedStructs.UnboundedSet(structIndex);
					}
				}

				if (node.entryStage.HasValue())
				{
					ShaderStageType shaderStage = node.entryStage.GetResultingValue();
					if (shaderStage & config.usedShaderStages)
						globalUsage.usedFunctions.UnboundedSet(*node.funcIndex);
				}

				currentFunctionIndex = node.funcIndex;
				AstRecursiveVisitor::Visit(node);
				currentFunctionIndex = {};
			}

			void Visit(DeclareStructStatement& node) override
			{
				assert(node.structIndex);
				assert(structUsages.find(*node.structIndex) == structUsages.end());
				UsageSet& usageSet = structUsages[*node.structIndex];

				for (const auto& structMember : node.description.members)
				{
					const auto& memberExprType = structMember.type.GetResultingValue();
					if (IsStructType(memberExprType))
					{
						std::size_t structIndex = std::get<ShaderAst::StructType>(memberExprType).structIndex;
						usageSet.usedStructs.UnboundedSet(structIndex);
					}
				}

				AstRecursiveVisitor::Visit(node);
			}

			void Visit(DeclareVariableStatement& node) override
			{
				assert(node.varIndex);
				assert(variableUsages.find(*node.varIndex) == variableUsages.end());
				UsageSet& usageSet = variableUsages[*node.varIndex];

				const auto& varType = node.varType.GetResultingValue();
				if (IsStructType(varType))
				{
					const auto& structType = std::get<StructType>(varType);
					usageSet.usedStructs.UnboundedSet(structType.structIndex);
				}

				currentVariableDeclIndex = node.varIndex;
				AstRecursiveVisitor::Visit(node);
				currentVariableDeclIndex = {};
			}

			void Visit(VariableExpression& node) override
			{
				assert(currentFunctionIndex);
				if (currentVariableDeclIndex)
				{
					UsageSet& usageSet = Retrieve(variableUsages, *currentVariableDeclIndex);
					usageSet.usedVariables.UnboundedSet(node.variableId);
				}
				else
				{
					UsageSet& usageSet = Retrieve(functionUsages, *currentFunctionIndex);
					usageSet.usedVariables.UnboundedSet(node.variableId);
				}
			}

			struct UsageSet
			{
				Bitset<> usedFunctions;
				Bitset<> usedStructs;
				Bitset<> usedVariables;
			};

			const EliminateUnusedPassVisitor::Config& config;
			std::optional<std::size_t> currentFunctionIndex;
			std::optional<std::size_t> currentVariableDeclIndex;
			std::unordered_map<std::size_t, UsageSet> functionUsages;
			std::unordered_map<std::size_t, UsageSet> structUsages;
			std::unordered_map<std::size_t, UsageSet> variableUsages;
			UsageSet globalUsage;
			UsageSet resolvedUsage;
		};
	}

	struct EliminateUnusedPassVisitor::Context
	{
		Context(const Config& config) :
		usageChecker(config)
		{
		}

		UsageChecker usageChecker;
>>>>>>> a560c416
	};

	StatementPtr EliminateUnusedPassVisitor::Process(Statement& statement, const Config& config)
	{
		Context context(config);
		statement.Visit(context.usageChecker);
		context.usageChecker.Resolve();

		m_context = &context;
		CallOnExit onExit([this]()
		{
			m_context = nullptr;
		});

		return Clone(statement);
	}

	StatementPtr EliminateUnusedPassVisitor::Clone(DeclareExternalStatement& node)
	{
		bool isUsed = false;
		for (const auto& externalVar : node.externalVars)
		{
			assert(externalVar.varIndex);
			std::size_t varIndex = *externalVar.varIndex;

			if (IsVariableUsed(varIndex))
			{
				isUsed = true;
				break;
			}
		}

		if (!isUsed)
			return ShaderBuilder::NoOp();

		auto clonedNode = AstCloner::Clone(node);

		auto& externalStatement = static_cast<DeclareExternalStatement&>(*clonedNode);
		for (auto it = externalStatement.externalVars.begin(); it != externalStatement.externalVars.end(); )
		{
			const auto& externalVar = *it;
			assert(externalVar.varIndex);
			std::size_t varIndex = *externalVar.varIndex;

			if (!IsVariableUsed(varIndex))
				it = externalStatement.externalVars.erase(it);
			else
				++it;
		}

		return clonedNode;
	}

	StatementPtr EliminateUnusedPassVisitor::Clone(DeclareFunctionStatement& node)
	{
		assert(node.funcIndex);
		if (!IsFunctionUsed(*node.funcIndex))
			return ShaderBuilder::NoOp();

		return AstCloner::Clone(node);
	}

	StatementPtr EliminateUnusedPassVisitor::Clone(DeclareStructStatement& node)
	{
		assert(node.structIndex);
		if (!IsStructUsed(*node.structIndex))
			return ShaderBuilder::NoOp();

		return AstCloner::Clone(node);
	}

	StatementPtr EliminateUnusedPassVisitor::Clone(DeclareVariableStatement& node)
	{
		assert(node.varIndex);
		if (!IsVariableUsed(*node.varIndex))
			return ShaderBuilder::NoOp();

		return AstCloner::Clone(node);
	}

	bool EliminateUnusedPassVisitor::IsFunctionUsed(std::size_t varIndex) const
	{
		assert(m_context);
		return m_context->usageChecker.GetUsage().usedFunctions.UnboundedTest(varIndex);
	}

	bool EliminateUnusedPassVisitor::IsStructUsed(std::size_t varIndex) const
	{
		assert(m_context);
		return m_context->usageChecker.GetUsage().usedStructs.UnboundedTest(varIndex);
	}

	bool EliminateUnusedPassVisitor::IsVariableUsed(std::size_t varIndex) const
	{
		assert(m_context);
		return m_context->usageChecker.GetUsage().usedVariables.UnboundedTest(varIndex);
	}
}<|MERGE_RESOLUTION|>--- conflicted
+++ resolved
@@ -12,234 +12,9 @@
 
 namespace Nz::ShaderAst
 {
-<<<<<<< HEAD
 	struct EliminateUnusedPassVisitor::Context
 	{
 		DependencyCheckerVisitor usageChecker;
-=======
-	namespace
-	{
-		template<typename T> T& Retrieve(std::unordered_map<std::size_t, T>& map, std::size_t id)
-		{
-			auto it = map.find(id);
-			assert(it != map.end());
-			return it->second;
-		}
-
-		template<typename T> const T& Retrieve(const std::unordered_map<std::size_t, T>& map, std::size_t id)
-		{
-			auto it = map.find(id);
-			assert(it != map.end());
-			return it->second;
-		}
-
-		struct UsageChecker : AstRecursiveVisitor
-		{
-			UsageChecker(const EliminateUnusedPassVisitor::Config& Config) :
-			config(Config)
-			{
-			}
-
-			struct UsageSet;
-
-			void Resolve()
-			{
-				Resolve(globalUsage);
-			}
-
-			void Resolve(const UsageSet& usageSet)
-			{
-				resolvedUsage.usedFunctions |= usageSet.usedFunctions;
-				resolvedUsage.usedStructs |= usageSet.usedStructs;
-				resolvedUsage.usedVariables |= usageSet.usedVariables;
-
-				for (std::size_t funcIndex = usageSet.usedFunctions.FindFirst(); funcIndex != usageSet.usedFunctions.npos; funcIndex = usageSet.usedFunctions.FindNext(funcIndex))
-					Resolve(Retrieve(functionUsages, funcIndex));
-
-				for (std::size_t structIndex = usageSet.usedStructs.FindFirst(); structIndex != usageSet.usedStructs.npos; structIndex = usageSet.usedStructs.FindNext(structIndex))
-					Resolve(Retrieve(structUsages, structIndex));
-
-				for (std::size_t varIndex = usageSet.usedVariables.FindFirst(); varIndex != usageSet.usedVariables.npos; varIndex = usageSet.usedVariables.FindNext(varIndex))
-					Resolve(Retrieve(variableUsages, varIndex));
-			}
-
-			using AstRecursiveVisitor::Visit;
-
-			void Visit(CallFunctionExpression& node) override
-			{
-				const auto& targetFuncType = GetExpressionType(*node.targetFunction);
-				assert(std::holds_alternative<FunctionType>(targetFuncType));
-
-				const auto& funcType = std::get<FunctionType>(targetFuncType);
-
-				assert(currentFunctionIndex);
-				if (currentVariableDeclIndex)
-				{
-					UsageSet& usageSet = Retrieve(variableUsages, *currentVariableDeclIndex);
-					usageSet.usedFunctions.UnboundedSet(funcType.funcIndex);
-				}
-				else
-				{
-					UsageSet& usageSet = Retrieve(functionUsages, *currentFunctionIndex);
-					usageSet.usedFunctions.UnboundedSet(funcType.funcIndex);
-				}
-
-				AstRecursiveVisitor::Visit(node);
-			}
-
-			void Visit(DeclareExternalStatement& node) override
-			{
-				for (const auto& externalVar : node.externalVars)
-				{
-					assert(externalVar.varIndex);
-					std::size_t varIndex = *externalVar.varIndex;
-
-					assert(variableUsages.find(varIndex) == variableUsages.end());
-					UsageSet& usageSet = variableUsages[varIndex];
-
-					const auto& exprType = externalVar.type.GetResultingValue();
-
-					if (IsUniformType(exprType))
-					{
-						const UniformType& uniformType = std::get<UniformType>(exprType);
-						usageSet.usedStructs.UnboundedSet(uniformType.containedType.structIndex);
-					}
-
-					++varIndex;
-				}
-
-				AstRecursiveVisitor::Visit(node);
-			}
-
-			void Visit(DeclareFunctionStatement& node) override
-			{
-				assert(node.funcIndex);
-				assert(functionUsages.find(*node.funcIndex) == functionUsages.end());
-				UsageSet& usageSet = functionUsages[*node.funcIndex];
-
-				// Register struct used in parameters or return type
-				if (!node.parameters.empty())
-				{
-					assert(node.varIndex);
-					std::size_t parameterVarIndex = *node.varIndex;
-					for (auto& parameter : node.parameters)
-					{
-						// Since parameters must always be defined, their type isn't a dependency of parameter variables
-						assert(variableUsages.find(parameterVarIndex) == variableUsages.end());
-						variableUsages.emplace(parameterVarIndex, UsageSet{});
-
-						const auto& exprType = parameter.type.GetResultingValue();
-						if (IsStructType(exprType))
-						{
-							std::size_t structIndex = std::get<ShaderAst::StructType>(exprType).structIndex;
-							usageSet.usedStructs.UnboundedSet(structIndex);
-						}
-
-						++parameterVarIndex;
-					}
-				}
-
-				if (node.returnType.HasValue())
-				{
-					const auto& returnExprType = node.returnType.GetResultingValue();
-					if (IsStructType(returnExprType))
-					{
-						std::size_t structIndex = std::get<ShaderAst::StructType>(returnExprType).structIndex;
-						usageSet.usedStructs.UnboundedSet(structIndex);
-					}
-				}
-
-				if (node.entryStage.HasValue())
-				{
-					ShaderStageType shaderStage = node.entryStage.GetResultingValue();
-					if (shaderStage & config.usedShaderStages)
-						globalUsage.usedFunctions.UnboundedSet(*node.funcIndex);
-				}
-
-				currentFunctionIndex = node.funcIndex;
-				AstRecursiveVisitor::Visit(node);
-				currentFunctionIndex = {};
-			}
-
-			void Visit(DeclareStructStatement& node) override
-			{
-				assert(node.structIndex);
-				assert(structUsages.find(*node.structIndex) == structUsages.end());
-				UsageSet& usageSet = structUsages[*node.structIndex];
-
-				for (const auto& structMember : node.description.members)
-				{
-					const auto& memberExprType = structMember.type.GetResultingValue();
-					if (IsStructType(memberExprType))
-					{
-						std::size_t structIndex = std::get<ShaderAst::StructType>(memberExprType).structIndex;
-						usageSet.usedStructs.UnboundedSet(structIndex);
-					}
-				}
-
-				AstRecursiveVisitor::Visit(node);
-			}
-
-			void Visit(DeclareVariableStatement& node) override
-			{
-				assert(node.varIndex);
-				assert(variableUsages.find(*node.varIndex) == variableUsages.end());
-				UsageSet& usageSet = variableUsages[*node.varIndex];
-
-				const auto& varType = node.varType.GetResultingValue();
-				if (IsStructType(varType))
-				{
-					const auto& structType = std::get<StructType>(varType);
-					usageSet.usedStructs.UnboundedSet(structType.structIndex);
-				}
-
-				currentVariableDeclIndex = node.varIndex;
-				AstRecursiveVisitor::Visit(node);
-				currentVariableDeclIndex = {};
-			}
-
-			void Visit(VariableExpression& node) override
-			{
-				assert(currentFunctionIndex);
-				if (currentVariableDeclIndex)
-				{
-					UsageSet& usageSet = Retrieve(variableUsages, *currentVariableDeclIndex);
-					usageSet.usedVariables.UnboundedSet(node.variableId);
-				}
-				else
-				{
-					UsageSet& usageSet = Retrieve(functionUsages, *currentFunctionIndex);
-					usageSet.usedVariables.UnboundedSet(node.variableId);
-				}
-			}
-
-			struct UsageSet
-			{
-				Bitset<> usedFunctions;
-				Bitset<> usedStructs;
-				Bitset<> usedVariables;
-			};
-
-			const EliminateUnusedPassVisitor::Config& config;
-			std::optional<std::size_t> currentFunctionIndex;
-			std::optional<std::size_t> currentVariableDeclIndex;
-			std::unordered_map<std::size_t, UsageSet> functionUsages;
-			std::unordered_map<std::size_t, UsageSet> structUsages;
-			std::unordered_map<std::size_t, UsageSet> variableUsages;
-			UsageSet globalUsage;
-			UsageSet resolvedUsage;
-		};
-	}
-
-	struct EliminateUnusedPassVisitor::Context
-	{
-		Context(const Config& config) :
-		usageChecker(config)
-		{
-		}
-
-		UsageChecker usageChecker;
->>>>>>> a560c416
 	};
 
 	StatementPtr EliminateUnusedPassVisitor::Process(Statement& statement, const Config& config)
