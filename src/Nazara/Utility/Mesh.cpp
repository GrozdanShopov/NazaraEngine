--- conflicted
+++ resolved
@@ -91,12 +91,6 @@
 	}
 	#endif
 
-<<<<<<< HEAD
-	subMesh->AddObjectListener(this, m_impl->subMeshes.size());
-	subMesh->AddReference();
-
-=======
->>>>>>> 9bf24565
 	m_impl->aabbUpdated = false; // On invalide l'AABB
 	m_impl->subMeshes.push_back(subMesh);
 }
@@ -138,12 +132,6 @@
 
 	int index = m_impl->subMeshes.size();
 
-<<<<<<< HEAD
-	subMesh->AddObjectListener(this, index);
-	subMesh->AddReference();
-
-=======
->>>>>>> 9bf24565
 	m_impl->aabbUpdated = false; // On invalide l'AABB
 	m_impl->subMeshes.push_back(subMesh);
 	m_impl->subMeshMap[identifier] = index;
@@ -377,15 +365,6 @@
 	{
 		NotifyDestroy();
 
-<<<<<<< HEAD
-		for (NzSubMesh* subMesh : m_impl->subMeshes)
-		{
-			subMesh->RemoveObjectListener(this);
-			subMesh->RemoveReference();
-		}
-
-=======
->>>>>>> 9bf24565
 		delete m_impl;
 		m_impl = nullptr;
 	}
@@ -872,15 +851,6 @@
 	// On déplace l'itérateur du début d'une distance de x
 	auto it2 = m_impl->subMeshes.begin();
 	std::advance(it2, index);
-
-<<<<<<< HEAD
-	// On libère la ressource
-	NzSubMesh* subMesh = *it2;
-	subMesh->RemoveObjectListener(this);
-	subMesh->RemoveReference();
-
-=======
->>>>>>> 9bf24565
 	m_impl->subMeshes.erase(it2);
 
 	m_impl->aabbUpdated = false; // On invalide l'AABB
@@ -905,15 +875,6 @@
 	// On déplace l'itérateur du début de x
 	auto it = m_impl->subMeshes.begin();
 	std::advance(it, index);
-
-<<<<<<< HEAD
-	// On libère la ressource
-	NzSubMesh* subMesh = *it;
-	subMesh->RemoveObjectListener(this);
-	subMesh->RemoveReference();
-
-=======
->>>>>>> 9bf24565
 	m_impl->subMeshes.erase(it);
 
 	m_impl->aabbUpdated = false; // On invalide l'AABB
@@ -1026,14 +987,4 @@
 	m_impl->aabbUpdated = false;
 }
 
-<<<<<<< HEAD
-void NzMesh::OnObjectReleased(const NzRefCounted* object, int index)
-{
-	NazaraUnused(object);
-
-	RemoveSubMesh(index);
-}
-
-=======
->>>>>>> 9bf24565
 NzMeshLoader::LoaderList NzMesh::s_loaders;