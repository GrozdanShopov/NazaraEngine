// Copyright (C) 2015 Jérôme Leclercq
// This file is part of the "Nazara Engine - Core module"
// For conditions of distribution and use, see copyright notice in Config.hpp

///TODO: Réécrire une bonne partie des algorithmes employés (Relu jusqu'à 3538)

#include <Nazara/Core/String.hpp>
#include <Nazara/Core/AbstractHash.hpp>
#include <Nazara/Core/Config.hpp>
#include <Nazara/Core/Error.hpp>
#include <Nazara/Core/Unicode.hpp>
#include <Nazara/Math/Algorithm.hpp>
#include <algorithm>
#include <cctype>
#include <cstdio>
#include <cstring>
#include <limits>
#include <sstream>
#include <Utfcpp/utf8.h>
#include <Nazara/Core/Debug.hpp>

// Cet algorithme est inspiré de la documentation de Qt
inline unsigned int nzGetNewSize(unsigned int newSize)
{
	if (newSize < 20)
		return newSize+4;
	else
	{
		if (newSize < (1 << 12)-12)
			return NzGetNearestPowerOfTwo(newSize << 1)-12;
		else
			return newSize + (1 << 11);
	}
}

inline char nzToLower(char character)
{
	if (character >= 'A' && character <= 'Z')
		return character + ('a' - 'A');
	else
		return character;
}

inline char nzToUpper(char character)
{
	if (character >= 'a' && character <= 'z')
		return character + ('A' - 'a');
	else
		return character;
}

inline int nzStrcasecmp(const char* s1, const char* s2)
{
	int ret = 0;

	while (!(ret = static_cast<unsigned char>(nzToLower(*s1)) - static_cast<unsigned char>(nzToLower(*s2))) && *s2)
		++s1, ++s2;

	return ret != 0 ? (ret > 0 ? 1 : -1) : 0;
}

inline int nzUnicodecasecmp(const char* s1, const char* s2)
{
	int ret = 0;
	utf8::unchecked::iterator<const char*> it1(s1);
	utf8::unchecked::iterator<const char*> it2(s2);

	while (!(ret = NzUnicode::GetLowercase(*it1) - NzUnicode::GetLowercase(*it2)) && *it2)
		++it1, ++it2;

	return ret != 0 ? (ret > 0 ? 1 : -1) : 0;
}

NzString::NzString() :
m_sharedString(GetEmptyString())
{
}

NzString::NzString(char character)
{
	if (character != '\0')
	{
		m_sharedString = std::make_shared<SharedString>(1);
		m_sharedString->string[0] = character;
	}
}

NzString::NzString(unsigned int rep, char character)
{
	if (rep > 0)
	{
		m_sharedString = std::make_shared<SharedString>(rep);

		if (character != '\0')
			std::memset(m_sharedString->string.get(), character, rep);
	}
}

NzString::NzString(unsigned int rep, const char* string) :
NzString(rep, string, (string) ? std::strlen(string) : 0)
{
}

NzString::NzString(unsigned int rep, const char* string, unsigned int length)
{
	unsigned int totalSize = rep*length;

	if (totalSize > 0)
	{
		m_sharedString = std::make_shared<SharedString>(totalSize);

		for (unsigned int i = 0; i < rep; ++i)
			std::memcpy(&m_sharedString->string[i*length], string, length);
	}
}

NzString::NzString(unsigned int rep, const NzString& string) :
NzString(rep, string.GetConstBuffer(), string.GetSize())
{
}

NzString::NzString(const char* string) :
NzString(string, (string) ? std::strlen(string) : 0)
{
}

NzString::NzString(const char* string, unsigned int length)
{
	if (length > 0)
	{
		m_sharedString = std::make_shared<SharedString>(length);
		std::memcpy(m_sharedString->string.get(), string, length);
	}
}

NzString::NzString(const std::string& string) :
NzString(string.c_str(), string.size())
{
}

NzString& NzString::Append(char character)
{
	return Insert(m_sharedString->size, character);
}

NzString& NzString::Append(const char* string)
{
	return Insert(m_sharedString->size, string);
}

NzString& NzString::Append(const char* string, unsigned int length)
{
	return Insert(m_sharedString->size, string, length);
}

NzString& NzString::Append(const NzString& string)
{
	return Insert(m_sharedString->size, string);
}

void NzString::Clear(bool keepBuffer)
{
	if (keepBuffer)
	{
		EnsureOwnership(true);
		m_sharedString->size = 0;
		m_sharedString->string.reset();
	}
	else
		ReleaseString();
}

bool NzString::Contains(char character, int start, nzUInt32 flags) const
{
	return Find(character, start, flags) != npos;
}

bool NzString::Contains(const char* string, int start, nzUInt32 flags) const
{
	return Find(string, start, flags) != npos;
}

bool NzString::Contains(const NzString& string, int start, nzUInt32 flags) const
{
	return Find(string, start, flags) != npos;
}

unsigned int NzString::Count(char character, int start, nzUInt32 flags) const
{
	if (character == '\0' || m_sharedString->size == 0)
		return 0;

	if (start < 0)
		start = std::max(m_sharedString->size + start, 0U);

	unsigned int pos = static_cast<unsigned int>(start);
	if (pos >= m_sharedString->size)
		return 0;

	char* str = &m_sharedString->string[pos];
	unsigned int count = 0;
	if (flags & CaseInsensitive)
	{
		char character_lower = nzToLower(character);
		char character_upper = nzToUpper(character);
		do
		{
			if (*str == character_lower || *str == character_upper)
				count++;
		}
		while (*++str);
	}
	else
	{
		while ((str = std::strchr(str, character)))
		{
			count++;
			str++;
		}
	}

	return count;
}

unsigned int NzString::Count(const char* string, int start, nzUInt32 flags) const
{
	if (!string || !string[0] || m_sharedString->size == 0)
		return 0;

	if (start < 0)
		start = std::max(m_sharedString->size + start, 0U);

	unsigned int pos = static_cast<unsigned int>(start);
	if (pos >= m_sharedString->size)
		return 0;

	char* str = &m_sharedString->string[pos];
	unsigned int count = 0;
	if (flags & CaseInsensitive)
	{
		if (flags & HandleUtf8)
		{
			while (utf8::internal::is_trail(*str))
				str++;

			utf8::unchecked::iterator<const char*> it(str);

			const char* t = string;
			char32_t c = NzUnicode::GetLowercase(utf8::unchecked::next(t));
			do
			{
				if (NzUnicode::GetLowercase(*it) == c)
				{
					++it;

					utf8::unchecked::iterator<const char*> it2(t);
					while (true)
					{
						if (*it2 == '\0')
						{
							count++;
							break;
						}

						if (*it == '\0')
							return count;

						if (NzUnicode::GetLowercase(*it) != NzUnicode::GetLowercase(*it2))
							break;

						++it;
						++it2;
					}
				}
			}
			while (*++it);
		}
		else
		{
			char c = nzToLower(string[0]);
			do
			{
				if (nzToLower(*str) == c)
				{
					str++;

					const char* ptr = &string[1];
					while (true)
					{
						if (*ptr == '\0')
						{
							count++;
							break;
						}

						if (*str == '\0')
							return count;

						if (nzToLower(*str) != nzToLower(*ptr))
							break;

						ptr++;
						str++;
					}
				}
			}
			while (*++str);
		}
	}
	else
	{
		while ((str = std::strstr(str, string)))
		{
			count++;
			str++;
		}
	}

	return count;
}

unsigned int NzString::Count(const NzString& string, int start, nzUInt32 flags) const
{
	return Count(string.GetConstBuffer(), start, flags);
}

unsigned int NzString::CountAny(const char* string, int start, nzUInt32 flags) const
{
	if (!string || !string[0] || m_sharedString->size == 0)
		return 0;

	if (start < 0)
		start = std::max(m_sharedString->size + start, 0U);

	unsigned int pos = static_cast<unsigned int>(start);
	if (pos >= m_sharedString->size)
		return 0;

	char* str = &m_sharedString->string[pos];
	unsigned int count = 0;
	if (flags & HandleUtf8)
	{
		while (utf8::internal::is_trail(*str))
			str++;

		utf8::unchecked::iterator<const char*> it(str);

		if (flags & CaseInsensitive)
		{
			do
			{
				utf8::unchecked::iterator<const char*> it2(string);
				do
				{
					if (NzUnicode::GetLowercase(*it) == NzUnicode::GetLowercase(*it2))
					{
						count++;
						break;
					}
				}
				while (*++it2);
			}
			while (*++str);
		}
		else
		{
			do
			{
				utf8::unchecked::iterator<const char*> it2(string);
				do
				{
					if (*it == *it2)
					{
						count++;
						break;
					}
				}
				while (*++it2);
			}
			while (*++str);
		}
	}
	else
	{
		if (flags & CaseInsensitive)
		{
			do
			{
				const char* c = string;
				do
				{
					if (nzToLower(*str) == nzToLower(*c))
					{
						count++;
						break;
					}
				}
				while (*++c);
			}
			while (*++str);
		}
		else
		{
			while ((str = std::strpbrk(str, string)))
			{
				count++;
				str++;
			}
		}
	}

	return count;
}

unsigned int NzString::CountAny(const NzString& string, int start, nzUInt32 flags) const
{
	return CountAny(string.GetConstBuffer(), start, flags);
}

bool NzString::EndsWith(char character, nzUInt32 flags) const
{
	if (m_sharedString->size == 0)
		return 0;

	if (flags & CaseInsensitive)
		return nzToLower(m_sharedString->string[m_sharedString->size-1]) == nzToLower(character);
	else
		return m_sharedString->string[m_sharedString->size-1] == character; // character == '\0' sera toujours faux
}

bool NzString::EndsWith(const char* string, nzUInt32 flags) const
{
	return EndsWith(string, std::strlen(string), flags);
}

bool NzString::EndsWith(const char* string, unsigned int length, nzUInt32 flags) const
{
	if (!string || !string[0] || m_sharedString->size == 0 || length > m_sharedString->size)
		return false;

	if (flags & CaseInsensitive)
	{
		if (flags & HandleUtf8)
			return nzUnicodecasecmp(&m_sharedString->string[m_sharedString->size - length], string) == 0;
		else
			return nzStrcasecmp(&m_sharedString->string[m_sharedString->size - length], string) == 0;
	}
	else
		return std::strcmp(&m_sharedString->string[m_sharedString->size - length], string) == 0;
}

bool NzString::EndsWith(const NzString& string, nzUInt32 flags) const
{
	return EndsWith(string.GetConstBuffer(), string.m_sharedString->size, flags);
}

unsigned int NzString::Find(char character, int start, nzUInt32 flags) const
{
	if (character == '\0' || m_sharedString->size == 0)
		return npos;

	if (start < 0)
		start = std::max(m_sharedString->size + start, 0U);

	unsigned int pos = static_cast<unsigned int>(start);
	if (pos >= m_sharedString->size)
		return npos;

	if (flags & CaseInsensitive)
	{
		char ch = nzToLower(character);
		const char* str = m_sharedString->string.get();
		do
		{
			if (nzToLower(*str) == ch)
				return static_cast<unsigned int>(str - m_sharedString->string.get());
		}
		while (*++str);

		return npos;
	}
	else
	{
		char* ch = std::strchr(&m_sharedString->string[pos], character);
		if (ch)
			return static_cast<unsigned int>(ch - m_sharedString->string.get());
		else
			return npos;
	}
}

unsigned int NzString::Find(const char* string, int start, nzUInt32 flags) const
{
	if (!string || !string[0] || m_sharedString->size == 0)
		return npos;

	if (start < 0)
		start = std::max(m_sharedString->size + start, 0U);

	unsigned int pos = static_cast<unsigned int>(start);
	if (pos >= m_sharedString->size)
		return npos;

	char* str = &m_sharedString->string[pos];
	if (flags & CaseInsensitive)
	{
		if (flags & HandleUtf8)
		{
			while (utf8::internal::is_trail(*str))
				str++;

			utf8::unchecked::iterator<const char*> it(str);

			const char* t = string;
			char32_t c = NzUnicode::GetLowercase(utf8::unchecked::next(t));
			do
			{
				if (NzUnicode::GetLowercase(*it) == c)
				{
					const char* ptrPos = it.base();
					++it;

					utf8::unchecked::iterator<const char*> it2(t);
					while (true)
					{
						if (*it2 == '\0')
							return static_cast<unsigned int>(ptrPos - m_sharedString->string.get());

						if (*it == '\0')
							return npos;

						if (NzUnicode::GetLowercase(*it) != NzUnicode::GetLowercase(*it2))
							break;

						++it;
						++it2;
					}
				}
			}
			while (*++it);
		}
		else
		{
			char c = nzToLower(string[0]);
			do
			{
				if (nzToLower(*str) == c)
				{
					char* ptrPos = str;
					str++;

					const char* ptr = &string[1];
					while (true)
					{
						if (*ptr == '\0')
							return static_cast<unsigned int>(ptrPos - m_sharedString->string.get());

						if (*str == '\0')
							return npos;

						if (nzToLower(*str) != nzToLower(*ptr))
							break;

						ptr++;
						str++;
					}
				}
			}
			while (*++str);
		}
	}
	else
	{
		char* ch = std::strstr(&m_sharedString->string[pos], string);
		if (ch)
			return static_cast<unsigned int>(ch - m_sharedString->string.get());
	}

	return npos;
}

unsigned int NzString::Find(const NzString& string, int start, nzUInt32 flags) const
{
	return Find(string.GetConstBuffer(), start, flags);
}

unsigned int NzString::FindAny(const char* string, int start, nzUInt32 flags) const
{
	if (m_sharedString->size == 0 || !string || !string[0])
		return npos;

	if (start < 0)
		start = std::max(m_sharedString->size+start, 0U);

	unsigned int pos = static_cast<unsigned int>(start);
	if (pos >= m_sharedString->size)
		return npos;

	char* str = &m_sharedString->string[pos];
	if (flags & HandleUtf8)
	{
		while (utf8::internal::is_trail(*str))
			str++;

		utf8::unchecked::iterator<const char*> it(str);

		if (flags & CaseInsensitive)
		{
			do
			{
				utf8::unchecked::iterator<const char*> it2(string);
				char32_t character = NzUnicode::GetLowercase(*it);
				do
				{
					if (character == NzUnicode::GetLowercase(*it2))
						return it.base() - m_sharedString->string.get();
				}
				while (*++it2);
			}
			while (*++it);
		}
		else
		{
			do
			{
				utf8::unchecked::iterator<const char*> it2(string);
				do
				{
					if (*it == *it2)
						return it.base() - m_sharedString->string.get();
				}
				while (*++it2);
			}
			while (*++it);
		}
	}
	else
	{
		if (flags & CaseInsensitive)
		{
			do
			{
				const char* c = string;
				char character = nzToLower(*str);
				do
				{
					if (character == nzToLower(*c))
						return str - m_sharedString->string.get();
				}
				while (*++c);
			}
			while (*++str);
		}
		else
		{
			str = std::strpbrk(str, string);
			if (str)
				return str - m_sharedString->string.get();
		}
	}

	return npos;
}

unsigned int NzString::FindAny(const NzString& string, int start, nzUInt32 flags) const
{
	return FindAny(string.GetConstBuffer(), start, flags);
}

unsigned int NzString::FindLast(char character, int start, nzUInt32 flags) const
{
	if (character == '\0' || m_sharedString->size == 0)
		return npos;

	if (start < 0)
		start = std::max(m_sharedString->size + start, 0U);

	unsigned int pos = static_cast<unsigned int>(start);
	if (pos >= m_sharedString->size)
		return npos;

	char* ptr = &m_sharedString->string[m_sharedString->size-1];

	if (flags & CaseInsensitive)
	{
		character = nzToLower(character);
		do
		{
			if (nzToLower(*ptr) == character)
				return static_cast<unsigned int>(ptr - m_sharedString->string.get());
		}
		while (ptr-- != m_sharedString->string.get());
	}
	else
	{
		do
		{
			if (*ptr == character)
				return static_cast<unsigned int>(ptr - m_sharedString->string.get());
		}
		while (ptr-- != m_sharedString->string.get());
	}

	return npos;
}

unsigned int NzString::FindLast(const char* string, int start, nzUInt32 flags) const
{
	if (!string || !string[0] || m_sharedString->size == 0)
		return npos;

	if (start < 0)
		start = std::max(m_sharedString->size + start, 0U);

	unsigned int pos = static_cast<unsigned int>(start);
	if (pos >= m_sharedString->size)
		return npos;

	///Algo 1.FindLast#3 (Taille du pattern inconnue)
	const char* ptr = &m_sharedString->string[pos];
	if (flags & CaseInsensitive)
	{
		if (flags & HandleUtf8)
		{
			if (utf8::internal::is_trail(*ptr))
				utf8::unchecked::prior(ptr); // On s'assure d'avoir un pointeur vers le début d'un caractère

			utf8::unchecked::iterator<const char*> it(ptr);
			const char* t = string;
			char32_t c = NzUnicode::GetLowercase(utf8::unchecked::next(t));
			do
			{
				if (NzUnicode::GetLowercase(*it) == c)
				{
					utf8::unchecked::iterator<const char*> it2(t);
					utf8::unchecked::iterator<const char*> tIt(it);
					++tIt;

					while (true)
					{
						if (*it2 == '\0')
							return it.base() - m_sharedString->string.get();

						if (tIt.base() > &m_sharedString->string[pos])
							break;

						if (NzUnicode::GetLowercase(*tIt) != NzUnicode::GetLowercase(*it2))
							break;

						++it2;
						++tIt;
					}
				}
			}
			while (it--.base() != m_sharedString->string.get());
		}
		else
		{
			char c = nzToLower(string[0]);
			do
			{
				if (nzToLower(*ptr) == c)
				{
					const char* p = &string[1];
					const char* tPtr = ptr+1;
					while (true)
					{
						if (*p == '\0')
							return ptr - m_sharedString->string.get();

						if (tPtr > &m_sharedString->string[pos])
							break;

						if (nzToLower(*tPtr) != nzToLower(*p))
							break;

						p++;
						tPtr++;
					}
				}
			}
			while (ptr-- != m_sharedString->string.get());
		}
	}
	else
	{
		do
		{
			if (*ptr == string[0])
			{
				const char* p = &string[1];
				const char* tPtr = ptr+1;
				while (true)
				{
					if (*p == '\0')
						return ptr - m_sharedString->string.get();

					if (tPtr > &m_sharedString->string[pos])
						break;

					if (*tPtr != *p)
						break;

					p++;
					tPtr++;
				}
			}
		}
		while (ptr-- != m_sharedString->string.get());
	}

	return npos;
}

unsigned int NzString::FindLast(const NzString& string, int start, nzUInt32 flags) const
{
	if (string.m_sharedString->size == 0 || string.m_sharedString->size > m_sharedString->size)
		return npos;

	if (start < 0)
		start = std::max(m_sharedString->size + start, 0U);

	unsigned int pos = static_cast<unsigned int>(start);
	if (pos >= m_sharedString->size || string.m_sharedString->size > m_sharedString->size)
		return npos;

	const char* ptr = &m_sharedString->string[pos];
	const char* limit = &m_sharedString->string[string.m_sharedString->size-1];

	if (flags & CaseInsensitive)
	{
		if (flags & HandleUtf8)
		{
			///Algo 1.FindLast#3 (Itérateur non-adapté)
			if (utf8::internal::is_trail(*ptr))
				utf8::unchecked::prior(ptr); // On s'assure d'avoir un pointeur vers le début d'un caractère

			utf8::unchecked::iterator<const char*> it(ptr);
			const char* t = string.GetConstBuffer();
			char32_t c = NzUnicode::GetLowercase(utf8::unchecked::next(t));
			do
			{
				if (NzUnicode::GetLowercase(*it) == c)
				{
					utf8::unchecked::iterator<const char*> it2(t);
					utf8::unchecked::iterator<const char*> tIt(it);
					++tIt;

					while (true)
					{
						if (*it2 == '\0')
							return it.base() - m_sharedString->string.get();

						if (tIt.base() > &m_sharedString->string[pos])
							break;

						if (NzUnicode::GetLowercase(*tIt) != NzUnicode::GetLowercase(*it2))
							break;

						++it2;
						++tIt;
					}
				}
			}
			while (it--.base() != limit);
		}
		else
		{
			///Algo 1.FindLast#4 (Taille du pattern connue)
			char c = nzToLower(string.m_sharedString->string[string.m_sharedString->size-1]);
			while (true)
			{
				if (nzToLower(*ptr) == c)
				{
					const char* p = &string.m_sharedString->string[string.m_sharedString->size-1];
					for (; p >= &string.m_sharedString->string[0]; --p, --ptr)
					{
						if (nzToLower(*ptr) != nzToLower(*p))
							break;

						if (p == &string.m_sharedString->string[0])
							return ptr-m_sharedString->string.get();

						if (ptr == m_sharedString->string.get())
							return npos;
					}
				}
				else if (ptr-- <= limit)
					break;
			}
		}
	}
	else
	{
		///Algo 1.FindLast#4 (Taille du pattern connue)
		while (true)
		{
			if (*ptr == string.m_sharedString->string[string.m_sharedString->size-1])
			{
				const char* p = &string.m_sharedString->string[string.m_sharedString->size-1];
				for (; p >= &string.m_sharedString->string[0]; --p, --ptr)
				{
					if (*ptr != *p)
						break;

					if (p == &string.m_sharedString->string[0])
						return ptr-m_sharedString->string.get();

					if (ptr == m_sharedString->string.get())
						return npos;
				}
			}
			else if (ptr-- <= limit)
				break;
		}
	}

	return npos;
}

unsigned int NzString::FindLastAny(const char* string, int start, nzUInt32 flags) const
{
	if (!string || !string[0] || m_sharedString->size == 0)
		return npos;

	if (start < 0)
		start = std::max(m_sharedString->size+start, 0U);

	unsigned int pos = static_cast<unsigned int>(start);
	if (pos >= m_sharedString->size)
		return npos;

	char* str = &m_sharedString->string[pos];
	if (flags & HandleUtf8)
	{
		while (utf8::internal::is_trail(*str))
			str++;

		utf8::unchecked::iterator<const char*> it(str);

		if (flags & CaseInsensitive)
		{
			do
			{
				utf8::unchecked::iterator<const char*> it2(string);
				char32_t character = NzUnicode::GetLowercase(*it);
				do
				{
					if (character == NzUnicode::GetLowercase(*it2))
						return it.base() - m_sharedString->string.get();
				}
				while (*++it2);
			}
			while (it--.base() != m_sharedString->string.get());
		}
		else
		{
			do
			{
				utf8::unchecked::iterator<const char*> it2(string);
				do
				{
					if (*it == *it2)
						return it.base() - m_sharedString->string.get();
				}
				while (*++it2);
			}
			while (it--.base() != m_sharedString->string.get());
		}
	}
	else
	{
		if (flags & CaseInsensitive)
		{
			do
			{
				const char* c = string;
				char character = nzToLower(*str);
				do
				{
					if (character == nzToLower(*c))
						return str - m_sharedString->string.get();
				}
				while (*++c);
			}
			while (str-- != m_sharedString->string.get());
		}
		else
		{
			do
			{
				const char* c = string;
				do
				{
					if (*str == *c)
						return str - m_sharedString->string.get();
				}
				while (*++c);
			}
			while (str-- != m_sharedString->string.get());
		}
	}

	return npos;
}

unsigned int NzString::FindLastAny(const NzString& string, int start, nzUInt32 flags) const
{
	return FindLastAny(string.GetConstBuffer(), start, flags);
}

unsigned int NzString::FindLastWord(const char* string, int start, nzUInt32 flags) const
{
	if (!string || !string[0] || m_sharedString->size == 0)
		return npos;

	if (start < 0)
		start = std::max(m_sharedString->size + start, 0U);

	unsigned int pos = static_cast<unsigned int>(start);
	if (pos >= m_sharedString->size)
		return npos;

	///Algo 2.FindLastWord#1 (Taille du pattern inconnue)
	const char* ptr = &m_sharedString->string[pos];

	if (flags & HandleUtf8)
	{
		if (utf8::internal::is_trail(*ptr))
			utf8::unchecked::prior(ptr); // On s'assure d'avoir un pointeur vers le début d'un caractère

		utf8::unchecked::iterator<const char*> it(ptr);

		if (flags & CaseInsensitive)
		{
			const char* t = string; // utf8(::unchecked)::next affecte l'itérateur en argument
			nzUInt32 c = NzUnicode::GetLowercase(utf8::unchecked::next(t));
			do
			{
				if (NzUnicode::GetLowercase(*it) == c)
				{
					if (it.base() != m_sharedString->string.get())
					{
						--it;
						if (!(NzUnicode::GetCategory(*it++) & NzUnicode::Category_Separator))
							continue;
					}

					utf8::unchecked::iterator<const char*> p(t);
					utf8::unchecked::iterator<const char*> tIt = it;
					++tIt;

					while (true)
					{
						if (*p == '\0')
						{
							if (*tIt == '\0' || NzUnicode::GetCategory(*tIt) & NzUnicode::Category_Separator)
								return it.base() - m_sharedString->string.get();
							else
								break;
						}

						if (tIt.base() > &m_sharedString->string[pos])
							break;

						if (NzUnicode::GetLowercase(*tIt) != NzUnicode::GetLowercase(*p))
							break;

						++p;
						++tIt;
					}
				}
			}
			while (it--.base() != m_sharedString->string.get());
		}
		else
		{
			const char* t = string; // utf8(::unchecked)::next affecte l'itérateur en argument
			nzUInt32 c = utf8::unchecked::next(t);
			do
			{
				if (*it == c)
				{
					if (it.base() != m_sharedString->string.get())
					{
						--it;
						if (!(NzUnicode::GetCategory(*it++) & NzUnicode::Category_Separator))
							continue;
					}

					utf8::unchecked::iterator<const char*> p(t);
					utf8::unchecked::iterator<const char*> tIt = it;
					++tIt;

					while (true)
					{
						if (*p == '\0')
						{
							if (*tIt == '\0' || NzUnicode::GetCategory(*tIt) & NzUnicode::Category_Separator)
								return it.base() - m_sharedString->string.get();
							else
								break;
						}

						if (tIt.base() > &m_sharedString->string[pos])
							break;

						if (*tIt != *p)
							break;

						++p;
						++tIt;
					}
				}
			}
			while (it--.base() != m_sharedString->string.get());
		}
	}
	else
	{
		if (flags & CaseInsensitive)
		{
			char c = nzToLower(string[0]);
			do
			{
				if (nzToLower(*ptr) == c)
				{
					if (ptr != m_sharedString->string.get() && !std::isspace(*(ptr-1)))
						continue;

					const char* p = &string[1];
					const char* tPtr = ptr+1;
					while (true)
					{
						if (*p == '\0')
						{
							if (*tPtr == '\0' || std::isspace(*tPtr))
								return ptr-m_sharedString->string.get();
							else
								break;
						}

						if (tPtr > &m_sharedString->string[pos])
							break;

						if (nzToLower(*tPtr) != nzToLower(*p))
							break;

						p++;
						tPtr++;
					}
				}
			}
			while (ptr-- != m_sharedString->string.get());
		}
		else
		{
			do
			{
				if (*ptr == string[0])
				{
					if (ptr != m_sharedString->string.get() && !std::isspace(*(ptr-1)))
						continue;

					const char* p = &string[1];
					const char* tPtr = ptr+1;
					while (true)
					{
						if (*p == '\0')
						{
							if (*tPtr == '\0' || std::isspace(*tPtr))
								return ptr-m_sharedString->string.get();
							else
								break;
						}

						if (tPtr > &m_sharedString->string[pos])
							break;

						if (*tPtr != *p)
							break;

						p++;
						tPtr++;
					}
				}
			}
			while (ptr-- != m_sharedString->string.get());
		}
	}

	return npos;
}

unsigned int NzString::FindLastWord(const NzString& string, int start, nzUInt32 flags) const
{
	if (string.m_sharedString->size == 0 || string.m_sharedString->size > m_sharedString->size)
		return npos;

	if (start < 0)
		start = std::max(m_sharedString->size + start, 0U);

	unsigned int pos = static_cast<unsigned int>(start);
	if (pos >= m_sharedString->size)
		return npos;

	const char* ptr = &m_sharedString->string[pos];
	const char* limit = &m_sharedString->string[string.m_sharedString->size-1];

	if (flags & HandleUtf8)
	{
		if (utf8::internal::is_trail(*ptr))
			utf8::unchecked::prior(ptr); // On s'assure d'avoir un pointeur vers le début d'un caractère

		utf8::unchecked::iterator<const char*> it(ptr);

		if (flags & CaseInsensitive)
		{
			const char* t = string.GetConstBuffer(); // utf8(::unchecked)::next affecte l'itérateur en argument
			nzUInt32 c = NzUnicode::GetLowercase(utf8::unchecked::next(t));
			do
			{
				if (NzUnicode::GetLowercase(*it) == c)
				{
					if (it.base() != m_sharedString->string.get())
					{
						--it;
						if (!(NzUnicode::GetCategory(*it++) & NzUnicode::Category_Separator))
							continue;
					}

					utf8::unchecked::iterator<const char*> p(t);
					utf8::unchecked::iterator<const char*> tIt = it;
					++tIt;

					while (true)
					{
						if (*p == '\0')
						{
							if (*tIt == '\0' || NzUnicode::GetCategory(*tIt) & NzUnicode::Category_Separator)
								return it.base() - m_sharedString->string.get();
							else
								break;
						}

						if (tIt.base() > &m_sharedString->string[pos])
							break;

						if (NzUnicode::GetLowercase(*tIt) != NzUnicode::GetLowercase(*p))
							break;

						++p;
						++tIt;
					}
				}
			}
			while (it--.base() != m_sharedString->string.get());
		}
		else
		{
			const char* t = string.GetConstBuffer(); // utf8(::unchecked)::next affecte l'itérateur en argument
			nzUInt32 c = utf8::unchecked::next(t);
			do
			{
				if (*it == c)
				{
					if (it.base() != m_sharedString->string.get())
					{
						--it;
						if (!(NzUnicode::GetCategory(*it++) & NzUnicode::Category_Separator))
							continue;
					}

					utf8::unchecked::iterator<const char*> p(t);
					utf8::unchecked::iterator<const char*> tIt = it;
					++tIt;

					while (true)
					{
						if (*p == '\0')
						{
							if (*tIt == '\0' || NzUnicode::GetCategory(*tIt) & NzUnicode::Category_Separator)
								return it.base() - m_sharedString->string.get();
							else
								break;
						}

						if (tIt.base() > &m_sharedString->string[pos])
							break;

						if (*tIt != *p)
							break;

						++p;
						++tIt;
					}
				}
			}
			while (it--.base() != m_sharedString->string.get());
		}
	}
	else
	{
		///Algo 2.FindLastWord#2 (Taille du pattern connue)
		if (flags & CaseInsensitive)
		{
			char c = nzToLower(string.m_sharedString->string[string.m_sharedString->size-1]);
			do
			{
				if (nzToLower(*ptr) == c)
				{
					if (*(ptr+1) != '\0' && !std::isspace(*(ptr+1)))
						continue;

					const char* p = &string.m_sharedString->string[string.m_sharedString->size-1];
					for (; p >= &string.m_sharedString->string[0]; --p, --ptr)
					{
						if (nzToLower(*ptr) != nzToLower(*p))
							break;

						if (p == &string.m_sharedString->string[0])
						{
							if (ptr == m_sharedString->string.get() || std::isspace(*(ptr-1)))
								return ptr-m_sharedString->string.get();
							else
								break;
						}

						if (ptr == m_sharedString->string.get())
							return npos;
					}
				}
			}
			while (ptr-- > limit);
		}
		else
		{
			do
			{
				if (*ptr == string.m_sharedString->string[string.m_sharedString->size-1])
				{
					if (*(ptr+1) != '\0' && !std::isspace(*(ptr+1)))
						continue;

					const char* p = &string.m_sharedString->string[string.m_sharedString->size-1];
					for (; p >= &string.m_sharedString->string[0]; --p, --ptr)
					{
						if (*ptr != *p)
							break;

						if (p == &string.m_sharedString->string[0])
						{
							if (ptr == m_sharedString->string.get() || std::isspace(*(ptr-1)))
								return ptr-m_sharedString->string.get();
							else
								break;
						}

						if (ptr == m_sharedString->string.get())
							return npos;
					}
				}
			}
			while (ptr-- > limit);
		}
	}

	return npos;
}

unsigned int NzString::FindWord(const char* string, int start, nzUInt32 flags) const
{
	if (!string || !string[0] || m_sharedString->size == 0)
		return npos;

	if (start < 0)
		start = std::max(m_sharedString->size + start, 0U);

	unsigned int pos = static_cast<unsigned int>(start);
	if (pos >= m_sharedString->size)
		return npos;

	///Algo 3.FindWord#3 (Taille du pattern inconnue)
	const char* ptr = m_sharedString->string.get();
	if (flags & HandleUtf8)
	{
		if (utf8::internal::is_trail(*ptr))
			utf8::unchecked::prior(ptr); // On s'assure d'avoir un pointeur vers le début d'un caractère

		utf8::unchecked::iterator<const char*> it(ptr);

		if (flags & CaseInsensitive)
		{
			const char* t = string; // utf8(::unchecked)::next affecte l'itérateur en argument
			nzUInt32 c = NzUnicode::GetLowercase(utf8::unchecked::next(t));

			do
			{
				if (*it == c)
				{
					if (it.base() != m_sharedString->string.get())
					{
						--it;
						if (!(NzUnicode::GetCategory(*it++) & NzUnicode::Category_Separator))
							continue;
					}

					utf8::unchecked::iterator<const char*> p(t);
					utf8::unchecked::iterator<const char*> tIt = it;
					++tIt;

					while (true)
					{
						if (*p == '\0')
						{
							if (*tIt == '\0' || NzUnicode::GetCategory(*it++) & NzUnicode::Category_Separator)
								return it.base() - m_sharedString->string.get();
							else
								break;
						}

						if (NzUnicode::GetLowercase(*tIt) != NzUnicode::GetLowercase(*p))
							break;

						++p;
						++tIt;
					}
				}
			}
			while (*++ptr);
		}
		else
		{
			const char* t = string; // utf8(::unchecked)::next affecte l'itérateur en argument
			nzUInt32 c = NzUnicode::GetLowercase(utf8::unchecked::next(t));

			do
			{
				if (*it == c)
				{
					if (it.base() != m_sharedString->string.get())
					{
						--it;
						if (!(NzUnicode::GetCategory(*it++) & NzUnicode::Category_Separator))
							continue;
					}

					utf8::unchecked::iterator<const char*> p(t);
					utf8::unchecked::iterator<const char*> tIt = it;
					++tIt;

					while (true)
					{
						if (*p == '\0')
						{
							if (*tIt == '\0' || NzUnicode::GetCategory(*it++) & NzUnicode::Category_Separator)
								return it.base() - m_sharedString->string.get();
							else
								break;
						}

						if (*tIt != *p)
							break;

						++p;
						++tIt;
					}
				}
			}
			while (*++ptr);
		}
	}
	else
	{
		if (flags & CaseInsensitive)
		{
			char c = nzToLower(string[0]);
			do
			{
				if (nzToLower(*ptr) == c)
				{
					if (ptr != m_sharedString->string.get() && !std::isspace(*(ptr-1)))
						continue;

					const char* p = &string[1];
					const char* tPtr = ptr+1;
					while (true)
					{
						if (*p == '\0')
						{
							if (*tPtr == '\0' || std::isspace(*tPtr))
								return ptr - m_sharedString->string.get();
							else
								break;
						}

						if (nzToLower(*tPtr) != nzToLower(*p))
							break;

						p++;
						tPtr++;
					}
				}
			}
			while (*++ptr);
		}
		else
		{
			do
			{
				if (*ptr == string[0])
				{
					if (ptr != m_sharedString->string.get() && !std::isspace(*(ptr-1)))
						continue;

					const char* p = &string[1];
					const char* tPtr = ptr+1;
					while (true)
					{
						if (*p == '\0')
						{
							if (*tPtr == '\0' || std::isspace(*tPtr))
								return ptr - m_sharedString->string.get();
							else
								break;
						}

						if (*tPtr != *p)
							break;

						p++;
						tPtr++;
					}
				}
			}
			while (*++ptr);
		}
	}

	return npos;
}

unsigned int NzString::FindWord(const NzString& string, int start, nzUInt32 flags) const
{
	if (string.m_sharedString->size == 0 || string.m_sharedString->size > m_sharedString->size)
		return npos;

	if (start < 0)
		start = std::max(m_sharedString->size + start, 0U);

	unsigned int pos = static_cast<unsigned int>(start);
	if (pos >= m_sharedString->size)
		return npos;

	char* ptr = m_sharedString->string.get();
	if (flags & HandleUtf8)
	{
		///Algo 3.FindWord#3 (Itérateur trop lent pour #2)
		if (utf8::internal::is_trail(*ptr))
			utf8::unchecked::prior(ptr); // On s'assure d'avoir un pointeur vers le début d'un caractère

		utf8::unchecked::iterator<const char*> it(ptr);

		if (flags & CaseInsensitive)
		{
			const char* t = string.GetConstBuffer(); // utf8(::unchecked)::next affecte l'itérateur en argument
			nzUInt32 c = NzUnicode::GetLowercase(utf8::unchecked::next(t));

			do
			{
				if (*it == c)
				{
					if (it.base() != m_sharedString->string.get())
					{
						--it;
						if (!(NzUnicode::GetCategory(*it++) & NzUnicode::Category_Separator))
							continue;
					}

					utf8::unchecked::iterator<const char*> p(t);
					utf8::unchecked::iterator<const char*> tIt = it;
					++tIt;

					while (true)
					{
						if (*p == '\0')
						{
							if (*tIt == '\0' || NzUnicode::GetCategory(*it++) & NzUnicode::Category_Separator)
								return it.base() - m_sharedString->string.get();
							else
								break;
						}

						if (NzUnicode::GetLowercase(*tIt) != NzUnicode::GetLowercase(*p))
							break;

						++p;
						++tIt;
					}
				}
			}
			while (*++ptr);
		}
		else
		{
			const char* t = string.GetConstBuffer(); // utf8(::unchecked)::next affecte l'itérateur en argument
			nzUInt32 c = NzUnicode::GetLowercase(utf8::unchecked::next(t));

			do
			{
				if (*it == c)
				{
					if (it.base() != m_sharedString->string.get())
					{
						--it;
						if (!(NzUnicode::GetCategory(*it++) & NzUnicode::Category_Separator))
							continue;
					}

					utf8::unchecked::iterator<const char*> p(t);
					utf8::unchecked::iterator<const char*> tIt = it;
					++tIt;

					while (true)
					{
						if (*p == '\0')
						{
							if (*tIt == '\0' || NzUnicode::GetCategory(*it++) & NzUnicode::Category_Separator)
								return it.base() - m_sharedString->string.get();
							else
								break;
						}

						if (*tIt != *p)
							break;

						++p;
						++tIt;
					}
				}
			}
			while (*++ptr);
		}
	}
	else
	{
		///Algo 3.FindWord#2 (Taille du pattern connue)
		if (flags & CaseInsensitive)
		{
			char c = nzToLower(string.m_sharedString->string[0]);
			do
			{
				if (nzToLower(*ptr) == c)
				{
					if (ptr != m_sharedString->string.get() && !std::isspace(*(ptr-1)))
						continue;

					const char* p = &string.m_sharedString->string[1];
					const char* tPtr = ptr+1;
					while (true)
					{
						if (*p == '\0')
						{
							if (*tPtr == '\0' || std::isspace(*tPtr))
								return ptr - m_sharedString->string.get();
							else
								break;
						}

						if (nzToLower(*tPtr) != nzToLower(*p))
							break;

						p++;
						tPtr++;
					}
				}
			}
			while (*++ptr);
		}
		else
		{
			while ((ptr = std::strstr(ptr, string.GetConstBuffer())))
			{
				// Si le mot est bien isolé
				if ((ptr == m_sharedString->string.get() || std::isspace(*(ptr-1))) && (*(ptr+m_sharedString->size) == '\0' || std::isspace(*(ptr+m_sharedString->size))))
					return ptr - m_sharedString->string.get();

				ptr++;
			}
		}
	}

	return npos;
}

char* NzString::GetBuffer()
{
	EnsureOwnership();

	return m_sharedString->string.get();
}

unsigned int NzString::GetCapacity() const
{
	return m_sharedString->capacity;
}

const char* NzString::GetConstBuffer() const
{
	return m_sharedString->string.get();
}

unsigned int NzString::GetLength() const
{
	return utf8::distance(m_sharedString->string.get(), &m_sharedString->string[m_sharedString->size]);
}

unsigned int NzString::GetSize() const
{
	return m_sharedString->size;
}

std::string NzString::GetUtf8String() const
{
	return std::string(m_sharedString->string.get(), m_sharedString->size);
}

std::u16string NzString::GetUtf16String() const
{
	if (m_sharedString->size == 0)
		return std::u16string();

	std::u16string str;
	str.reserve(m_sharedString->size);

	utf8::utf8to16(begin(), end(), std::back_inserter(str));

	return str;
}

std::u32string NzString::GetUtf32String() const
{
	if (m_sharedString->size == 0)
		return std::u32string();

	std::u32string str;
	str.reserve(m_sharedString->size);

	utf8::utf8to32(begin(), end(), std::back_inserter(str));

	return str;
}

std::wstring NzString::GetWideString() const
{
	static_assert(sizeof(wchar_t) == 2 || sizeof(wchar_t) == 4, "wchar_t size is not supported");
	if (m_sharedString->size == 0)
		return std::wstring();

	std::wstring str;
	str.reserve(m_sharedString->size);

	if (sizeof(wchar_t) == 4) // Je veux du static_if :(
		utf8::utf8to32(begin(), end(), std::back_inserter(str));
	else
	{
		utf8::unchecked::iterator<const char*> it(m_sharedString->string.get());
		do
		{
			char32_t cp = *it;
			if (cp <= 0xFFFF && (cp < 0xD800 || cp > 0xDFFF)) // @Laurent Gomila
				str.push_back(static_cast<wchar_t>(cp));
			else
				str.push_back(L'?');
		}
		while (*it++);
	}

	return str;
}

NzString NzString::GetWord(unsigned int index, nzUInt32 flags) const
{
	unsigned int startPos = GetWordPosition(index, flags);
	if (startPos == npos)
		return NzString();

	int endPos = -1;
	const char* ptr = &m_sharedString->string[startPos];
	if (flags & HandleUtf8)
	{
		utf8::unchecked::iterator<const char*> it(ptr);
		do
		{
			if (NzUnicode::GetCategory(*it) & NzUnicode::Category_Separator)
			{
				endPos = static_cast<int>(it.base() - m_sharedString->string.get() - 1);
				break;
			}
		}
		while (*++it);
	}
	else
	{
		do
		{
			if (std::isspace(*ptr))
			{
				endPos = static_cast<int>(ptr - m_sharedString->string.get() - 1);
				break;
			}
		}
		while (*++ptr);
	}

	return SubString(startPos, endPos);
}

unsigned int NzString::GetWordPosition(unsigned int index, nzUInt32 flags) const
{
	if (m_sharedString->size == 0)
		return npos;

	unsigned int currentWord = 0;
	bool inWord = false;

	const char* ptr = m_sharedString->string.get();
	if (flags & HandleUtf8)
	{
		utf8::unchecked::iterator<const char*> it(ptr);
		do
		{
			if (NzUnicode::GetCategory(*it) & NzUnicode::Category_Separator)
				inWord = false;
			else
			{
				if (!inWord)
				{
					inWord = true;
					if (++currentWord > index)
						return static_cast<unsigned int>(it.base() - m_sharedString->string.get());
				}
			}
		}
		while (*++it);
	}
	else
	{
		do
		{
			if (std::isspace(*ptr))
				inWord = false;
			else
			{
				if (!inWord)
				{
					inWord = true;
					if (++currentWord > index)
						return ptr - m_sharedString->string.get();
				}
			}
		}
		while (*++ptr);
	}

	return npos;
}

NzString& NzString::Insert(int pos, char character)
{
	return Insert(pos, &character, 1);
}

NzString& NzString::Insert(int pos, const char* string)
{
	return Insert(pos, string, std::strlen(string));
}

NzString& NzString::Insert(int pos, const char* string, unsigned int length)
{
	if (length == 0)
		return *this;

	if (pos < 0)
		pos = std::max(m_sharedString->size + pos, 0U);

	unsigned int start = std::min(static_cast<unsigned int>(pos), m_sharedString->size);

	// Si le buffer est déjà suffisamment grand
	if (m_sharedString->capacity >= m_sharedString->size + length)
	{
		EnsureOwnership();

		std::memmove(&m_sharedString->string[start+length], &m_sharedString->string[start], m_sharedString->size - start);
		std::memcpy(&m_sharedString->string[start], string, length);

		m_sharedString->size += length;
		m_sharedString->string[m_sharedString->size] = '\0';
	}
	else
	{
		unsigned int newSize = m_sharedString->size + length;
		auto newString = std::make_shared<SharedString>(m_sharedString->size + length);

		char* ptr = newString->string.get();

		if (start > 0)
		{
			std::memcpy(ptr, m_sharedString->string.get(), start*sizeof(char));
			ptr += start;
		}

		std::memcpy(ptr, string, length*sizeof(char));
		ptr += length;

		if (m_sharedString->size > start)
			std::memcpy(ptr, &m_sharedString->string[start], m_sharedString->size - start);

		m_sharedString = std::move(newString);
	}

	return *this;
}

NzString& NzString::Insert(int pos, const NzString& string)
{
	return Insert(pos, string.GetConstBuffer(), string.m_sharedString->size);
}

bool NzString::IsEmpty() const
{
	return m_sharedString->size == 0;
}

bool NzString::IsNull() const
{
	return m_sharedString.get() == GetEmptyString().get();
}

bool NzString::IsNumber(nzUInt8 base, nzUInt32 flags) const
{
	#if NAZARA_CORE_SAFE
	if (base < 2 || base > 36)
	{
		NazaraError("Base must be between 2 and 36");
		return false;
	}
	#endif

	if (m_sharedString->size == 0)
		return false;

	NzString check = Simplified();
	if (check.m_sharedString->size == 0)
		return false;

	char* ptr = (check.m_sharedString->string[0] == '-') ? &check.m_sharedString->string[1] : check.m_sharedString->string.get();

	if (base > 10)
	{
		if (flags & CaseInsensitive)
		{
			char limitLower = 'a' + base-10 - 1;
			char limitUpper = 'A' + base-10 - 1;

			do
			{
				char c = *ptr;
				if (c != ' ' && (c < '0' || (c > '9' && c < 'A') || (c > limitUpper && c < 'a') || c > limitLower))
					return false;
			}
			while (*++ptr);
		}
		else
		{
			char limit = 'a' + base-10 - 1;
			do
			{
				char c = *ptr;
				if (c != ' ' && (c < '0' || (c > '9' && c < 'a') || c > limit))
					return false;
			}
			while (*++ptr);
		}
	}
	else
	{
		char limit = '0' + base - 1;

		do
		{
			char c = *ptr;
			if (c != ' ' && (c < '0' || c > limit))
				return false;
		}
		while (*++ptr);
	}

	return true;
}

bool NzString::Match(const char* pattern) const
{
	if (m_sharedString->size == 0 || !pattern)
		return false;

	// Par Jack Handy - akkhandy@hotmail.com
	// From : http://www.codeproject.com/Articles/1088/Wildcard-string-compare-globbing
	const char* str = m_sharedString->string.get();
	while (*str && *pattern != '*')
	{
		if (*pattern != *str && *pattern != '?')
			return false;

		pattern++;
		str++;
	}

	const char* cp = nullptr;
	const char* mp = nullptr;
	while (*str)
	{
		if (*pattern == '*')
		{
			if (!*++pattern)
				return true;

			mp = pattern;
			cp = str+1;
		}
		else if (*pattern == *str || *pattern == '?')
		{
			pattern++;
			str++;
		}
		else
		{
			pattern = mp;
			str = cp++;
		}
	}

	while (*pattern == '*')
		pattern++;

	return !*pattern;
}

bool NzString::Match(const NzString& pattern) const
{
	return Match(pattern.m_sharedString->string.get());
}

NzString& NzString::Prepend(char character)
{
	return Insert(0, character);
}

NzString& NzString::Prepend(const char* string)
{
	return Insert(0, string);
}

NzString& NzString::Prepend(const char* string, unsigned int length)
{
	return Insert(0, string, length);
}

NzString& NzString::Prepend(const NzString& string)
{
	return Insert(0, string);
}

unsigned int NzString::Replace(char oldCharacter, char newCharacter, int start, nzUInt32 flags)
{
	if (oldCharacter == '\0' || oldCharacter == newCharacter)
		return 0;

	if (newCharacter == '\0') // Dans ce cas, il faut passer par un algorithme plus complexe
		return Replace(NzString(oldCharacter), NzString(), start);

	if (start < 0)
		start = std::max(m_sharedString->size + start, 0U);

	unsigned int pos = static_cast<unsigned int>(start);
	if (pos >= m_sharedString->size)
		return npos;

	unsigned int count = 0;
	char* ptr = &m_sharedString->string[pos];
	bool found = false;
	if (flags & CaseInsensitive)
	{
		char character_lower = nzToLower(oldCharacter);
		char character_upper = nzToUpper(oldCharacter);
		do
		{
			if (*ptr == character_lower || *ptr == character_upper)
			{
				if (!found)
				{
					unsigned int offset = ptr-m_sharedString->string.get();

					EnsureOwnership();

					ptr = &m_sharedString->string[offset];
					found = true;
				}

				*ptr = newCharacter;
				++count;
			}
		}
		while (*++ptr);
	}
	else
	{
		while ((ptr = std::strchr(ptr, oldCharacter)))
		{
			if (!found)
			{
				unsigned int offset = ptr-m_sharedString->string.get();

				EnsureOwnership();

				ptr = &m_sharedString->string[offset];
				found = true;
			}

			*ptr = newCharacter;
			++count;
		}
	}

	return count;
}

unsigned int NzString::Replace(const char* oldString, const char* replaceString, int start, nzUInt32 flags)
{
	return Replace(oldString, std::strlen(oldString), replaceString, std::strlen(replaceString), start, flags);
}

unsigned int NzString::Replace(const char* oldString, unsigned int oldLength, const char* replaceString, unsigned int replaceLength, int start, nzUInt32 flags)
{
	if (oldLength == 0)
		return 0;

	if (start < 0)
		start = std::max(m_sharedString->size + start, 0U);

	unsigned int pos = static_cast<unsigned int>(start);
	if (pos >= m_sharedString->size)
		return 0;

	unsigned int count = 0;
	if (oldLength == replaceLength)
	{
		bool found = false;

		// Si aucun changement de taille n'est nécessaire, nous pouvons alors utiliser un algorithme bien plus rapide
		while ((pos = Find(oldString, pos, flags)) != npos)
		{
			if (!found)
			{
				EnsureOwnership();
				found = true;
			}

			std::memcpy(&m_sharedString->string[pos], replaceString, oldLength);
			pos += oldLength;

			++count;
		}
	}
	else ///TODO: Algorithme de remplacement sans changement de buffer (si replaceLength < oldLength)
	{
		unsigned int newSize = m_sharedString->size + Count(oldString)*(replaceLength - oldLength);
		if (newSize == m_sharedString->size) // Alors c'est que Count(oldString) == 0
			return 0;

		auto newString = std::make_shared<SharedString>(newSize);

		///Algo 4.Replace#2
		char* ptr = newString->string.get();
		const char* p = m_sharedString->string.get();

		while ((pos = Find(oldString, pos, flags)) != npos)
		{
			const char* r = &m_sharedString->string[pos];

			std::memcpy(ptr, p, r-p);
			ptr += r-p;
			std::memcpy(ptr, replaceString, replaceLength);
			ptr += replaceLength;
			p = r+oldLength;
			pos += oldLength;

			count++;
		}

		std::strcpy(ptr, p);

		m_sharedString = std::move(newString);
	}

	return count;
}

unsigned int NzString::Replace(const NzString& oldString, const NzString& replaceString, int start, nzUInt32 flags)
{
	return Replace(oldString.GetConstBuffer(), oldString.m_sharedString->size, replaceString.GetConstBuffer(), replaceString.m_sharedString->size, start, flags);
}

unsigned int NzString::ReplaceAny(const char* oldCharacters, char replaceCharacter, int start, nzUInt32 flags)
{
	///FIXME: Ne gère pas l'UTF-8
	if (!oldCharacters || !oldCharacters[0])
		return 0;

	/*if (replaceCharacter == '\0') // Dans ce cas, il faut passer par un algorithme plus complexe
		return ReplaceAny(NzString(oldCharacters), NzString(), start);*/

	if (start < 0)
		start = std::max(m_sharedString->size + start, 0U);

	unsigned int pos = static_cast<unsigned int>(start);
	if (pos >= m_sharedString->size)
		return npos;

	unsigned int count = 0;
	char* ptr = &m_sharedString->string[pos];
	if (flags & CaseInsensitive)
	{
		do
		{
			const char* c = oldCharacters;
			char character = nzToLower(*ptr);
			bool found = false;
			do
			{
				if (character == nzToLower(*c))
				{
					if (!found)
					{
						unsigned int offset = ptr-m_sharedString->string.get();

						EnsureOwnership();

						ptr = &m_sharedString->string[offset];
						found = true;
					}

					*ptr = replaceCharacter;
					++count;
					break;
				}
			}
			while (*++c);
		}
		while (*++ptr);
	}
	else
	{
		bool found = false;
		while ((ptr = std::strpbrk(ptr, oldCharacters)))
		{
			if (!found)
			{
				unsigned int offset = ptr-m_sharedString->string.get();

				EnsureOwnership();

				ptr = &m_sharedString->string[offset];
				found = true;
			}

			*ptr++ = replaceCharacter;
			++count;
		}
	}

	return count;
}
/*
	unsigned int NzString::ReplaceAny(const char* oldCharacters, const char* replaceString, int start, nzUInt32 flags)
	{
		if (start < 0)
		{
			start = m_sharedString->size+start;
			if (start < 0)
				start = 0;
		}

		unsigned int pos = static_cast<unsigned int>(start);
		unsigned int oSize = (oldCharacters) ? std::strlen(oldCharacters) : 0;
		unsigned int rSize = (replaceString) ? std::strlen(replaceString) : 0;

		if (pos >= m_sharedString->size || m_sharedString->size == 0 || oSize == 0)
			return 0;

		unsigned int count = 0;

		if (rSize == 1) // On utilise un algorithme optimisé
		{
			EnsureOwnership();

			f or (; pos < m_sharedString->size; ++pos)
			{
				for (unsigned int i = 0; i < oSize; ++i)
				{
					if (m_sharedString->string[pos] == oldCharacters[i])
					{
						m_sharedString->string[pos] = replaceString[0];
						++count;

						break;
					}
				}
			}
		}
		else
		{
			unsigned int newSize;
			{
				unsigned int count = CountAny(oldCharacters);
				newSize = m_sharedString->size - count + count*rSize;
			}
			char* newString = new char[newSize+1];

			unsigned int j = 0;
			for (unsigned int i = 0; i < m_sharedString->size; ++i)
			{
				if (i < pos) // Avant la position où on est censé commencer à remplacer, on ne fait que recopier
					newString[j++] = m_sharedString->string[i];
				else
				{
					bool found = false;
					for (unsigned int l = 0; l < oSize; ++l)
					{
						if (m_sharedString->string[i] == oldCharacters[l])
						{
							for (unsigned int k = 0; k < rSize; ++k)
								newString[j++] = replaceString[k];

							++count;
							found = true;
							break; // Simple façon d'éviter la ligne après la boucle
						}
					}

					if (!found)
						newString[j++] = m_sharedString->string[i];
				}
			}
			newString[newSize] = '\0';

			ReleaseString();

			m_sharedString->size = newSize;
			m_sharedString->string = newString;
		}

		return count;
	}

	unsigned int NzString::ReplaceAny(const NzString& oldCharacters, const NzString& replaceString, int start, nzUInt32 flags)
	{
		if (start < 0)
		{
			start = m_sharedString->size+start;
			if (start < 0)
				start = 0;
		}

		unsigned int pos = static_cast<unsigned int>(start);

		if (pos >= m_sharedString->size || m_sharedString->size == 0 || oldCharacters.m_sharedString->size == 0)
			return 0;

		unsigned int count = 0;

		if (replaceString.m_sharedString->size == 1) // On utilise un algorithme optimisé
		{
			EnsureOwnership();

			char character = replaceString[0];
			for (; pos < m_sharedString->size; ++pos)
			{
				for (unsigned int i = 0; i < oldCharacters.m_sharedString->size; ++i)
				{
					if (m_sharedString->string[pos] == oldCharacters[i])
					{
						m_sharedString->string[pos] = character;
						++count;
						break;
					}
				}
			}
		}
		else
		{
			unsigned int newSize;
			{
				unsigned int count = CountAny(oldCharacters);
				newSize = m_sharedString->size - count + count*replaceString.m_sharedString->size;
			}
			char* newString = new char[newSize+1];

			unsigned int j = 0;
			for (unsigned int i = 0; i < m_sharedString->size; ++i)
			{
				if (i < pos) // Avant la position où on est censé commencer à remplacer, on ne fait que recopier
					newString[j++] = m_sharedString->string[i];
				else
				{
					bool found = false;
					for (unsigned int l = 0; l < oldCharacters.m_sharedString->size; ++l)
					{
						if (m_sharedString->string[i] == oldCharacters[l])
						{
							for (unsigned int k = 0; k < replaceString.m_sharedString->size; ++k)
								newString[j++] = replaceString[k];

							++count;
							found = true;
							break; // Simple façon d'éviter la ligne après la boucle
						}
					}

					if (!found)
						newString[j++] = m_sharedString->string[i];
				}
			}
			newString[newSize] = '\0';

			ReleaseString();

			m_sharedString->size = newSize;
			m_sharedString->string = newString;
		}

		return count;
	}
*/
void NzString::Reserve(unsigned int bufferSize)
{
	if (m_sharedString->capacity > bufferSize)
		return;

	auto newString = std::make_shared<SharedString>(bufferSize);
	newString->size = m_sharedString->size;

	if (m_sharedString->size > 0)
		std::memcpy(newString->string.get(), m_sharedString->string.get(), m_sharedString->size);

	m_sharedString = std::move(newString);
}

NzString& NzString::Resize(int size, char character)
{
	if (size == 0)
	{
		Clear(true);
		return *this;
	}

	if (size < 0)
		size = std::max(m_sharedString->size + size, 0U);

	unsigned int newSize = static_cast<unsigned int>(size);

	if (m_sharedString->capacity >= newSize)
	{
		EnsureOwnership();

		// We've got the space required, just fill it up
		if (character != '\0' && newSize > m_sharedString->size)
			std::memset(&m_sharedString->string[m_sharedString->size], character, newSize - m_sharedString->size);

		m_sharedString->size = newSize;
		m_sharedString->string[newSize] = '\0'; // Adds the EoS character
	}
	else // Then we want to make the string bigger
	{
		auto newString = std::make_shared<SharedString>(newSize);
		std::memcpy(newString->string.get(), m_sharedString->string.get(), m_sharedString->size);

		if (character != '\0')
			std::memset(&newString->string[m_sharedString->size], character, newSize - m_sharedString->size);

		m_sharedString = std::move(newString);
	}

	return *this;
}

NzString NzString::Resized(int size, char character) const
{
	if (size < 0)
		size = m_sharedString->size + size;

	if (size <= 0)
		return NzString();

	unsigned int newSize = static_cast<unsigned int>(size);
	if (newSize == m_sharedString->size)
		return *this;

	auto sharedStr = std::make_shared<SharedString>(newSize);
	if (newSize > m_sharedString->size)
	{
		std::memcpy(sharedStr->string.get(), m_sharedString->string.get(), m_sharedString->size);
		if (character != '\0')
			std::memset(&sharedStr->string[m_sharedString->size], character, newSize - m_sharedString->size);
	}
	else
		std::memcpy(sharedStr->string.get(), m_sharedString->string.get(), newSize);

	return NzString(std::move(sharedStr));
}

NzString& NzString::Reverse()
{
	if (m_sharedString->size != 0)
	{
		unsigned int i = 0;
		unsigned int j = m_sharedString->size-1;

		while (i < j)
			std::swap(m_sharedString->string[i++], m_sharedString->string[j--]);
	}

	return *this;
}

NzString NzString::Reversed() const
{
	if (m_sharedString->size == 0)
		return NzString();

	auto sharedStr = std::make_shared<SharedString>(m_sharedString->size);

	char* ptr = &sharedStr->string[m_sharedString->size - 1];
	char* p = m_sharedString->string.get();

	do
		*ptr-- = *p;
	while (*(++p));

	return NzString(std::move(sharedStr));
}

NzString& NzString::Set(char character)
{
	if (character != '\0')
	{
		if (m_sharedString->capacity >= 1)
		{
			EnsureOwnership(true);

			m_sharedString->size = 1;
			m_sharedString->string[0] = character;
			m_sharedString->string[1] = '\0';
		}
		else
		{
			auto newString = std::make_shared<SharedString>(1);
			newString->string[0] = character;
		}
	}
	else
		ReleaseString();

	return *this;
}

NzString& NzString::Set(unsigned int rep, char character)
{
	if (rep > 0)
	{
		if (m_sharedString->capacity >= rep)
		{
			EnsureOwnership(true);

			m_sharedString->size = rep;
			m_sharedString->string[rep] = '\0';
		}
		else
			m_sharedString = std::make_shared<SharedString>(rep);

		if (character != '\0')
			std::memset(m_sharedString->string.get(), character, rep);
	}
	else
		ReleaseString();

	return *this;
}

NzString& NzString::Set(unsigned int rep, const char* string)
{
	return Set(rep, string, (string) ? std::strlen(string) : 0);
}

NzString& NzString::Set(unsigned int rep, const char* string, unsigned int length)
{
	unsigned int totalSize = rep*length;

	if (totalSize > 0)
	{
		if (m_sharedString->capacity >= totalSize)
		{
			EnsureOwnership(true);

			m_sharedString->size = totalSize;
			m_sharedString->string[totalSize] = '\0';
		}
		else
			m_sharedString = std::make_shared<SharedString>(totalSize);

		for (unsigned int i = 0; i < rep; ++i)
			std::memcpy(&m_sharedString->string[i*length], string, length);
	}
	else
		ReleaseString();

	return *this;
}

NzString& NzString::Set(unsigned int rep, const NzString& string)
{
	return Set(rep, string.GetConstBuffer(), string.m_sharedString->size);
}

NzString& NzString::Set(const char* string)
{
	return Set(string, (string) ? std::strlen(string) : 0);
}

NzString& NzString::Set(const char* string, unsigned int length)
{
	if (length > 0)
	{
		if (m_sharedString->capacity >= length)
		{
			EnsureOwnership(true);

			m_sharedString->size = length;
			m_sharedString->string[length] = '\0';
		}
		else
			m_sharedString = std::make_shared<SharedString>(length);

		std::memcpy(m_sharedString->string.get(), string, length);
	}
	else
		ReleaseString();

	return *this;
}

NzString& NzString::Set(const std::string& string)
{
	return Set(string.data(), string.size());
}

NzString& NzString::Set(const NzString& string)
{
	m_sharedString = string.m_sharedString;

	return *this;
}

NzString& NzString::Set(NzString&& string) noexcept
{
	std::swap(m_sharedString, string.m_sharedString);

	return *this;
}

NzString NzString::Simplified(nzUInt32 flags) const
{
	if (m_sharedString->size == 0)
		return NzString();

	auto newString = std::make_shared<SharedString>(m_sharedString->size);
	char* str = newString->string.get();
	char* p = str;

	const char* ptr = m_sharedString->string.get();
	bool inword = false;
	if (flags & HandleUtf8)
	{
		utf8::unchecked::iterator<const char*> it(ptr);
		do
		{
			if (NzUnicode::GetCategory(*it) & NzUnicode::Category_Separator)
			{
				if (inword)
				{
					*p++ = ' ';
					inword = false;
				}
			}
			else
			{
				p = utf8::append(*it, p);
				inword = true;
			}
		}
		while (*++it);
	}
	else
	{
		const char* limit = &m_sharedString->string[m_sharedString->size];
		do
		{
			if (std::isspace(*ptr))
			{
				if (inword)
				{
					*p++ = ' ';
					inword = false;
				}
			}
			else
			{
				*p++ = *ptr;
				inword = true;
			}
		}
		while (++ptr != limit);
	}

	if (!inword && p != str)
		p--;

	*p = '\0';

	return NzString(std::move(newString));
}

NzString& NzString::Simplify(nzUInt32 flags)
{
	return Set(Simplified(flags));
}

unsigned int NzString::Split(std::vector<NzString>& result, char separation, int start, nzUInt32 flags) const
{
	if (separation == '\0' || m_sharedString->size == 0)
		return 0;

	unsigned int lastSep = Find(separation, start, flags);
	if (lastSep == npos)
	{
		result.push_back(*this);
		return 1;
	}
	else if (lastSep != 0)
		result.push_back(SubString(0, lastSep-1));

	while (true)
	{
		unsigned int sep = Find(separation, lastSep+1, flags);
		if (sep == npos)
			break;

		if (sep-lastSep > 1)
			result.push_back(SubString(lastSep+1, sep-1));

		lastSep = sep;
	}

	if (lastSep != m_sharedString->size-1)
		result.push_back(SubString(lastSep+1));

	return result.size();
}

unsigned int NzString::Split(std::vector<NzString>& result, const char* separation, int start, nzUInt32 flags) const
{
	return Split(result, separation, std::strlen(separation), start, flags);
}

unsigned int NzString::Split(std::vector<NzString>& result, const char* separation, unsigned int length, int start, nzUInt32 flags) const
{
	if (m_sharedString->size == 0)
		return 0;
	else if (length == 0)
	{
		result.reserve(m_sharedString->size);
		for (unsigned int i = 0; i < m_sharedString->size; ++i)
			result.push_back(NzString(m_sharedString->string[i]));

		return m_sharedString->size;
	}
	else if (length > m_sharedString->size)
	{
		result.push_back(*this);
		return 1;
	}

	unsigned int lastSep = Find(separation, start, flags);
	unsigned int oldSize = result.size();
	if (lastSep == npos)
	{
		result.push_back(*this);
		return 1;
	}
	else if (lastSep != 0)
		result.push_back(SubString(0, lastSep-1));

	unsigned int sep;
	while ((sep = Find(separation, lastSep + length, flags)) != npos)
	{
		if (sep-lastSep > length)
			result.push_back(SubString(lastSep + length, sep-1));

		lastSep = sep;
	}

	if (lastSep != m_sharedString->size - length)
		result.push_back(SubString(lastSep + length));

	return result.size()-oldSize;
}

unsigned int NzString::Split(std::vector<NzString>& result, const NzString& separation, int start, nzUInt32 flags) const
{
	return Split(result, separation.m_sharedString->string.get(), separation.m_sharedString->size, start, flags);
}

unsigned int NzString::SplitAny(std::vector<NzString>& result, const char* separations, int start, nzUInt32 flags) const
{
	if (m_sharedString->size == 0)
		return 0;

	unsigned int oldSize = result.size();

	unsigned int lastSep = FindAny(separations, start, flags);
	if (lastSep == npos)
	{
		result.push_back(*this);
		return 1;
	}
	else if (lastSep != 0)
		result.push_back(SubString(0, lastSep-1));

	unsigned int sep;
	while ((sep = FindAny(separations, lastSep+1, flags)) != npos)
	{
		if (sep-lastSep > 1)
			result.push_back(SubString(lastSep+1, sep-1));

		lastSep = sep;
	}

	if (lastSep != m_sharedString->size-1)
		result.push_back(SubString(lastSep+1));

	return result.size()-oldSize;
}

unsigned int NzString::SplitAny(std::vector<NzString>& result, const NzString& separations, int start, nzUInt32 flags) const
{
	return SplitAny(result, separations.m_sharedString->string.get(), start, flags);
}

bool NzString::StartsWith(char character, nzUInt32 flags) const
{
	if (character == '\0' || m_sharedString->size == 0)
		return false;

	if (flags & CaseInsensitive)
		return nzToLower(m_sharedString->string[0]) == nzToLower(character);
	else
		return m_sharedString->string[0] == character;
}

bool NzString::StartsWith(const char* string, nzUInt32 flags) const
{
	if (!string || !string[0] || m_sharedString->size == 0)
		return false;

	if (flags & CaseInsensitive)
	{
		if (flags & HandleUtf8)
		{
			utf8::unchecked::iterator<const char*> it(m_sharedString->string.get());
			utf8::unchecked::iterator<const char*> it2(string);
			do
			{
				if (*it2 == '\0')
					return true;

				if (NzUnicode::GetLowercase(*it) != NzUnicode::GetLowercase(*it2))
					return false;

				++it2;
			}
			while (*it++);
		}
		else
		{
			char* ptr = m_sharedString->string.get();
			const char* s = string;
			do
			{
				if (*s == '\0')
					return true;

				if (nzToLower(*ptr) != nzToLower(*s))
					return false;

				s++;
			}
			while (*ptr++);
		}
	}
	else
	{
		char* ptr = m_sharedString->string.get();
		const char* s = string;
		do
		{
			if (*s == '\0')
				return true;

			if (*ptr != *s)
				return false;

			s++;
		}
		while (*ptr++);
	}

	return false;
}

bool NzString::StartsWith(const NzString& string, nzUInt32 flags) const
{
	if (string.m_sharedString->size == 0)
		return false;

	if (m_sharedString->size < string.m_sharedString->size)
		return false;

	if (flags & CaseInsensitive)
	{
		if (flags & HandleUtf8)
		{
			utf8::unchecked::iterator<const char*> it(m_sharedString->string.get());
			utf8::unchecked::iterator<const char*> it2(string.GetConstBuffer());
			do
			{
				if (*it2 == '\0')
					return true;

				if (NzUnicode::GetLowercase(*it) != NzUnicode::GetLowercase(*it2))
					return false;

				++it2;
			}
			while (*it++);
		}
		else
		{
			char* ptr = m_sharedString->string.get();
			const char* s = string.GetConstBuffer();
			do
			{
				if (*s == '\0')
					return true;

				if (nzToLower(*ptr) != nzToLower(*s))
					return false;

				s++;
			}
			while (*ptr++);
		}
	}
	else
		return std::memcmp(m_sharedString->string.get(), string.GetConstBuffer(), string.m_sharedString->size) == 0;

	return false;
}

NzString NzString::SubString(int startPos, int endPos) const
{
	if (startPos < 0)
		startPos = std::max(m_sharedString->size+startPos, 0U);

	unsigned int start = static_cast<unsigned int>(startPos);

	if (endPos < 0)
	{
		endPos = m_sharedString->size+endPos;
		if (endPos < 0)
			return NzString();
	}

	unsigned int minEnd = std::min(static_cast<unsigned int>(endPos), m_sharedString->size-1);

	if (start > minEnd || start >= m_sharedString->size)
		return NzString();

	unsigned int size = minEnd-start+1;

	auto str = std::make_shared<SharedString>(size);
	std::memcpy(str->string.get(), &m_sharedString->string[start], size);

	return NzString(std::move(str));
}

NzString NzString::SubStringFrom(char character, int startPos, bool fromLast, bool include, nzUInt32 flags) const
{
	if (character == '\0')
		return *this;

	unsigned int pos;
	if (fromLast)
		pos = FindLast(character, startPos, flags);
	else
		pos = Find(character, startPos, flags);

	if (pos == 0 && include)
		return *this;
	else if (pos == npos)
		return NzString();

	return SubString(pos + ((include) ? 0 : 1));
}

NzString NzString::SubStringFrom(const char* string, int startPos, bool fromLast, bool include, nzUInt32 flags) const
{
	return SubStringFrom(string, std::strlen(string), startPos, fromLast, include, flags);
}

NzString NzString::SubStringFrom(const char* string, unsigned int length, int startPos, bool fromLast, bool include, nzUInt32 flags) const
{
	unsigned int pos;
	if (fromLast)
		pos = FindLast(string, startPos, flags);
	else
		pos = Find(string, startPos, flags);

	if (pos == 0 && include)
		return *this;
	else if (pos == npos)
		return NzString();

	return SubString(pos + ((include) ? 0 : length));
}

NzString NzString::SubStringFrom(const NzString& string, int startPos, bool fromLast, bool include, nzUInt32 flags) const
{
	return SubStringFrom(string.GetConstBuffer(), string.m_sharedString->size, startPos, fromLast, include, flags);
}

NzString NzString::SubStringTo(char character, int startPos, bool toLast, bool include, nzUInt32 flags) const
{
	if (character == '\0')
		return *this;

	unsigned int pos;
	if (toLast)
		pos = FindLast(character, startPos);
	else
		pos = Find(character, startPos, flags);

	if (pos == 0)
		return (include) ? NzString(character) : NzString();
	else if (pos == npos)
		return *this;

	return SubString(0, pos+((include) ? 1 : 0)-1);
}

NzString NzString::SubStringTo(const char* string, int startPos, bool toLast, bool include, nzUInt32 flags) const
{
	return SubStringTo(string, std::strlen(string), startPos, toLast, include, flags);
}

NzString NzString::SubStringTo(const char* string, unsigned int length, int startPos, bool toLast, bool include, nzUInt32 flags) const
{
	unsigned int pos;
	if (toLast)
		pos = FindLast(string, startPos, flags);
	else
		pos = Find(string, startPos, flags);

	if (pos == 0)
		return (include) ? string : NzString();
	else if (pos == npos)
		return *this;

	return SubString(0, pos+((include) ? length : 0)-1);
}

NzString NzString::SubStringTo(const NzString& string, int startPos, bool toLast, bool include, nzUInt32 flags) const
{
	return SubStringTo(string.GetConstBuffer(), string.m_sharedString->size, startPos, toLast, include, flags);
}

void NzString::Swap(NzString& str)
{
	std::swap(m_sharedString, str.m_sharedString);
}

bool NzString::ToBool(bool* value, nzUInt32 flags) const
{
	if (m_sharedString->size == 0)
		return false;

	NzString word = GetWord(0);

	if (word[0] == '1')
	{
		if (value)
			*value = true;
	}
	else if (word[0] == '0')
	{
		if (value)
			*value = false;
	}
	else
	{
		if (flags & CaseInsensitive)
			word = word.ToLower(); // Les mots identifiés sont en ASCII, inutile de passer le flag unicode

		if (word == "true")
		{
			if (value)
				*value = true;
		}
		else if (word == "false")
		{
			if (value)
				*value = false;
		}
		else
			return false;
	}

	return true;
}

bool NzString::ToDouble(double* value) const
{
	if (m_sharedString->size == 0)
		return false;

	if (value)
		*value = std::atof(m_sharedString->string.get());

	return true;
}

bool NzString::ToInteger(long long* value, nzUInt8 base) const
{
	if (value)
	{
		bool ok;
		*value = NzStringToNumber(*this, base, &ok);

		return ok;
	}
	else
		return IsNumber(base);
}

NzString NzString::ToLower(nzUInt32 flags) const
{
	if (m_sharedString->size == 0)
		return *this;

	if (flags & HandleUtf8)
	{
		NzString lower;
		lower.Reserve(m_sharedString->size);
		utf8::unchecked::iterator<const char*> it(m_sharedString->string.get());
		do
			utf8::append(NzUnicode::GetLowercase(*it), std::back_inserter(lower));
		while (*++it);

		return lower;
	}
	else
	{
		auto str = std::make_shared<SharedString>(m_sharedString->size);

		char* ptr = m_sharedString->string.get();
		char* s = str->string.get();
		do
			*s++ = nzToLower(*ptr);
		while (*++ptr);

		*s = '\0';

		return NzString(std::move(str));
	}
}

NzString NzString::ToUpper(nzUInt32 flags) const
{
	if (m_sharedString->size == 0)
		return *this;

	if (flags & HandleUtf8)
	{
		NzString upper;
		upper.Reserve(m_sharedString->size);
		utf8::unchecked::iterator<const char*> it(m_sharedString->string.get());
		do
			utf8::append(NzUnicode::GetUppercase(*it), std::back_inserter(upper));
		while (*++it);

		return upper;
	}
	else
	{
		auto str = std::make_shared<SharedString>(m_sharedString->size);

		char* ptr = m_sharedString->string.get();
		char* s = str->string.get();
		do
			*s++ = nzToUpper(*ptr);
		while (*++ptr);

		*s = '\0';

		return NzString(std::move(str));
	}
}

NzString& NzString::Trim(nzUInt32 flags)
{
	return Set(Trimmed(flags));
}

NzString& NzString::Trim(char character, nzUInt32 flags)
{
	return Set(Trimmed(character, flags));
}

NzString NzString::Trimmed(nzUInt32 flags) const
{
	if (m_sharedString->size == 0)
		return *this;

	unsigned int startPos;
	unsigned int endPos;
	if (flags & HandleUtf8)
	{
		if ((flags & TrimOnlyRight) == 0)
		{
			utf8::unchecked::iterator<const char*> it(m_sharedString->string.get());
			do
			{
				if (NzUnicode::GetCategory(*it) & NzUnicode::Category_Separator)
					break;
			}
			while (*++it);

			startPos = it.base() - m_sharedString->string.get();
		}
		else
			startPos = 0;

		if ((flags & TrimOnlyLeft) == 0)
		{
			utf8::unchecked::iterator<const char*> it(&m_sharedString->string[m_sharedString->size]);
			while ((it--).base() != m_sharedString->string.get())
			{
				if (NzUnicode::GetCategory(*it) & NzUnicode::Category_Separator)
					break;
			}

			endPos = it.base() - m_sharedString->string.get();
		}
		else
			endPos = m_sharedString->size-1;
	}
	else
	{
		startPos = 0;
		if ((flags & TrimOnlyRight) == 0)
		{
			for (; startPos < m_sharedString->size; ++startPos)
			{
				if (!std::isspace(m_sharedString->string[startPos]))
					break;
			}
		}

		endPos = m_sharedString->size-1;
		if ((flags & TrimOnlyLeft) == 0)
		{
			for (; endPos > 0; --endPos)
			{
				if (!std::isspace(m_sharedString->string[endPos]))
					break;
			}
		}
	}

	return SubString(startPos, endPos);
}

NzString NzString::Trimmed(char character, nzUInt32 flags) const
{
	if (m_sharedString->size == 0)
		return *this;

	unsigned int startPos = 0;
	unsigned int endPos = m_sharedString->size-1;
	if (flags & CaseInsensitive)
	{
		char ch = nzToLower(character);
		if ((flags & TrimOnlyRight) == 0)
		{
			for (; startPos < m_sharedString->size; ++startPos)
			{
				if (nzToLower(m_sharedString->string[startPos]) != ch)
					break;
			}
		}

		if ((flags & TrimOnlyLeft) == 0)
		{
			for (; endPos > 0; --endPos)
			{
				if (nzToLower(m_sharedString->string[endPos]) != ch)
					break;
			}
		}
	}
	else
	{
		if ((flags & TrimOnlyRight) == 0)
		{
			for (; startPos < m_sharedString->size; ++startPos)
			{
				if (m_sharedString->string[startPos] != character)
					break;
			}
		}

		if ((flags & TrimOnlyLeft) == 0)
		{
			for (; endPos > 0; --endPos)
			{
				if (m_sharedString->string[endPos] != character)
					break;
			}
		}
	}

	return SubString(startPos, endPos);
}

char* NzString::begin()
{
	return m_sharedString->string.get();
}

const char* NzString::begin() const
{
	return m_sharedString->string.get();
}

char* NzString::end()
{
	return &m_sharedString->string[m_sharedString->size];
}

const char* NzString::end() const
{
	return &m_sharedString->string[m_sharedString->size];
}

void NzString::push_front(char c)
{
	Prepend(c);
}

void NzString::push_back(char c)
{
	Append(c);
}
/*
char* NzString::rbegin()
{
	return &m_sharedString->string[m_sharedString->size-1];
}

const char* NzString::rbegin() const
{
	return &m_sharedString->string[m_sharedString->size-1];
}

char* NzString::rend()
{
	return &m_sharedString->string[-1];
}

const char* NzString::rend() const
{
	return &m_sharedString->string[-1];
}
*/

NzString::operator std::string() const
{
	return std::string(m_sharedString->string.get(), m_sharedString->size);
}

char& NzString::operator[](unsigned int pos)
{
	EnsureOwnership();

	if (pos >= m_sharedString->size)
		Resize(pos+1);

	return m_sharedString->string[pos];
}

char NzString::operator[](unsigned int pos) const
{
	#if NAZARA_CORE_SAFE
	if (pos >= m_sharedString->size)
	{
		NazaraError("Index out of range (" + Number(pos) + " >= " + Number(m_sharedString->size) + ')');
		return 0;
	}
	#endif

	return m_sharedString->string[pos];
}

NzString& NzString::operator=(char character)
{
	return Set(character);
}

NzString& NzString::operator=(const char* string)
{
	return Set(string);
}

NzString& NzString::operator=(const std::string& string)
{
	return Set(string);
}

NzString& NzString::operator=(const NzString& string)
{
	return Set(string);
}

NzString& NzString::operator=(NzString&& string) noexcept
{
	return Set(string);
}

NzString NzString::operator+(char character) const
{
	if (character == '\0')
		return *this;

	auto str = std::make_shared<SharedString>(m_sharedString->size + 1);
	std::memcpy(str->string.get(), GetConstBuffer(), m_sharedString->size);
	str->string[m_sharedString->size] = character;

	return NzString(std::move(str));
}

NzString NzString::operator+(const char* string) const
{
	if (!string || !string[0])
		return *this;

	if (m_sharedString->size == 0)
		return string;

	unsigned int length = std::strlen(string);
	if (length == 0)
		return *this;

	auto str = std::make_shared<SharedString>(m_sharedString->size + length);
	std::memcpy(str->string.get(), GetConstBuffer(), m_sharedString->size);
	std::memcpy(&str->string[m_sharedString->size], string, length+1);

	return NzString(std::move(str));
}

NzString NzString::operator+(const std::string& string) const
{
	if (string.empty())
		return *this;

	if (m_sharedString->size == 0)
		return string;

	auto str = std::make_shared<SharedString>(m_sharedString->size + string.size());
	std::memcpy(str->string.get(), GetConstBuffer(), m_sharedString->size);
	std::memcpy(&str->string[m_sharedString->size], string.c_str(), string.size()+1);

	return NzString(std::move(str));
}

NzString NzString::operator+(const NzString& string) const
{
	if (string.m_sharedString->size == 0)
		return *this;

	if (m_sharedString->size == 0)
		return string;

	auto str = std::make_shared<SharedString>(m_sharedString->size + string.m_sharedString->size);
	std::memcpy(str->string.get(), GetConstBuffer(), m_sharedString->size);
	std::memcpy(&str->string[m_sharedString->size], string.GetConstBuffer(), string.m_sharedString->size);

	return NzString(std::move(str));
}

NzString& NzString::operator+=(char character)
{
	return Insert(m_sharedString->size, character);
}

NzString& NzString::operator+=(const char* string)
{
	return Insert(m_sharedString->size, string);
}

NzString& NzString::operator+=(const std::string& string)
{
	return Insert(m_sharedString->size, string.c_str(), string.size());
}

NzString& NzString::operator+=(const NzString& string)
{
	return Insert(m_sharedString->size, string);
}

bool NzString::operator==(char character) const
{
	if (m_sharedString->size == 0)
		return character == '\0';

	if (m_sharedString->size > 1)
		return false;

	return m_sharedString->string[0] == character;
}

bool NzString::operator==(const char* string) const
{
	if (m_sharedString->size == 0)
		return !string || !string[0];

	if (!string || !string[0])
		return false;

	return std::strcmp(GetConstBuffer(), string) == 0;
}

bool NzString::operator==(const std::string& string) const
{
	if (m_sharedString->size == 0 || string.empty())
		return m_sharedString->size == string.size();

	if (m_sharedString->size != string.size())
		return false;

	return std::strcmp(GetConstBuffer(), string.c_str()) == 0;
}

bool NzString::operator!=(char character) const
{
	if (m_sharedString->size == 0)
		return character != '\0';

	if (character == '\0' || m_sharedString->size != 1)
		return true;

	if (m_sharedString->size != 1)
		return true;

	return m_sharedString->string[0] != character;
}

bool NzString::operator!=(const char* string) const
{
	if (m_sharedString->size == 0)
		return string && string[0];

	if (!string || !string[0])
		return true;

	return std::strcmp(GetConstBuffer(), string) != 0;
}

bool NzString::operator!=(const std::string& string) const
{
	if (m_sharedString->size == 0 || string.empty())
		return m_sharedString->size == string.size();

	if (m_sharedString->size != string.size())
		return false;

	return std::strcmp(GetConstBuffer(), string.c_str()) != 0;
}

bool NzString::operator<(char character) const
{
	if (character == '\0')
		return false;

	if (m_sharedString->size == 0)
		return true;

	return m_sharedString->string[0] < character;
}

bool NzString::operator<(const char* string) const
{
	if (!string || !string[0])
		return false;

	if (m_sharedString->size == 0)
		return true;

	return std::strcmp(GetConstBuffer(), string) < 0;
}

bool NzString::operator<(const std::string& string) const
{
	if (string.empty())
		return false;

	if (m_sharedString->size == 0)
		return true;

	return std::strcmp(GetConstBuffer(), string.c_str()) < 0;
}

bool NzString::operator<=(char character) const
{
	if (m_sharedString->size == 0)
		return true;

	if (character == '\0')
		return false;

	return m_sharedString->string[0] < character || (m_sharedString->string[0] == character && m_sharedString->size == 1);
}

bool NzString::operator<=(const char* string) const
{
	if (m_sharedString->size == 0)
		return true;

	if (!string || !string[0])
		return false;

	return std::strcmp(GetConstBuffer(), string) <= 0;
}

bool NzString::operator<=(const std::string& string) const
{
	if (m_sharedString->size == 0)
		return true;

	if (string.empty())
		return false;

	return std::strcmp(GetConstBuffer(), string.c_str()) <= 0;
}

bool NzString::operator>(char character) const
{
	if (m_sharedString->size == 0)
		return false;

	if (character == '\0')
		return true;

	return m_sharedString->string[0] > character;
}

bool NzString::operator>(const char* string) const
{
	if (m_sharedString->size == 0)
		return false;

	if (!string || !string[0])
		return true;

	return std::strcmp(GetConstBuffer(), string) > 0;
}

bool NzString::operator>(const std::string& string) const
{
	if (m_sharedString->size == 0)
		return false;

	if (string.empty())
		return true;

	return std::strcmp(GetConstBuffer(), string.c_str()) > 0;
}

bool NzString::operator>=(char character) const
{
	if (character == '\0')
		return true;

	if (m_sharedString->size == 0)
		return false;

	return m_sharedString->string[0] > character || (m_sharedString->string[0] == character && m_sharedString->size == 1);
}

bool NzString::operator>=(const char* string) const
{
	if (!string || !string[0])
		return true;

	if (m_sharedString->size == 0)
		return false;

	return std::strcmp(GetConstBuffer(), string) >= 0;
}

bool NzString::operator>=(const std::string& string) const
{
	if (string.empty())
		return true;

	if (m_sharedString->size == 0)
		return false;

	return std::strcmp(GetConstBuffer(), string.c_str()) >= 0;
}

NzString NzString::Boolean(bool boolean)
{
	unsigned int size = (boolean) ? 4 : 5;

	auto str = std::make_shared<SharedString>(size);
	std::memcpy(str->string.get(), (boolean) ? "true" : "false", size);

	return NzString(std::move(str));
}

int NzString::Compare(const NzString& first, const NzString& second)
{
	if (first.m_sharedString->size == 0)
		return (second.m_sharedString->size == 0) ? 0 : -1;

	if (second.m_sharedString->size == 0)
		return 1;

	return std::strcmp(first.GetConstBuffer(), second.GetConstBuffer());
}

NzString NzString::Number(float number)
{
	std::ostringstream oss;
	oss.precision(NAZARA_CORE_DECIMAL_DIGITS);
	oss << number;

	return NzString(oss.str());
}

NzString NzString::Number(double number)
{
	std::ostringstream oss;
	oss.precision(NAZARA_CORE_DECIMAL_DIGITS);
	oss << number;

	return NzString(oss.str());
}

NzString NzString::Number(long double number)
{
	std::ostringstream oss;
	oss.precision(NAZARA_CORE_DECIMAL_DIGITS);
	oss << number;

	return NzString(oss.str());
}

NzString NzString::Number(signed char number, nzUInt8 radix)
{
	return NzNumberToString(number, radix);
}

NzString NzString::Number(unsigned char number, nzUInt8 radix)
{
	return NzNumberToString(number, radix);
}

NzString NzString::Number(short number, nzUInt8 radix)
{
	return NzNumberToString(number, radix);
}

NzString NzString::Number(unsigned short number, nzUInt8 radix)
{
	return NzNumberToString(number, radix);
}

NzString NzString::Number(int number, nzUInt8 radix)
{
	return NzNumberToString(number, radix);
}

NzString NzString::Number(unsigned int number, nzUInt8 radix)
{
	return NzNumberToString(number, radix);
}

NzString NzString::Number(long number, nzUInt8 radix)
{
	return NzNumberToString(number, radix);
}

NzString NzString::Number(unsigned long number, nzUInt8 radix)
{
	return NzNumberToString(number, radix);
}

NzString NzString::Number(long long number, nzUInt8 radix)
{
	return NzNumberToString(number, radix);
}

NzString NzString::Number(unsigned long long number, nzUInt8 radix)
{
	return NzNumberToString(number, radix);
}

NzString NzString::Pointer(const void* ptr)
{
	const unsigned int capacity = sizeof(void*)*2 + 2;

<<<<<<< HEAD
	auto str = std::make_shared<SharedString>(size);
	std::sprintf(str->string.get(), "0x%p", ptr);

	return NzString(std::move(str));
=======
	char* str = new char[capacity+1];
	int size = std::sprintf(str, "0x%p", ptr);

	return NzString(new SharedString(1, capacity, size, str));
>>>>>>> e13469c7
}

NzString NzString::Unicode(char32_t character)
{
	if (character == '\0')
		return NzString();

	unsigned int count = 0;
	if (character < 0x80)
		count = 1;
	else if (character < 0x800)
		count = 2;
	else if (character < 0x10000)
		count = 3;
	else
		count = 4;

	auto str = std::make_shared<SharedString>(count);
	utf8::append(character, str->string.get());

	return NzString(std::move(str));
}

NzString NzString::Unicode(const char* u8String)
{
	return NzString(u8String);
}

NzString NzString::Unicode(const char16_t* u16String)
{
	if (!u16String || !u16String[0])
		return NzString();

	const char16_t* ptr = u16String;
	unsigned int count = 0;
	do
		count++;
	while (*++ptr);

	count *= 2; // On s'assure d'avoir la place suffisante

	auto str = std::make_shared<SharedString>(count);

	char* r = utf8::utf16to8(u16String, ptr, str->string.get());
	*r = '\0';

	str->size = r - str->string.get();

	return NzString(std::move(str));
}

NzString NzString::Unicode(const char32_t* u32String)
{
	if (!u32String || !u32String[0])
		return NzString();

	const char32_t* ptr = u32String;
	unsigned int count = 0;
	do
	{
		char32_t cp = *ptr;
		if (cp < 0x80)
			count += 1;
		else if (cp < 0x800)
			count += 2;
		else if (cp < 0x10000)
			count += 3;
		else
			count += 4;
	}
	while (*++ptr);

	auto str = std::make_shared<SharedString>(count);
	utf8::utf32to8(u32String, ptr, str->string.get());

	return NzString(std::move(str));
}

NzString NzString::Unicode(const wchar_t* wString)
{
	if (!wString || !wString[0])
		return NzString();

	const wchar_t* ptr = wString;
	unsigned int count = 0;
	do
	{
		char32_t cp = *ptr;
		if (cp < 0x80)
			count += 1;
		else if (cp < 0x800)
			count += 2;
		else if (cp < 0x10000)
			count += 3;
		else
			count += 4;
	}
	while (*++ptr);

	auto str = std::make_shared<SharedString>(count);
	utf8::utf32to8(wString, ptr, str->string.get());

	return NzString(std::move(str));
}

std::istream& operator>>(std::istream& is, NzString& str)
{
	str.Clear();

	char c;
	do
	{
		is.get(c);
		if (c == '\0')
			break;
		else if (std::isspace(c))
		{
			if (str.IsNull())
				continue;
			else
				break;
		}
		else
			str += c;
	}
	while (true);

	return is;
}

std::ostream& operator<<(std::ostream& os, const NzString& str)
{
	if (str.IsEmpty())
		return os;

	return operator<<(os, str.m_sharedString->string.get());
}

NzString operator+(char character, const NzString& string)
{
	if (character == '\0')
		return string;

	if (string.IsEmpty())
		return NzString(character);

	auto str = std::make_shared<NzString::SharedString>(string.m_sharedString->size + 1);
	str->string[0] = character;
	std::memcpy(&str->string[1], string.GetConstBuffer(), string.m_sharedString->size);

	return NzString(std::move(str));
}

NzString operator+(const char* string, const NzString& nstring)
{
	if (!string || !string[0])
		return nstring;

	if (nstring.IsEmpty())
		return string;

	unsigned int size = std::strlen(string);
	unsigned int totalSize = size + nstring.m_sharedString->size;

	auto str = std::make_shared<NzString::SharedString>(totalSize);
	std::memcpy(str->string.get(), string, size);
	std::memcpy(&str->string[size], nstring.GetConstBuffer(), nstring.m_sharedString->size+1);

	return NzString(std::move(str));
}

NzString operator+(const std::string& string, const NzString& nstring)
{
	if (string.empty())
		return nstring;

	if (nstring.m_sharedString->size == 0)
		return string;

	unsigned int totalSize = string.size() + nstring.m_sharedString->size;

	auto str = std::make_shared<NzString::SharedString>(totalSize);
	std::memcpy(str->string.get(), string.c_str(), string.size());
	std::memcpy(&str->string[string.size()], nstring.GetConstBuffer(), nstring.m_sharedString->size+1);

	return NzString(std::move(str));
}

bool operator==(const NzString& first, const NzString& second)
{
	if (first.m_sharedString->size == 0 || second.m_sharedString->size == 0)
		return first.m_sharedString->size == second.m_sharedString->size;

	if (first.m_sharedString->size != second.m_sharedString->size)
		return false;

	if (first.m_sharedString == second.m_sharedString)
		return true;

	return std::strcmp(first.GetConstBuffer(), second.GetConstBuffer()) == 0;
}

bool operator!=(const NzString& first, const NzString& second)
{
	return !operator==(first, second);
}

bool operator<(const NzString& first, const NzString& second)
{
	if (second.m_sharedString->size == 0)
		return false;

	if (first.m_sharedString->size == 0)
		return true;

	return std::strcmp(first.GetConstBuffer(), second.GetConstBuffer()) < 0;
}

bool operator<=(const NzString& first, const NzString& second)
{
	return !operator<(second, first);
}

bool operator>(const NzString& first, const NzString& second)
{
	return second < first;
}

bool operator>=(const NzString& first, const NzString& second)
{
	return !operator<(first, second);
}

bool operator==(char character, const NzString& nstring)
{
	return nstring == character;
}

bool operator==(const char* string, const NzString& nstring)
{
	return nstring == string;
}

bool operator==(const std::string& string, const NzString& nstring)
{
	return nstring == string;
}

bool operator!=(char character, const NzString& nstring)
{
	return !operator==(character, nstring);
}

bool operator!=(const char* string, const NzString& nstring)
{
	return !operator==(string, nstring);
}

bool operator!=(const std::string& string, const NzString& nstring)
{
	return !operator==(string, nstring);
}

bool operator<(char character, const NzString& nstring)
{
	return nstring > character;
}

bool operator<(const char* string, const NzString& nstring)
{
	return nstring > string;
}

bool operator<(const std::string& string, const NzString& nstring)
{
	return nstring > string;
}

bool operator<=(char character, const NzString& nstring)
{
	return !operator<(nstring, NzString(character));
}

bool operator<=(const char* string, const NzString& nstring)
{
	return !operator<(nstring, string);
}

bool operator<=(const std::string& string, const NzString& nstring)
{
	return !operator<(nstring, string);
}

bool operator>(char character, const NzString& nstring)
{
	return nstring < character;
}

bool operator>(const char* string, const NzString& nstring)
{
	return nstring < string;
}

bool operator>(const std::string& string, const NzString& nstring)
{
	return nstring < string;
}

bool operator>=(char character, const NzString& nstring)
{
	return !operator<(character, nstring);
}

bool operator>=(const char* string, const NzString& nstring)
{
	return !operator<(string, nstring);
}

bool operator>=(const std::string& string, const NzString& nstring)
{
	return !operator<(string, nstring);
}

void NzString::EnsureOwnership(bool discardContent)
{
	if (!m_sharedString)
		return;

	if (!m_sharedString.unique())
	{
		auto newSharedString = std::make_shared<SharedString>(GetSize());
		if (!discardContent)
			std::memcpy(newSharedString->string.get(), GetConstBuffer(), GetSize());

		m_sharedString = std::move(newSharedString);
	}
}

bool NzString::FillHash(NzAbstractHash* hash) const
{
	hash->Append(reinterpret_cast<const nzUInt8*>(GetConstBuffer()), GetSize());

	return true;
}

const std::shared_ptr<NzString::SharedString>& NzString::GetEmptyString()
{
	static auto emptyString = std::make_shared<SharedString>();

	return emptyString;
}

const unsigned int NzString::npos(std::numeric_limits<unsigned int>::max());

namespace std
{
	istream& getline(istream& is, NzString& str)
	{
		str.Clear();

		char c;
		do
		{
			is.get(c);
			if (c != '\n' && c != '\0')
				str += c;
			else
				break;
		}
		while (true);

		return is;
	}

	istream& getline(istream& is, NzString& str, char delim)
	{
		str.Clear();

		char c;
		do
		{
			is.get(c);
			if (c != delim && c != '\0')
				str += c;
			else
				break;
		}
		while (true);

		return is;
	}

	void swap(NzString& lhs, NzString& rhs)
	{
		lhs.Swap(rhs);
	}
}<|MERGE_RESOLUTION|>--- conflicted
+++ resolved
@@ -3849,17 +3849,10 @@
 {
 	const unsigned int capacity = sizeof(void*)*2 + 2;
 
-<<<<<<< HEAD
-	auto str = std::make_shared<SharedString>(size);
-	std::sprintf(str->string.get(), "0x%p", ptr);
+	auto str = std::make_shared<SharedString>(capacity);
+	str->size = std::sprintf(str->string.get(), "0x%p", ptr);
 
 	return NzString(std::move(str));
-=======
-	char* str = new char[capacity+1];
-	int size = std::sprintf(str, "0x%p", ptr);
-
-	return NzString(new SharedString(1, capacity, size, str));
->>>>>>> e13469c7
 }
 
 NzString NzString::Unicode(char32_t character)
