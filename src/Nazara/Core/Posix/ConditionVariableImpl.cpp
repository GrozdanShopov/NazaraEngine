// Copyright (C) 2012 Alexandre Janniaux
// This file is part of the "Nazara Engine - Core module"
// For conditions of distribution and use, see copyright notice in Config.hpp

#include <Nazara/Core/Posix/ConditionVariableImpl.hpp>
#include <Nazara/Core/Posix/MutexImpl.hpp>
#include <Nazara/Core/Debug.hpp>

NzConditionVariableImpl::NzConditionVariableImpl()
{
	pthread_cond_init(&m_cv, nullptr);
}

NzConditionVariableImpl::~NzConditionVariableImpl()
{
    pthread_cond_destroy(&m_cv);
}

void NzConditionVariableImpl::Signal()
{
    pthread_cond_signal(&m_cv);
}

void NzConditionVariableImpl::SignalAll()
{
    pthread_cond_broadcast(&m_cv);
}

void NzConditionVariableImpl::Wait(NzMutexImpl* mutex)
{
	pthread_cond_wait(&m_cv, &mutex->m_handle);
}

bool NzConditionVariableImpl::Wait(NzMutexImpl* mutex, nzUInt32 timeout)
{
	// get the current time
	timeval tv;
	gettimeofday(&tv, NULL);

	// construct the time limit (current time + time to wait)
	timespec ti;
	ti.tv_nsec = (tv.tv_usec + (timeout % 1000)) * 1000000;
	ti.tv_sec = tv.tv_sec + (timeout / 1000) + (ti.tv_nsec / 1000000000);
	ti.tv_nsec %= 1000000000;

<<<<<<< HEAD
	return pthread_cond_timedwait(&m_cv,mutex, &tv) != ETIMEDOUT;
=======
    return pthread_cond_timedwait(&m_cv,&mutex->m_handle, &ti) != 0;
>>>>>>> 90616fdc
}<|MERGE_RESOLUTION|>--- conflicted
+++ resolved
@@ -43,9 +43,5 @@
 	ti.tv_sec = tv.tv_sec + (timeout / 1000) + (ti.tv_nsec / 1000000000);
 	ti.tv_nsec %= 1000000000;
 
-<<<<<<< HEAD
 	return pthread_cond_timedwait(&m_cv,mutex, &tv) != ETIMEDOUT;
-=======
-    return pthread_cond_timedwait(&m_cv,&mutex->m_handle, &ti) != 0;
->>>>>>> 90616fdc
 }