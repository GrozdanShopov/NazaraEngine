--- conflicted
+++ resolved
@@ -515,11 +515,7 @@
 		NazaraError("Path unrecognized");
 		return path;
 	}
-<<<<<<< HEAD
-	#elif defined(NAZARA_PLATFORM_LINUX)
-=======
 	#elif defined(NAZARA_PLATFORM_POSIX)
->>>>>>> e8ec3715
 	base = '/';
 	start = 0;
 	#else
@@ -668,11 +664,7 @@
 		return true;
 	else
 		return false;
-<<<<<<< HEAD
-	#elif defined(NAZARA_PLATFORM_LINUX)
-=======
 	#elif defined(NAZARA_PLATFORM_POSIX)
->>>>>>> e8ec3715
 	return path.StartsWith('/');
 	#else
 		#error OS case not implemented
