--- conflicted
+++ resolved
@@ -81,7 +81,7 @@
 			return false;
 		}
 
-		if (!NzPixelFormat::IsValid(format))
+		if (!PixelFormat::IsValid(format))
 		{
 			NazaraError("Invalid pixel format");
 			return false;
@@ -136,19 +136,9 @@
 				}
 				break;
 
-<<<<<<< HEAD
-	m_impl = new NzTextureImpl;
-	m_impl->depth = depth;
-	m_impl->format = format;
-	m_impl->height = height;
-	m_impl->levelCount = levelCount;
-	m_impl->type = type;
-	m_impl->width = width;
-=======
 			case ImageType_2D_Array:
 			case ImageType_3D:
 				break;
->>>>>>> 93745476
 
 			case ImageType_Cubemap:
 				if (depth > 1)
@@ -177,12 +167,12 @@
 		}
 
 		m_impl = new TextureImpl;
-		m_impl->depth = GetValidSize(depth);
+		m_impl->depth = depth;
 		m_impl->format = format;
-		m_impl->height = GetValidSize(height);
+		m_impl->height = height;
 		m_impl->levelCount = levelCount;
 		m_impl->type = type;
-		m_impl->width = GetValidSize(width);
+		m_impl->width = width;
 
 		glGenTextures(1, &m_impl->id);
 		OpenGL::BindTexture(m_impl->type, m_impl->id);
@@ -406,7 +396,7 @@
 		if (m_impl->type == ImageType_Cubemap)
 			size *= 6;
 
-		return size * NzPixelFormat::GetBytesPerPixel(m_impl->format);
+		return size * PixelFormat::GetBytesPerPixel(m_impl->format);
 	}
 
 	unsigned int Texture::GetMemoryUsage(UInt8 level) const
@@ -428,7 +418,7 @@
 		return (GetLevelSize(m_impl->width, level)) *
 			   (GetLevelSize(m_impl->height, level)) *
 			   ((m_impl->type == ImageType_Cubemap) ? 6 : GetLevelSize(m_impl->depth, level)) *
-			   NzPixelFormat::GetBytesPerPixel(m_impl->format);
+			   PixelFormat::GetBytesPerPixel(m_impl->format);
 	}
 
 	Vector3ui Texture::GetSize(UInt8 level) const
@@ -530,10 +520,10 @@
 		if (!IsFormatSupported(format))
 		{
 			///TODO: Sélectionner le format le plus adapté selon les composantes présentes dans le premier format
-			PixelFormatType newFormat = (NzPixelFormat::HasAlpha(format)) ? PixelFormatType_BGRA8 : PixelFormatType_BGR8;
-			NazaraWarning("Format " + NzPixelFormat::ToString(format) + " not supported, trying to convert it to " + NzPixelFormat::ToString(newFormat) + "...");
-
-			if (NzPixelFormat::IsConversionSupported(format, newFormat))
+			PixelFormatType newFormat = (PixelFormat::HasAlpha(format)) ? PixelFormatType_BGRA8 : PixelFormatType_BGR8;
+			NazaraWarning("Format " + PixelFormat::ToString(format) + " not supported, trying to convert it to " + PixelFormat::ToString(newFormat) + "...");
+
+			if (PixelFormat::IsConversionSupported(format, newFormat))
 			{
 				if (newImage.Convert(newFormat))
 				{
@@ -1000,7 +990,7 @@
 			return false;
 		}
 
-		SetUnpackAlignement(NzPixelFormat::GetBytesPerPixel(m_impl->format));
+		SetUnpackAlignement(PixelFormat::GetBytesPerPixel(m_impl->format));
 		glPixelStorei(GL_UNPACK_ROW_LENGTH, srcWidth);
 		glPixelStorei(GL_UNPACK_IMAGE_HEIGHT, srcHeight);
 
@@ -1034,84 +1024,6 @@
 		return Update(pixels, Boxui(rect.x, rect.y, z, rect.width, rect.height, 1), srcWidth, srcHeight, level);
 	}
 
-<<<<<<< HEAD
-bool NzTexture::IsFormatSupported(nzPixelFormat format)
-{
-	switch (format)
-	{
-		// Formats de base
-		case nzPixelFormat_A8:
-		case nzPixelFormat_BGR8:
-		case nzPixelFormat_BGRA8:
-		case nzPixelFormat_L8:
-		case nzPixelFormat_LA8:
-		case nzPixelFormat_RGB8:
-		case nzPixelFormat_RGBA8:
-			return true;
-
-		// Packed formats supportés depuis OpenGL 1.2
-		case nzPixelFormat_RGB5A1:
-		case nzPixelFormat_RGBA4:
-			return true;
-
-		// Formats supportés depuis OpenGL 3
-		case nzPixelFormat_R8:
-		case nzPixelFormat_R8I:
-		case nzPixelFormat_R8UI:
-		case nzPixelFormat_R16:
-		case nzPixelFormat_R16F:
-		case nzPixelFormat_R16I:
-		case nzPixelFormat_R16UI:
-		case nzPixelFormat_R32F:
-		case nzPixelFormat_R32I:
-		case nzPixelFormat_R32UI:
-		case nzPixelFormat_RG8:
-		case nzPixelFormat_RG8I:
-		case nzPixelFormat_RG8UI:
-		case nzPixelFormat_RG16:
-		case nzPixelFormat_RG16F:
-		case nzPixelFormat_RG16I:
-		case nzPixelFormat_RG16UI:
-		case nzPixelFormat_RG32F:
-		case nzPixelFormat_RG32I:
-		case nzPixelFormat_RG32UI:
-		case nzPixelFormat_RGB16F:
-		case nzPixelFormat_RGB16I:
-		case nzPixelFormat_RGB16UI:
-		case nzPixelFormat_RGB32F:
-		case nzPixelFormat_RGB32I:
-		case nzPixelFormat_RGB32UI:
-		case nzPixelFormat_RGBA16F:
-		case nzPixelFormat_RGBA16I:
-		case nzPixelFormat_RGBA16UI:
-		case nzPixelFormat_RGBA32F:
-		case nzPixelFormat_RGBA32I:
-		case nzPixelFormat_RGBA32UI:
-			return true;
-
-		// Formats de profondeur (Supportés avec les FBOs)
-		case nzPixelFormat_Depth16:
-		case nzPixelFormat_Depth24:
-		case nzPixelFormat_Depth32:
-		case nzPixelFormat_Depth24Stencil8:
-			return true;
-
-		// Formats de stencil (Non supportés pour les textures)
-		case nzPixelFormat_Stencil1:
-		case nzPixelFormat_Stencil4:
-		case nzPixelFormat_Stencil8:
-		case nzPixelFormat_Stencil16:
-			return false;
-
-		// Formats compressés
-		case nzPixelFormat_DXT1:
-		case nzPixelFormat_DXT3:
-		case nzPixelFormat_DXT5:
-			return NzOpenGL::IsSupported(nzOpenGLExtension_TextureCompression_s3tc);
-
-		case nzPixelFormat_Undefined:
-			break;
-=======
 	unsigned int Texture::GetOpenGLID() const
 	{
 		#if NAZARA_RENDERER_SAFE
@@ -1123,21 +1035,6 @@
 		#endif
 
 		return m_impl->id;
-	}
-
-	unsigned int Texture::GetValidSize(unsigned int size)
-	{
-		if (Renderer::HasCapability(RendererCap_TextureNPOT))
-			return size;
-		else
-		{
-			unsigned int pot = 1;
-			while (pot < size)
-				pot <<= 1;
-
-			return pot;
-		}
->>>>>>> 93745476
 	}
 
 	bool Texture::IsFormatSupported(PixelFormatType format)
@@ -1192,14 +1089,14 @@
 			case PixelFormatType_RGBA32F:
 			case PixelFormatType_RGBA32I:
 			case PixelFormatType_RGBA32UI:
-				return OpenGL::GetVersion() >= 300;
+				return true;
 
 			// Formats de profondeur (Supportés avec les FBOs)
 			case PixelFormatType_Depth16:
 			case PixelFormatType_Depth24:
 			case PixelFormatType_Depth32:
 			case PixelFormatType_Depth24Stencil8:
-				return OpenGL::IsSupported(OpenGLExtension_FrameBufferObject);
+				return true;
 
 			// Formats de stencil (Non supportés pour les textures)
 			case PixelFormatType_Stencil1:
@@ -1218,22 +1115,8 @@
 				break;
 		}
 
-<<<<<<< HEAD
-bool NzTexture::IsTypeSupported(nzImageType type)
-{
-	switch (type)
-	{
-		case nzImageType_1D:
-		case nzImageType_1D_Array:
-		case nzImageType_2D:
-		case nzImageType_2D_Array:
-		case nzImageType_3D:
-		case nzImageType_Cubemap:
-			return true; // Tous supportés nativement dans OpenGL 3
-=======
 		NazaraError("Invalid pixel format");
 		return false;
->>>>>>> 93745476
 	}
 
 	bool Texture::IsMipmappingSupported()
@@ -1246,14 +1129,12 @@
 		switch (type)
 		{
 			case ImageType_1D:
+			case ImageType_1D_Array:
 			case ImageType_2D:
+			case ImageType_2D_Array:
 			case ImageType_3D:
 			case ImageType_Cubemap:
-				return true; // Tous supportés nativement dans OpenGL 2
-
-			case ImageType_1D_Array:
-			case ImageType_2D_Array:
-				return OpenGL::IsSupported(OpenGLExtension_TextureArray);
+				return true; // Tous supportés nativement dans OpenGL 3
 		}
 
 		NazaraError("Image type not handled (0x" + String::Number(type, 16) + ')');
@@ -1265,7 +1146,7 @@
 		OpenGL::Format openGLFormat;
 		if (!OpenGL::TranslateFormat(m_impl->format, &openGLFormat, OpenGL::FormatType_Texture))
 		{
-			NazaraError("Format " + NzPixelFormat::ToString(m_impl->format) + " not supported by OpenGL");
+			NazaraError("Format " + PixelFormat::ToString(m_impl->format) + " not supported by OpenGL");
 			return false;
 		}
 
