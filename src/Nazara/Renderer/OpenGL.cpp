// Copyright (C) 2015 Jérôme Leclercq
// This file is part of the "Nazara Engine - Renderer module"
// For conditions of distribution and use, see copyright notice in Config.hpp

#include <Nazara/Renderer/OpenGL.hpp>
#include <Nazara/Core/CallOnExit.hpp>
#include <Nazara/Core/Error.hpp>
#include <Nazara/Core/Log.hpp>
#include <Nazara/Math/Algorithm.hpp>
#include <Nazara/Renderer/Context.hpp>
#include <Nazara/Renderer/RenderTarget.hpp>
#include <cstring>
#include <set>
#include <sstream>
#include <stdexcept>
#include <unordered_map>
#include <Nazara/Renderer/Debug.hpp>

namespace Nz
{
	namespace
	{
		#ifdef NAZARA_PLATFORM_WINDOWS
		HMODULE openGLlibrary;
		#endif

		OpenGLFunc LoadEntry(const char* name, bool launchException = true)
		{
			#if defined(NAZARA_PLATFORM_WINDOWS)
			OpenGLFunc entry = reinterpret_cast<OpenGLFunc>(wglGetProcAddress(name));
			if (!entry) // wglGetProcAddress ne fonctionne pas sur les fonctions OpenGL <= 1.1
				entry = reinterpret_cast<OpenGLFunc>(GetProcAddress(openGLlibrary, name));
			#elif defined(NAZARA_PLATFORM_LINUX)
			OpenGLFunc entry = reinterpret_cast<OpenGLFunc>(GLX::glXGetProcAddress(reinterpret_cast<const unsigned char*>(name)));
			#else
				#error OS not handled
			#endif

			if (!entry && launchException)
			{
				std::ostringstream oss;
				oss << "failed to load \"" << name << '"';

				throw std::runtime_error(oss.str());
			}

			return entry;
		}

		bool LoadLibrary()
		{
			#ifdef NAZARA_PLATFORM_WINDOWS
			openGLlibrary = ::LoadLibraryA("opengl32.dll");

			return openGLlibrary != nullptr;
			#else
			return true;
			#endif
		}

		void UnloadLibrary()
		{
			#ifdef NAZARA_PLATFORM_WINDOWS
			FreeLibrary(openGLlibrary);
			#endif
		}

		enum GarbageResourceType
		{
			GarbageResourceType_FrameBuffer,
			GarbageResourceType_VertexArray
		};

		struct ContextStates
		{
			std::vector<std::pair<GarbageResourceType, GLuint>> garbage; // Les ressources à supprimer dès que possible
			GLuint buffersBinding[BufferType_Max+1] = {0};
			GLuint currentProgram = 0;
			GLuint samplers[32] = {0}; // 32 est pour l'instant la plus haute limite (GL_TEXTURE31)
			GLuint texturesBinding[32] = {0}; // 32 est pour l'instant la plus haute limite (GL_TEXTURE31)
			Recti currentScissorBox = Recti(0,0,0,0);
			Recti currentViewport = Recti(0,0,0,0);
			RenderStates renderStates; // Toujours synchronisé avec OpenGL
			const RenderTarget* currentTarget = nullptr;
			bool scissorBoxUpdated = true;
			bool viewportUpdated = true;
			unsigned int textureUnit = 0;
		};

		std::set<String> s_openGLextensionSet;
		std::unordered_map<const Context*, ContextStates> s_contexts;
		thread_local ContextStates* s_contextStates = nullptr;
		String s_rendererName;
		String s_vendorName;
		bool s_initialized = false;
		bool s_openGLextensions[OpenGLExtension_Max+1] = {false};
		unsigned int s_glslVersion = 0;
		unsigned int s_openglVersion = 0;

		bool LoadExtensionsString(const String& extensionString)
		{
			if (extensionString.IsEmpty())
			{
				NazaraError("Unable to get extension string");
				return false;
			}

			// On peut sûrement faire plus rapide mais comme ça ne se fait qu'une fois et que String implémente le COW...
			std::vector<String> ext;
			extensionString.Split(ext);

			for (std::vector<String>::iterator it = ext.begin(); it != ext.end(); ++it)
				s_openGLextensionSet.insert(*it);

			return true;
		}

		bool LoadExtensions3()
		{
			GLint extensionCount = 0;
			glGetIntegerv(GL_NUM_EXTENSIONS, &extensionCount);

			if (extensionCount <= 0)
			{
				NazaraError("Unable to get extension count");
				return false;
			}

			for (int i = 0; i < extensionCount; ++i)
			{
				String extension(reinterpret_cast<const char*>(glGetStringi(GL_EXTENSIONS, i)));
				if (extension.IsEmpty())
				{
					NazaraWarning("Unable to get extension #" + String::Number(i));
					continue;
				}

				s_openGLextensionSet.insert(extension);
			}

			return true;
		}
	}

	void OpenGL::ApplyStates(const RenderStates& states)
	{
		#ifdef NAZARA_DEBUG
		if (!s_contextStates)
		{
			NazaraError("No context activated");
			return;
		}
		#endif

		RenderStates& currentRenderStates = s_contextStates->renderStates;

		// Les fonctions de blend n'a aucun intérêt sans blending
		if (states.parameters[RendererParameter_Blend])
		{
			if (currentRenderStates.dstBlend != states.dstBlend ||
				currentRenderStates.srcBlend != states.srcBlend)
			{
				glBlendFunc(BlendFunc[states.srcBlend], BlendFunc[states.dstBlend]);
				currentRenderStates.dstBlend = states.dstBlend;
				currentRenderStates.srcBlend = states.srcBlend;
			}
		}

		if (states.parameters[RendererParameter_DepthBuffer])
		{
			// La comparaison de profondeur n'a aucun intérêt sans depth buffer
			if (currentRenderStates.depthFunc != states.depthFunc)
			{
				glDepthFunc(RendererComparison[states.depthFunc]);
				currentRenderStates.depthFunc = states.depthFunc;
			}

			// Le DepthWrite n'a aucune importance si le DepthBuffer est désactivé
			if (currentRenderStates.parameters[RendererParameter_DepthWrite] != states.parameters[RendererParameter_DepthWrite])
			{
				glDepthMask((states.parameters[RendererParameter_DepthWrite]) ? GL_TRUE : GL_FALSE);
				currentRenderStates.parameters[RendererParameter_DepthWrite] = states.parameters[RendererParameter_DepthWrite];
			}
		}

		// Inutile de changer le mode de face culling s'il n'est pas actif
		if (states.parameters[RendererParameter_FaceCulling])
		{
			if (currentRenderStates.faceCulling != states.faceCulling)
			{
				glCullFace(FaceSide[states.faceCulling]);
				currentRenderStates.faceCulling = states.faceCulling;
			}
		}

		if (currentRenderStates.faceFilling != states.faceFilling)
		{
			glPolygonMode(GL_FRONT_AND_BACK, FaceFilling[states.faceFilling]);
			currentRenderStates.faceFilling = states.faceFilling;
		}

		// Ici encore, ça ne sert à rien de se soucier des fonctions de stencil sans qu'il soit activé
		if (states.parameters[RendererParameter_StencilTest])
		{
			for (unsigned int i = 0; i < 2; ++i)
			{
				GLenum face = (i == 0) ? GL_BACK : GL_FRONT;
				const RenderStates::Face& srcStates = (i == 0) ? states.backFace : states.frontFace;
				RenderStates::Face& dstStates = (i == 0) ? currentRenderStates.backFace : currentRenderStates.frontFace;

				if (dstStates.stencilCompare != srcStates.stencilCompare ||
					dstStates.stencilMask != srcStates.stencilMask ||
					dstStates.stencilReference != srcStates.stencilReference)
				{
					glStencilFuncSeparate(face, RendererComparison[srcStates.stencilCompare], srcStates.stencilReference, srcStates.stencilMask);
					dstStates.stencilCompare = srcStates.stencilCompare;
					dstStates.stencilMask = srcStates.stencilMask;
					dstStates.stencilReference = srcStates.stencilReference;
				}

				if (dstStates.stencilFail != srcStates.stencilFail ||
					dstStates.stencilPass != srcStates.stencilPass ||
					dstStates.stencilZFail != srcStates.stencilZFail)
				{
					glStencilOpSeparate(face, StencilOperation[srcStates.stencilFail], StencilOperation[srcStates.stencilZFail], StencilOperation[srcStates.stencilPass]);
					dstStates.stencilFail = srcStates.stencilFail;
					dstStates.stencilPass = srcStates.stencilPass;
					dstStates.stencilZFail = srcStates.stencilZFail;
				}
			}
		}

		if (!NumberEquals(currentRenderStates.lineWidth, states.lineWidth, 0.001f))
		{
			glLineWidth(states.lineWidth);
			currentRenderStates.lineWidth = states.lineWidth;
		}

		if (!NumberEquals(currentRenderStates.pointSize, states.pointSize, 0.001f))
		{
			glPointSize(states.pointSize);
			currentRenderStates.pointSize = states.pointSize;
		}

		// Paramètres de rendu
		if (currentRenderStates.parameters[RendererParameter_Blend] != states.parameters[RendererParameter_Blend])
		{
			if (states.parameters[RendererParameter_Blend])
				glEnable(GL_BLEND);
			else
				glDisable(GL_BLEND);

			currentRenderStates.parameters[RendererParameter_Blend] = states.parameters[RendererParameter_Blend];
		}

		if (currentRenderStates.parameters[RendererParameter_ColorWrite] != states.parameters[RendererParameter_ColorWrite])
		{
			GLboolean param = (states.parameters[RendererParameter_ColorWrite]) ? GL_TRUE : GL_FALSE;
			glColorMask(param, param, param, param);

			currentRenderStates.parameters[RendererParameter_ColorWrite] = states.parameters[RendererParameter_ColorWrite];
		}

		if (currentRenderStates.parameters[RendererParameter_DepthBuffer] != states.parameters[RendererParameter_DepthBuffer])
		{
			if (states.parameters[RendererParameter_DepthBuffer])
				glEnable(GL_DEPTH_TEST);
			else
				glDisable(GL_DEPTH_TEST);

			currentRenderStates.parameters[RendererParameter_DepthBuffer] = states.parameters[RendererParameter_DepthBuffer];
		}

		if (currentRenderStates.parameters[RendererParameter_FaceCulling] != states.parameters[RendererParameter_FaceCulling])
		{
			if (states.parameters[RendererParameter_FaceCulling])
				glEnable(GL_CULL_FACE);
			else
				glDisable(GL_CULL_FACE);

			currentRenderStates.parameters[RendererParameter_FaceCulling] = states.parameters[RendererParameter_FaceCulling];
		}

		if (currentRenderStates.parameters[RendererParameter_ScissorTest] != states.parameters[RendererParameter_ScissorTest])
		{
			if (states.parameters[RendererParameter_ScissorTest])
				glEnable(GL_SCISSOR_TEST);
			else
				glDisable(GL_SCISSOR_TEST);

			currentRenderStates.parameters[RendererParameter_ScissorTest] = states.parameters[RendererParameter_ScissorTest];
		}

		if (currentRenderStates.parameters[RendererParameter_StencilTest] != states.parameters[RendererParameter_StencilTest])
		{
			if (states.parameters[RendererParameter_StencilTest])
				glEnable(GL_STENCIL_TEST);
			else
				glDisable(GL_STENCIL_TEST);

			currentRenderStates.parameters[RendererParameter_StencilTest] = states.parameters[RendererParameter_StencilTest];
		}
	}

	void OpenGL::BindBuffer(BufferType type, GLuint id)
	{
		#ifdef NAZARA_DEBUG
		if (!s_contextStates)
		{
			NazaraError("No context activated");
			return;
		}
		#endif

		if (s_contextStates->buffersBinding[type] != id)
		{
			glBindBuffer(BufferTarget[type], id);
			s_contextStates->buffersBinding[type] = id;
		}
	}

	void OpenGL::BindProgram(GLuint id)
	{
		#ifdef NAZARA_DEBUG
		if (!s_contextStates)
		{
			NazaraError("No context activated");
			return;
		}
		#endif

		if (s_contextStates->currentProgram != id)
		{
			glUseProgram(id);
			s_contextStates->currentProgram = id;
		}
	}

	void OpenGL::BindSampler(GLuint unit, GLuint id)
	{
		#ifdef NAZARA_DEBUG
		if (!glBindSampler)
		{
			NazaraError("Sampler are not supported");
			return;
		}

		if (!s_contextStates)
		{
			NazaraError("No context activated");
			return;
		}
		#endif

		if (s_contextStates->samplers[unit] != id)
		{
			glBindSampler(unit, id);
			s_contextStates->samplers[unit] = id;
		}
	}

	void OpenGL::BindScissorBox(const Recti& scissorBox)
	{
		#ifdef NAZARA_DEBUG
		if (!s_contextStates)
		{
			NazaraError("No context activated");
			return;
		}
		#endif

		#if NAZARA_RENDERER_SAFE
		if (scissorBox.width < 0)
		{
			NazaraError("Scissor box width must be positive");
			return;
		}

		if (scissorBox.height < 0)
		{
			NazaraError("Scissor box height must be positive");
			return;
		}
		#endif

		if (s_contextStates->currentScissorBox != scissorBox)
		{
			if (s_contextStates->currentTarget)
			{
				unsigned int height = s_contextStates->currentTarget->GetHeight();
				glScissor(scissorBox.x, height - scissorBox.height - scissorBox.y, scissorBox.width, scissorBox.height);
				s_contextStates->scissorBoxUpdated = true;
			}
			else
				s_contextStates->scissorBoxUpdated = false; // Sinon on attend d'avoir un target

			s_contextStates->currentScissorBox = scissorBox;
		}
	}

	void OpenGL::BindTexture(ImageType type, GLuint id)
	{
		#ifdef NAZARA_DEBUG
		if (!s_contextStates)
		{
			NazaraError("No context activated");
			return;
		}
		#endif

		if (s_contextStates->texturesBinding[s_contextStates->textureUnit] != id)
		{
			glBindTexture(TextureTarget[type], id);
			s_contextStates->texturesBinding[s_contextStates->textureUnit] = id;
		}
	}

	void OpenGL::BindTexture(unsigned int textureUnit, ImageType type, GLuint id)
	{
		#ifdef NAZARA_DEBUG
		if (!s_contextStates)
		{
			NazaraError("No context activated");
			return;
		}
		#endif

		if (s_contextStates->texturesBinding[textureUnit] != id)
		{
			BindTextureUnit(textureUnit);

			glBindTexture(TextureTarget[type], id);
			s_contextStates->texturesBinding[textureUnit] = id;
		}
	}

	void OpenGL::BindTextureUnit(unsigned int textureUnit)
	{
		#ifdef NAZARA_DEBUG
		if (!s_contextStates)
		{
			NazaraError("No context activated");
			return;
		}
		#endif

		if (s_contextStates->textureUnit != textureUnit)
		{
			glActiveTexture(GL_TEXTURE0 + textureUnit);
			s_contextStates->textureUnit = textureUnit;
		}
	}

	void OpenGL::BindViewport(const Recti& viewport)
	{
		#ifdef NAZARA_DEBUG
		if (!s_contextStates)
		{
			NazaraError("No context activated");
			return;
		}
		#endif

		#if NAZARA_RENDERER_SAFE
		if (viewport.width < 0)
		{
			NazaraError("Viewport width must be positive");
			return;
		}

		if (viewport.height < 0)
		{
			NazaraError("Viewport height must be positive");
			return;
		}
		#endif

		if (s_contextStates->currentViewport != viewport)
		{
			if (s_contextStates->currentTarget)
			{
				unsigned int height = s_contextStates->currentTarget->GetHeight();
				glViewport(viewport.x, height - viewport.height - viewport.y, viewport.width, viewport.height);
				s_contextStates->viewportUpdated = true;
			}
			else
				s_contextStates->viewportUpdated = false; // Sinon on attend d'avoir un target

			s_contextStates->currentViewport = viewport;
		}
	}

	void OpenGL::DeleteBuffer(BufferType type, GLuint id)
	{
		#ifdef NAZARA_DEBUG
		if (!s_contextStates)
		{
			NazaraError("No context activated");
			return;
		}
		#endif

		glDeleteBuffers(1, &id);
		if (s_contextStates->buffersBinding[type] == id)
			s_contextStates->buffersBinding[type] = 0;
	}

	void OpenGL::DeleteFrameBuffer(const Context* context, GLuint id)
	{
		// Si le contexte est actif, ne nous privons pas
		if (Context::GetCurrent() == context)
			glDeleteFramebuffers(1, &id);
		else
			s_contexts[context].garbage.emplace_back(GarbageResourceType_FrameBuffer, id);
	}

	void OpenGL::DeleteProgram(GLuint id)
	{
		#ifdef NAZARA_DEBUG
		if (!s_contextStates)
		{
			NazaraError("No context activated");
			return;
		}
		#endif

		glDeleteProgram(id);
		if (s_contextStates->currentProgram == id)
			s_contextStates->currentProgram = 0;
	}

	void OpenGL::DeleteSampler(GLuint id)
	{
		#ifdef NAZARA_DEBUG
		if (!glDeleteSamplers)
		{
			NazaraError("Sampler are not supported");
			return;
		}

		if (!s_contextStates)
		{
			NazaraError("No context activated");
			return;
		}
		#endif

		glDeleteSamplers(1, &id);

		for (GLuint& binding : s_contextStates->samplers)
		{
			if (binding == id)
				binding = 0;
		}
	}

	void OpenGL::DeleteTexture(GLuint id)
	{
		#ifdef NAZARA_DEBUG
		if (!s_contextStates)
		{
			NazaraError("No context activated");
			return;
		}
		#endif

		glDeleteTextures(1, &id);

		for (GLuint& binding : s_contextStates->texturesBinding)
		{
			if (binding == id)
				binding = 0;
		}
	}

	void OpenGL::DeleteVertexArray(const Context* context, GLuint id)
	{
		// Si le contexte est actif, ne nous privons pas
		if (Context::GetCurrent() == context)
			glDeleteFramebuffers(1, &id);
		else
			s_contexts[context].garbage.emplace_back(GarbageResourceType_VertexArray, id);
	}

	GLuint OpenGL::GetCurrentBuffer(BufferType type)
	{
		#ifdef NAZARA_DEBUG
		if (!s_contextStates)
		{
			NazaraError("No context activated");
			return 0;
		}
		#endif

		return s_contextStates->buffersBinding[type];
	}

	GLuint OpenGL::GetCurrentProgram()
	{
		#ifdef NAZARA_DEBUG
		if (!s_contextStates)
		{
			NazaraError("No context activated");
			return 0;
		}
		#endif

		return s_contextStates->currentProgram;
	}

	Recti OpenGL::GetCurrentScissorBox()
	{
		#ifdef NAZARA_DEBUG
		if (!s_contextStates)
		{
			NazaraError("No context activated");
			return Recti();
		}
		#endif

		return s_contextStates->currentScissorBox;
	}

	const RenderTarget* OpenGL::GetCurrentTarget()
	{
		#ifdef NAZARA_DEBUG
		if (!s_contextStates)
		{
			NazaraError("No context activated");
			return nullptr;
		}
		#endif

		return s_contextStates->currentTarget;
	}

	GLuint OpenGL::GetCurrentTexture()
	{
		#ifdef NAZARA_DEBUG
		if (!s_contextStates)
		{
			NazaraError("No context activated");
			return 0;
		}
		#endif

		return s_contextStates->texturesBinding[s_contextStates->textureUnit];
	}

	GLuint OpenGL::GetCurrentTexture(unsigned int textureUnit)
	{
		#ifdef NAZARA_DEBUG
		if (!s_contextStates)
		{
			NazaraError("No context activated");
			return 0;
		}
		#endif

		return s_contextStates->texturesBinding[textureUnit];
	}

	unsigned int OpenGL::GetCurrentTextureUnit()
	{
		#ifdef NAZARA_DEBUG
		if (!s_contextStates)
		{
			NazaraError("No context activated");
			return 0;
		}
		#endif

		return s_contextStates->textureUnit;
	}

	Recti OpenGL::GetCurrentViewport()
	{
		#ifdef NAZARA_DEBUG
		if (!s_contextStates)
		{
			NazaraError("No context activated");
			return Recti();
		}
		#endif

		return s_contextStates->currentViewport;
	}

	OpenGLFunc OpenGL::GetEntry(const String& entryPoint)
	{
		return LoadEntry(entryPoint.GetConstBuffer(), false);
	}

	unsigned int OpenGL::GetGLSLVersion()
	{
		return s_glslVersion;
	}

	String OpenGL::GetRendererName()
	{
		return s_rendererName;
	}

	String OpenGL::GetVendorName()
	{
		return s_vendorName;
	}

	unsigned int OpenGL::GetVersion()
	{
		return s_openglVersion;
	}

	bool OpenGL::Initialize()
	{
		if (s_initialized)
			return true;

		if (!LoadLibrary())
		{
			NazaraError("Failed to load OpenGL library");
			return false;
		}

		s_initialized = true;

		// En cas d'erreur, on libèrera OpenGL
		CallOnExit onExit(OpenGL::Uninitialize);

		// Le chargement des fonctions OpenGL nécessite un contexte OpenGL
		ContextParameters parameters;
		parameters.majorVersion = 2;
		parameters.minorVersion = 0;
		parameters.shared = false;

		/*
			Note: Même le contexte de chargement nécessite quelques fonctions de base pour correctement s'initialiser
			Pour cette raison, deux contextes sont créés, le premier sert à récupérer les fonctions permetttant
			de créer le second avec les bons paramètres.

			Non sérieusement si vous avez une meilleure idée, contactez-moi
		*/

		/****************************Chargement OpenGL****************************/

		///FIXME: I'm really thinking this is a mistake and GLX has no need to be initialized differently (Lynix)
		#if defined(NAZARA_PLATFORM_LINUX)
		glXCreateContextAttribs = reinterpret_cast<GLX::PFNGLXCREATECONTEXTATTRIBSARBPROC>(LoadEntry("glXCreateContextAttribsARB", false));
		#endif

		Context loadContext;
		if (!loadContext.Create(parameters))
		{
			NazaraError("Failed to create load context");
			return false;
		}

		#if defined(NAZARA_PLATFORM_WINDOWS)
		wglCreateContextAttribs = reinterpret_cast<PFNWGLCREATECONTEXTATTRIBSARBPROC>(LoadEntry("wglCreateContextAttribsARB", false));
		wglChoosePixelFormat = reinterpret_cast<PFNWGLCHOOSEPIXELFORMATARBPROC>(LoadEntry("wglChoosePixelFormatARB", false));
		if (!wglChoosePixelFormat)
			wglChoosePixelFormat = reinterpret_cast<PFNWGLCHOOSEPIXELFORMATEXTPROC>(LoadEntry("wglChoosePixelFormatEXT", false));
		#endif

		// Récupération de la version d'OpenGL et du GLSL
		// Ce code se base sur le fait que la carte graphique renverra un contexte de compatibilité avec la plus haute version supportée
		// Ce qui semble vrai chez AMD, NVidia et Intel, mais j'aimerai une preuve que ça sera toujours le cas...
		glGetString = reinterpret_cast<PFNGLGETSTRINGPROC>(LoadEntry("glGetString", false));
		if (!glGetString)
		{
			NazaraError("Unable to load OpenGL: failed to load glGetString");
			return false;
		}

		const GLubyte* version;
		unsigned int major;
		unsigned int minor;

		version = glGetString(GL_VERSION);
		if (!version)
		{
			NazaraError("Unable to retrieve OpenGL version");
			return false;
		}

		major = version[0] - '0';
		minor = version[2] - '0';

		if (major == 0 || major > 9)
		{
			NazaraError("Unable to retrieve OpenGL major version");
			return false;
		}

		if (minor > 9) // 0 est une valeur correcte ici (ex: OpenGL 3.0)
		{
			NazaraWarning("Unable to retrieve OpenGL minor version (assuming 0)");
			minor = 0;
		}

		s_openglVersion = major*100 + minor*10; // Donnera 330 pour OpenGL 3.3, 410 pour OpenGL 4.1, bien plus facile à comparer

		NazaraDebug("OpenGL version: " + String::Number(major) + '.' + String::Number(minor));

		// Le moteur ne fonctionnera pas avec OpenGL 1.x, autant s'arrêter là si c'est le cas
		if (s_openglVersion < 200)
		{
			NazaraError("OpenGL " + String::Number(major) + '.' + String::Number(minor) + " detected (2.0 required). Please upgrade your drivers or your video card");
			return false;
		}

		// Récupération de la version du GLSL, même technique
		version = glGetString(GL_SHADING_LANGUAGE_VERSION);
		if (!version)
		{
			NazaraError("Unable to retrieve GLSL version");
			return false;
		}

		major = version[0] - '0';
		minor = version[2] - '0';

		if (major == 0 || major > 9)
		{
			NazaraError("Unable to retrieve GLSL major version");
			return false;
		}

		if (minor > 9) // 0 est une valeur correcte ici (ex: GLSL 4.0)
		{
			NazaraWarning("Unable to retrieve GLSL minor version (using 0)");
			minor = 0;
		}

		s_glslVersion = major*100 + minor*10; // GLSL 3.3 => 330

<<<<<<< HEAD
	// Le moteur nécessite OpenGL 3.3, autant s'arrêter là si ce n'est pas le cas
	if (s_openglVersion < 330)
	{
		NazaraError("OpenGL " + NzString::Number(major) + '.' + NzString::Number(minor) + " detected (3.3 required). Please upgrade your drivers or your video card");
		return false;
	}
=======
		// Possible uniquement dans le cas où le GLSL vient d'une extension d'OpenGL 1
		// Ce qui est rejeté il y a un moment déjà, mais on doit s'attendre à tout de la part d'un driver...
		// (Exemple: Un driver OpenGL 2 mais ne supportant que le GLSL 100)
		if (s_glslVersion < 110)
		{
			NazaraError("GLSL version is too low, please upgrade your drivers or your video card");
			return false;
		}
>>>>>>> 93745476

		parameters.debugMode = true; // Certaines extensions n'apparaissent qu'avec un contexte de debug (e.g. ARB_debug_output)
		parameters.majorVersion = ContextParameters::defaultMajorVersion = major;
		parameters.minorVersion = ContextParameters::defaultMinorVersion = minor;

		if (!loadContext.Create(parameters)) // Destruction implicite du premier contexte
		{
			NazaraError("Failed to create load context");
			return false;
		}

		/****************************************Noyau****************************************/

		try
		{
			glActiveTexture = reinterpret_cast<PFNGLACTIVETEXTUREPROC>(LoadEntry("glActiveTexture"));
			glAttachShader = reinterpret_cast<PFNGLATTACHSHADERPROC>(LoadEntry("glAttachShader"));
			glBeginQuery = reinterpret_cast<PFNGLBEGINQUERYPROC>(LoadEntry("glBeginQuery"));
			glBindAttribLocation = reinterpret_cast<PFNGLBINDATTRIBLOCATIONPROC>(LoadEntry("glBindAttribLocation"));
			glBindBuffer = reinterpret_cast<PFNGLBINDBUFFERPROC>(LoadEntry("glBindBuffer"));
			glBindTexture = reinterpret_cast<PFNGLBINDTEXTUREPROC>(LoadEntry("glBindTexture"));
			glBlendFunc = reinterpret_cast<PFNGLBLENDFUNCPROC>(LoadEntry("glBlendFunc"));
			glBlendFuncSeparate = reinterpret_cast<PFNGLBLENDFUNCSEPARATEPROC>(LoadEntry("glBlendFuncSeparate"));
			glBufferData = reinterpret_cast<PFNGLBUFFERDATAPROC>(LoadEntry("glBufferData"));
			glBufferSubData = reinterpret_cast<PFNGLBUFFERSUBDATAPROC>(LoadEntry("glBufferSubData"));
			glClear = reinterpret_cast<PFNGLCLEARPROC>(LoadEntry("glClear"));
			glClearColor = reinterpret_cast<PFNGLCLEARCOLORPROC>(LoadEntry("glClearColor"));
			glClearDepth = reinterpret_cast<PFNGLCLEARDEPTHPROC>(LoadEntry("glClearDepth"));
			glClearStencil = reinterpret_cast<PFNGLCLEARSTENCILPROC>(LoadEntry("glClearStencil"));
			glCreateProgram = reinterpret_cast<PFNGLCREATEPROGRAMPROC>(LoadEntry("glCreateProgram"));
			glCreateShader = reinterpret_cast<PFNGLCREATESHADERPROC>(LoadEntry("glCreateShader"));
			glColorMask = reinterpret_cast<PFNGLCOLORMASKPROC>(LoadEntry("glColorMask"));
			glCullFace = reinterpret_cast<PFNGLCULLFACEPROC>(LoadEntry("glCullFace"));
			glCompileShader = reinterpret_cast<PFNGLCOMPILESHADERPROC>(LoadEntry("glCompileShader"));
			glCopyTexSubImage2D = reinterpret_cast<PFNGLCOPYTEXSUBIMAGE2DPROC>(LoadEntry("glCopyTexSubImage2D"));
			glDeleteBuffers = reinterpret_cast<PFNGLDELETEBUFFERSPROC>(LoadEntry("glDeleteBuffers"));
			glDeleteQueries = reinterpret_cast<PFNGLDELETEQUERIESPROC>(LoadEntry("glDeleteQueries"));
			glDeleteProgram = reinterpret_cast<PFNGLDELETEPROGRAMPROC>(LoadEntry("glDeleteProgram"));
			glDeleteShader = reinterpret_cast<PFNGLDELETESHADERPROC>(LoadEntry("glDeleteShader"));
			glDeleteTextures = reinterpret_cast<PFNGLDELETETEXTURESPROC>(LoadEntry("glDeleteTextures"));
			glDepthFunc = reinterpret_cast<PFNGLDEPTHFUNCPROC>(LoadEntry("glDepthFunc"));
			glDepthMask = reinterpret_cast<PFNGLDEPTHMASKPROC>(LoadEntry("glDepthMask"));
			glDisable = reinterpret_cast<PFNGLDISABLEPROC>(LoadEntry("glDisable"));
			glDisableVertexAttribArray = reinterpret_cast<PFNGLDISABLEVERTEXATTRIBARRAYPROC>(LoadEntry("glDisableVertexAttribArray"));
			glDrawArrays = reinterpret_cast<PFNGLDRAWARRAYSPROC>(LoadEntry("glDrawArrays"));
			glDrawBuffer = reinterpret_cast<PFNGLDRAWBUFFERPROC>(LoadEntry("glDrawBuffer"));
			glDrawBuffers = reinterpret_cast<PFNGLDRAWBUFFERSPROC>(LoadEntry("glDrawBuffers"));
			glDrawElements = reinterpret_cast<PFNGLDRAWELEMENTSPROC>(LoadEntry("glDrawElements"));
			glEnable = reinterpret_cast<PFNGLENABLEPROC>(LoadEntry("glEnable"));
			glEnableVertexAttribArray = reinterpret_cast<PFNGLENABLEVERTEXATTRIBARRAYPROC>(LoadEntry("glEnableVertexAttribArray"));
			glEndQuery = reinterpret_cast<PFNGLENDQUERYPROC>(LoadEntry("glEndQuery"));
			glFlush = reinterpret_cast<PFNGLFLUSHPROC>(LoadEntry("glFlush"));
			glGenBuffers = reinterpret_cast<PFNGLGENBUFFERSPROC>(LoadEntry("glGenBuffers"));
			glGenQueries = reinterpret_cast<PFNGLGENQUERIESPROC>(LoadEntry("glGenQueries"));
			glGenTextures = reinterpret_cast<PFNGLGENTEXTURESPROC>(LoadEntry("glGenTextures"));
			glGetActiveUniform = reinterpret_cast<PFNGLGETACTIVEUNIFORMPROC>(LoadEntry("glGetActiveUniform"));
			glGetBooleanv = reinterpret_cast<PFNGLGETBOOLEANVPROC>(LoadEntry("glGetBooleanv"));
			glGetBufferParameteriv = reinterpret_cast<PFNGLGETBUFFERPARAMETERIVPROC>(LoadEntry("glGetBufferParameteriv"));
			glGetError = reinterpret_cast<PFNGLGETERRORPROC>(LoadEntry("glGetError"));
			glGetFloatv = reinterpret_cast<PFNGLGETFLOATVPROC>(LoadEntry("glGetFloatv"));
			glGetIntegerv = reinterpret_cast<PFNGLGETINTEGERVPROC>(LoadEntry("glGetIntegerv"));
			glGetQueryiv = reinterpret_cast<PFNGLGETQUERYIVPROC>(LoadEntry("glGetQueryiv"));
			glGetQueryObjectiv = reinterpret_cast<PFNGLGETQUERYOBJECTIVPROC>(LoadEntry("glGetQueryObjectiv"));
			glGetQueryObjectuiv = reinterpret_cast<PFNGLGETQUERYOBJECTUIVPROC>(LoadEntry("glGetQueryObjectuiv"));
			glGetProgramiv = reinterpret_cast<PFNGLGETPROGRAMIVPROC>(LoadEntry("glGetProgramiv"));
			glGetProgramInfoLog = reinterpret_cast<PFNGLGETPROGRAMINFOLOGPROC>(LoadEntry("glGetProgramInfoLog"));
			glGetShaderInfoLog = reinterpret_cast<PFNGLGETSHADERINFOLOGPROC>(LoadEntry("glGetShaderInfoLog"));
			glGetShaderiv = reinterpret_cast<PFNGLGETSHADERIVPROC>(LoadEntry("glGetShaderiv"));
			glGetShaderSource = reinterpret_cast<PFNGLGETSHADERSOURCEPROC>(LoadEntry("glGetShaderSource"));
			glGetTexImage = reinterpret_cast<PFNGLGETTEXIMAGEPROC>(LoadEntry("glGetTexImage"));
			glGetTexLevelParameterfv = reinterpret_cast<PFNGLGETTEXLEVELPARAMETERFVPROC>(LoadEntry("glGetTexLevelParameterfv"));
			glGetTexLevelParameteriv = reinterpret_cast<PFNGLGETTEXLEVELPARAMETERIVPROC>(LoadEntry("glGetTexLevelParameteriv"));
			glGetTexParameterfv = reinterpret_cast<PFNGLGETTEXPARAMETERFVPROC>(LoadEntry("glGetTexParameterfv"));
			glGetTexParameteriv = reinterpret_cast<PFNGLGETTEXPARAMETERIVPROC>(LoadEntry("glGetTexParameteriv"));
			glGetUniformLocation = reinterpret_cast<PFNGLGETUNIFORMLOCATIONPROC>(LoadEntry("glGetUniformLocation"));
			glIsEnabled = reinterpret_cast<PFNGLISENABLEDPROC>(LoadEntry("glIsEnabled"));
			glLineWidth = reinterpret_cast<PFNGLLINEWIDTHPROC>(LoadEntry("glLineWidth"));
			glLinkProgram = reinterpret_cast<PFNGLLINKPROGRAMPROC>(LoadEntry("glLinkProgram"));
			glMapBuffer = reinterpret_cast<PFNGLMAPBUFFERPROC>(LoadEntry("glMapBuffer"));
			glPixelStorei = reinterpret_cast<PFNGLPIXELSTOREIPROC>(LoadEntry("glPixelStorei"));
			glPointSize = reinterpret_cast<PFNGLPOINTSIZEPROC>(LoadEntry("glPointSize"));
			glPolygonMode = reinterpret_cast<PFNGLPOLYGONMODEPROC>(LoadEntry("glPolygonMode"));
			glReadPixels = reinterpret_cast<PFNGLREADPIXELSPROC>(LoadEntry("glReadPixels"));
			glScissor = reinterpret_cast<PFNGLSCISSORPROC>(LoadEntry("glScissor"));
			glShaderSource = reinterpret_cast<PFNGLSHADERSOURCEPROC>(LoadEntry("glShaderSource"));
			glStencilFunc = reinterpret_cast<PFNGLSTENCILFUNCPROC>(LoadEntry("glStencilFunc"));
			glStencilFuncSeparate = reinterpret_cast<PFNGLSTENCILFUNCSEPARATEPROC>(LoadEntry("glStencilFuncSeparate"));
			glStencilOp = reinterpret_cast<PFNGLSTENCILOPPROC>(LoadEntry("glStencilOp"));
			glStencilOpSeparate = reinterpret_cast<PFNGLSTENCILOPSEPARATEPROC>(LoadEntry("glStencilOpSeparate"));
			glTexImage2D = reinterpret_cast<PFNGLTEXIMAGE2DPROC>(LoadEntry("glTexImage2D"));
			glTexImage3D = reinterpret_cast<PFNGLTEXIMAGE3DPROC>(LoadEntry("glTexImage3D"));
			glTexParameterf = reinterpret_cast<PFNGLTEXPARAMETERFPROC>(LoadEntry("glTexParameterf"));
			glTexParameteri = reinterpret_cast<PFNGLTEXPARAMETERIPROC>(LoadEntry("glTexParameteri"));
			glTexSubImage2D = reinterpret_cast<PFNGLTEXSUBIMAGE2DPROC>(LoadEntry("glTexSubImage2D"));
			glTexSubImage3D = reinterpret_cast<PFNGLTEXSUBIMAGE3DPROC>(LoadEntry("glTexSubImage3D"));
			glUniform1f = reinterpret_cast<PFNGLUNIFORM1FPROC>(LoadEntry("glUniform1f"));
			glUniform1i = reinterpret_cast<PFNGLUNIFORM1IPROC>(LoadEntry("glUniform1i"));
			glUniform1fv = reinterpret_cast<PFNGLUNIFORM1FVPROC>(LoadEntry("glUniform1fv"));
			glUniform1iv = reinterpret_cast<PFNGLUNIFORM1IVPROC>(LoadEntry("glUniform1iv"));
			glUniform2fv = reinterpret_cast<PFNGLUNIFORM2FVPROC>(LoadEntry("glUniform2fv"));
			glUniform2iv = reinterpret_cast<PFNGLUNIFORM2IVPROC>(LoadEntry("glUniform2iv"));
			glUniform3fv = reinterpret_cast<PFNGLUNIFORM3FVPROC>(LoadEntry("glUniform3fv"));
			glUniform3iv = reinterpret_cast<PFNGLUNIFORM3IVPROC>(LoadEntry("glUniform3iv"));
			glUniform4fv = reinterpret_cast<PFNGLUNIFORM4FVPROC>(LoadEntry("glUniform4fv"));
			glUniform4iv = reinterpret_cast<PFNGLUNIFORM4IVPROC>(LoadEntry("glUniform4iv"));
			glUniformMatrix4fv = reinterpret_cast<PFNGLUNIFORMMATRIX4FVPROC>(LoadEntry("glUniformMatrix4fv"));
			glUnmapBuffer = reinterpret_cast<PFNGLUNMAPBUFFERPROC>(LoadEntry("glUnmapBuffer"));
			glUseProgram = reinterpret_cast<PFNGLUSEPROGRAMPROC>(LoadEntry("glUseProgram"));
			glVertexAttrib4f = reinterpret_cast<PFNGLVERTEXATTRIB4FPROC>(LoadEntry("glVertexAttrib4f"));
			glVertexAttribPointer = reinterpret_cast<PFNGLVERTEXATTRIBPOINTERPROC>(LoadEntry("glVertexAttribPointer"));
			glViewport = reinterpret_cast<PFNGLVIEWPORTPROC>(LoadEntry("glViewport"));
		}
		catch (const std::exception& e)
		{
			NazaraError("Unable to load OpenGL: " + String(e.what()));
			return false;
		}

		/****************************************Extensions****************************************/

<<<<<<< HEAD
	// Normalement rejeté il y a un moment déjà, mais on doit s'attendre à tout de la part d'un driver...
	if (s_glslVersion < 330)
	{
		NazaraError("GLSL version is too low, please upgrade your drivers or your video card");
		return false;
	}
=======
		// Fonctions optionnelles
		glBindFragDataLocation = reinterpret_cast<PFNGLBINDFRAGDATALOCATIONPROC>(LoadEntry("glBindFragDataLocation", false));
		if (!glBindFragDataLocation)
			glBindFragDataLocation = reinterpret_cast<PFNGLBINDFRAGDATALOCATIONEXTPROC>(LoadEntry("glBindFragDataLocationEXT", false));
>>>>>>> 93745476

		glDrawTexture = reinterpret_cast<PFNGLDRAWTEXTURENVPROC>(LoadEntry("glDrawTextureNV", false));
		glFramebufferTexture = reinterpret_cast<PFNGLFRAMEBUFFERTEXTUREPROC>(LoadEntry("glFramebufferTexture", false));
		glGetStringi = reinterpret_cast<PFNGLGETSTRINGIPROC>(LoadEntry("glGetStringi", false));
		glInvalidateBufferData = reinterpret_cast<PFNGLINVALIDATEBUFFERDATAPROC>(LoadEntry("glInvalidateBufferData", false));
		glMapBufferRange = reinterpret_cast<PFNGLMAPBUFFERRANGEPROC>(LoadEntry("glMapBufferRange", false));
		glVertexAttribIPointer = reinterpret_cast<PFNGLVERTEXATTRIBIPOINTERPROC>(LoadEntry("glVertexAttribIPointer", false));
		glVertexAttribLPointer = reinterpret_cast<PFNGLVERTEXATTRIBLPOINTERPROC>(LoadEntry("glVertexAttribLPointer", false));

		#if defined(NAZARA_PLATFORM_WINDOWS)
		wglGetExtensionsStringARB = reinterpret_cast<PFNWGLGETEXTENSIONSSTRINGARBPROC>(LoadEntry("wglGetExtensionsStringARB", false));
		wglGetExtensionsStringEXT = reinterpret_cast<PFNWGLGETEXTENSIONSSTRINGEXTPROC>(LoadEntry("wglGetExtensionsStringEXT", false));
		wglSwapInterval = reinterpret_cast<PFNWGLSWAPINTERVALEXTPROC>(LoadEntry("wglSwapIntervalEXT", false));
		#elif defined(NAZARA_PLATFORM_LINUX)
		glXSwapIntervalEXT = reinterpret_cast<GLX::PFNGLXSWAPINTERVALEXTPROC>(LoadEntry("glXSwapIntervalEXT", false));
		NzglXSwapIntervalMESA = reinterpret_cast<GLX::PFNGLXSWAPINTERVALMESAPROC>(LoadEntry("glXSwapIntervalMESA", false));
		glXSwapIntervalSGI = reinterpret_cast<GLX::PFNGLXSWAPINTERVALSGIPROC>(LoadEntry("glXSwapIntervalSGI", false));
		#endif

<<<<<<< HEAD
	/****************************************Noyau****************************************/

	try
	{
		glActiveTexture = reinterpret_cast<PFNGLACTIVETEXTUREPROC>(LoadEntry("glActiveTexture"));
		glAttachShader = reinterpret_cast<PFNGLATTACHSHADERPROC>(LoadEntry("glAttachShader"));
		glBeginConditionalRender = reinterpret_cast<PFNGLBEGINCONDITIONALRENDERPROC>(LoadEntry("glBeginConditionalRender"));
		glBeginQuery = reinterpret_cast<PFNGLBEGINQUERYPROC>(LoadEntry("glBeginQuery"));
		glBindAttribLocation = reinterpret_cast<PFNGLBINDATTRIBLOCATIONPROC>(LoadEntry("glBindAttribLocation"));
		glBindBuffer = reinterpret_cast<PFNGLBINDBUFFERPROC>(LoadEntry("glBindBuffer"));
		glBindFragDataLocation = reinterpret_cast<PFNGLBINDFRAGDATALOCATIONPROC>(LoadEntry("glBindFragDataLocation"));
		glBindFramebuffer = reinterpret_cast<PFNGLBINDFRAMEBUFFERPROC>(LoadEntry("glBindFramebuffer"));
		glBindRenderbuffer = reinterpret_cast<PFNGLBINDRENDERBUFFERPROC>(LoadEntry("glBindRenderbuffer"));
		glBindSampler = reinterpret_cast<PFNGLBINDSAMPLERPROC>(LoadEntry("glBindSampler"));
		glBindTexture = reinterpret_cast<PFNGLBINDTEXTUREPROC>(LoadEntry("glBindTexture"));
		glBindVertexArray = reinterpret_cast<PFNGLBINDVERTEXARRAYPROC>(LoadEntry("glBindVertexArray"));
		glBlendFunc = reinterpret_cast<PFNGLBLENDFUNCPROC>(LoadEntry("glBlendFunc"));
		glBlendFuncSeparate = reinterpret_cast<PFNGLBLENDFUNCSEPARATEPROC>(LoadEntry("glBlendFuncSeparate"));
		glBlitFramebuffer = reinterpret_cast<PFNGLBLITFRAMEBUFFERPROC>(LoadEntry("glBlitFramebuffer"));
		glBufferData = reinterpret_cast<PFNGLBUFFERDATAPROC>(LoadEntry("glBufferData"));
		glBufferSubData = reinterpret_cast<PFNGLBUFFERSUBDATAPROC>(LoadEntry("glBufferSubData"));
		glClear = reinterpret_cast<PFNGLCLEARPROC>(LoadEntry("glClear"));
		glClearColor = reinterpret_cast<PFNGLCLEARCOLORPROC>(LoadEntry("glClearColor"));
		glClearDepth = reinterpret_cast<PFNGLCLEARDEPTHPROC>(LoadEntry("glClearDepth"));
		glClearStencil = reinterpret_cast<PFNGLCLEARSTENCILPROC>(LoadEntry("glClearStencil"));
		glCheckFramebufferStatus = reinterpret_cast<PFNGLCHECKFRAMEBUFFERSTATUSPROC>(LoadEntry("glCheckFramebufferStatus"));
		glCreateProgram = reinterpret_cast<PFNGLCREATEPROGRAMPROC>(LoadEntry("glCreateProgram"));
		glCreateShader = reinterpret_cast<PFNGLCREATESHADERPROC>(LoadEntry("glCreateShader"));
		glColorMask = reinterpret_cast<PFNGLCOLORMASKPROC>(LoadEntry("glColorMask"));
		glCullFace = reinterpret_cast<PFNGLCULLFACEPROC>(LoadEntry("glCullFace"));
		glCompileShader = reinterpret_cast<PFNGLCOMPILESHADERPROC>(LoadEntry("glCompileShader"));
		glCopyTexSubImage2D = reinterpret_cast<PFNGLCOPYTEXSUBIMAGE2DPROC>(LoadEntry("glCopyTexSubImage2D"));
		glDeleteBuffers = reinterpret_cast<PFNGLDELETEBUFFERSPROC>(LoadEntry("glDeleteBuffers"));
		glDeleteFramebuffers = reinterpret_cast<PFNGLDELETEFRAMEBUFFERSPROC>(LoadEntry("glDeleteFramebuffers"));
		glDeleteQueries = reinterpret_cast<PFNGLDELETEQUERIESPROC>(LoadEntry("glDeleteQueries"));
		glDeleteProgram = reinterpret_cast<PFNGLDELETEPROGRAMPROC>(LoadEntry("glDeleteProgram"));
		glDeleteRenderbuffers = reinterpret_cast<PFNGLDELETERENDERBUFFERSPROC>(LoadEntry("glDeleteRenderbuffers"));
		glDeleteSamplers = reinterpret_cast<PFNGLDELETESAMPLERSPROC>(LoadEntry("glDeleteSamplers"));
		glDeleteShader = reinterpret_cast<PFNGLDELETESHADERPROC>(LoadEntry("glDeleteShader"));
		glDeleteTextures = reinterpret_cast<PFNGLDELETETEXTURESPROC>(LoadEntry("glDeleteTextures"));
		glDeleteVertexArrays = reinterpret_cast<PFNGLDELETEVERTEXARRAYSPROC>(LoadEntry("glDeleteVertexArrays"));
		glDepthFunc = reinterpret_cast<PFNGLDEPTHFUNCPROC>(LoadEntry("glDepthFunc"));
		glDepthMask = reinterpret_cast<PFNGLDEPTHMASKPROC>(LoadEntry("glDepthMask"));
		glDisable = reinterpret_cast<PFNGLDISABLEPROC>(LoadEntry("glDisable"));
		glDisableVertexAttribArray = reinterpret_cast<PFNGLDISABLEVERTEXATTRIBARRAYPROC>(LoadEntry("glDisableVertexAttribArray"));
		glDrawArrays = reinterpret_cast<PFNGLDRAWARRAYSPROC>(LoadEntry("glDrawArrays"));
		glDrawArraysInstanced = reinterpret_cast<PFNGLDRAWARRAYSINSTANCEDPROC>(LoadEntry("glDrawArraysInstanced"));
		glDrawBuffer = reinterpret_cast<PFNGLDRAWBUFFERPROC>(LoadEntry("glDrawBuffer"));
		glDrawBuffers = reinterpret_cast<PFNGLDRAWBUFFERSPROC>(LoadEntry("glDrawBuffers"));
		glDrawElements = reinterpret_cast<PFNGLDRAWELEMENTSPROC>(LoadEntry("glDrawElements"));
		glDrawElementsInstanced = reinterpret_cast<PFNGLDRAWELEMENTSINSTANCEDPROC>(LoadEntry("glDrawElementsInstanced"));
		glEnable = reinterpret_cast<PFNGLENABLEPROC>(LoadEntry("glEnable"));
		glEnableVertexAttribArray = reinterpret_cast<PFNGLENABLEVERTEXATTRIBARRAYPROC>(LoadEntry("glEnableVertexAttribArray"));
		glEndConditionalRender = reinterpret_cast<PFNGLENDCONDITIONALRENDERPROC>(LoadEntry("glEndConditionalRender"));
		glEndQuery = reinterpret_cast<PFNGLENDQUERYPROC>(LoadEntry("glEndQuery"));
		glFlush = reinterpret_cast<PFNGLFLUSHPROC>(LoadEntry("glFlush"));
		glFramebufferRenderbuffer = reinterpret_cast<PFNGLFRAMEBUFFERRENDERBUFFERPROC>(LoadEntry("glFramebufferRenderbuffer"));
		glFramebufferTexture = reinterpret_cast<PFNGLFRAMEBUFFERTEXTUREPROC>(LoadEntry("glFramebufferTexture"));
		glFramebufferTexture1D = reinterpret_cast<PFNGLFRAMEBUFFERTEXTURE1DPROC>(LoadEntry("glFramebufferTexture1D"));
		glFramebufferTexture2D = reinterpret_cast<PFNGLFRAMEBUFFERTEXTURE2DPROC>(LoadEntry("glFramebufferTexture2D"));
		glFramebufferTexture3D = reinterpret_cast<PFNGLFRAMEBUFFERTEXTURE3DPROC>(LoadEntry("glFramebufferTexture3D"));
		glFramebufferTextureLayer = reinterpret_cast<PFNGLFRAMEBUFFERTEXTURELAYERPROC>(LoadEntry("glFramebufferTextureLayer"));
		glGenerateMipmap = reinterpret_cast<PFNGLGENERATEMIPMAPPROC>(LoadEntry("glGenerateMipmap"));
		glGenBuffers = reinterpret_cast<PFNGLGENBUFFERSPROC>(LoadEntry("glGenBuffers"));
		glGenFramebuffers = reinterpret_cast<PFNGLGENFRAMEBUFFERSPROC>(LoadEntry("glGenFramebuffers"));
		glGenQueries = reinterpret_cast<PFNGLGENQUERIESPROC>(LoadEntry("glGenQueries"));
		glGenRenderbuffers = reinterpret_cast<PFNGLGENRENDERBUFFERSPROC>(LoadEntry("glGenRenderbuffers"));
		glGenSamplers = reinterpret_cast<PFNGLGENSAMPLERSPROC>(LoadEntry("glGenSamplers"));
		glGenTextures = reinterpret_cast<PFNGLGENTEXTURESPROC>(LoadEntry("glGenTextures"));
		glGenVertexArrays = reinterpret_cast<PFNGLGENVERTEXARRAYSPROC>(LoadEntry("glGenVertexArrays"));
		glGetActiveUniform = reinterpret_cast<PFNGLGETACTIVEUNIFORMPROC>(LoadEntry("glGetActiveUniform"));
		glGetBooleanv = reinterpret_cast<PFNGLGETBOOLEANVPROC>(LoadEntry("glGetBooleanv"));
		glGetBufferParameteriv = reinterpret_cast<PFNGLGETBUFFERPARAMETERIVPROC>(LoadEntry("glGetBufferParameteriv"));
		glGetError = reinterpret_cast<PFNGLGETERRORPROC>(LoadEntry("glGetError"));
		glGetFloatv = reinterpret_cast<PFNGLGETFLOATVPROC>(LoadEntry("glGetFloatv"));
		glGetIntegerv = reinterpret_cast<PFNGLGETINTEGERVPROC>(LoadEntry("glGetIntegerv"));
		glGetQueryiv = reinterpret_cast<PFNGLGETQUERYIVPROC>(LoadEntry("glGetQueryiv"));
		glGetQueryObjectiv = reinterpret_cast<PFNGLGETQUERYOBJECTIVPROC>(LoadEntry("glGetQueryObjectiv"));
		glGetQueryObjectuiv = reinterpret_cast<PFNGLGETQUERYOBJECTUIVPROC>(LoadEntry("glGetQueryObjectuiv"));
		glGetProgramiv = reinterpret_cast<PFNGLGETPROGRAMIVPROC>(LoadEntry("glGetProgramiv"));
		glGetProgramInfoLog = reinterpret_cast<PFNGLGETPROGRAMINFOLOGPROC>(LoadEntry("glGetProgramInfoLog"));
		glGetShaderInfoLog = reinterpret_cast<PFNGLGETSHADERINFOLOGPROC>(LoadEntry("glGetShaderInfoLog"));
		glGetShaderiv = reinterpret_cast<PFNGLGETSHADERIVPROC>(LoadEntry("glGetShaderiv"));
		glGetShaderSource = reinterpret_cast<PFNGLGETSHADERSOURCEPROC>(LoadEntry("glGetShaderSource"));
		glGetStringi = reinterpret_cast<PFNGLGETSTRINGIPROC>(LoadEntry("glGetStringi"));
		glGetTexImage = reinterpret_cast<PFNGLGETTEXIMAGEPROC>(LoadEntry("glGetTexImage"));
		glGetTexLevelParameterfv = reinterpret_cast<PFNGLGETTEXLEVELPARAMETERFVPROC>(LoadEntry("glGetTexLevelParameterfv"));
		glGetTexLevelParameteriv = reinterpret_cast<PFNGLGETTEXLEVELPARAMETERIVPROC>(LoadEntry("glGetTexLevelParameteriv"));
		glGetTexParameterfv = reinterpret_cast<PFNGLGETTEXPARAMETERFVPROC>(LoadEntry("glGetTexParameterfv"));
		glGetTexParameteriv = reinterpret_cast<PFNGLGETTEXPARAMETERIVPROC>(LoadEntry("glGetTexParameteriv"));
		glGetUniformLocation = reinterpret_cast<PFNGLGETUNIFORMLOCATIONPROC>(LoadEntry("glGetUniformLocation"));
		glIsEnabled = reinterpret_cast<PFNGLISENABLEDPROC>(LoadEntry("glIsEnabled"));
		glLineWidth = reinterpret_cast<PFNGLLINEWIDTHPROC>(LoadEntry("glLineWidth"));
		glLinkProgram = reinterpret_cast<PFNGLLINKPROGRAMPROC>(LoadEntry("glLinkProgram"));
		glMapBuffer = reinterpret_cast<PFNGLMAPBUFFERPROC>(LoadEntry("glMapBuffer"));
		glMapBufferRange = reinterpret_cast<PFNGLMAPBUFFERRANGEPROC>(LoadEntry("glMapBufferRange"));
		glPixelStorei = reinterpret_cast<PFNGLPIXELSTOREIPROC>(LoadEntry("glPixelStorei"));
		glPointSize = reinterpret_cast<PFNGLPOINTSIZEPROC>(LoadEntry("glPointSize"));
		glPolygonMode = reinterpret_cast<PFNGLPOLYGONMODEPROC>(LoadEntry("glPolygonMode"));
		glReadPixels = reinterpret_cast<PFNGLREADPIXELSPROC>(LoadEntry("glReadPixels"));
		glRenderbufferStorage = reinterpret_cast<PFNGLRENDERBUFFERSTORAGEPROC>(LoadEntry("glRenderbufferStorage"));
		glSamplerParameterf = reinterpret_cast<PFNGLSAMPLERPARAMETERFPROC>(LoadEntry("glSamplerParameterf"));
		glSamplerParameteri = reinterpret_cast<PFNGLSAMPLERPARAMETERIPROC>(LoadEntry("glSamplerParameteri"));
		glScissor = reinterpret_cast<PFNGLSCISSORPROC>(LoadEntry("glScissor"));
		glShaderSource = reinterpret_cast<PFNGLSHADERSOURCEPROC>(LoadEntry("glShaderSource"));
		glStencilFunc = reinterpret_cast<PFNGLSTENCILFUNCPROC>(LoadEntry("glStencilFunc"));
		glStencilFuncSeparate = reinterpret_cast<PFNGLSTENCILFUNCSEPARATEPROC>(LoadEntry("glStencilFuncSeparate"));
		glStencilOp = reinterpret_cast<PFNGLSTENCILOPPROC>(LoadEntry("glStencilOp"));
		glStencilOpSeparate = reinterpret_cast<PFNGLSTENCILOPSEPARATEPROC>(LoadEntry("glStencilOpSeparate"));
		glTexImage2D = reinterpret_cast<PFNGLTEXIMAGE2DPROC>(LoadEntry("glTexImage2D"));
		glTexImage3D = reinterpret_cast<PFNGLTEXIMAGE3DPROC>(LoadEntry("glTexImage3D"));
		glTexParameterf = reinterpret_cast<PFNGLTEXPARAMETERFPROC>(LoadEntry("glTexParameterf"));
		glTexParameteri = reinterpret_cast<PFNGLTEXPARAMETERIPROC>(LoadEntry("glTexParameteri"));
		glTexSubImage2D = reinterpret_cast<PFNGLTEXSUBIMAGE2DPROC>(LoadEntry("glTexSubImage2D"));
		glTexSubImage3D = reinterpret_cast<PFNGLTEXSUBIMAGE3DPROC>(LoadEntry("glTexSubImage3D"));
		glUniform1f = reinterpret_cast<PFNGLUNIFORM1FPROC>(LoadEntry("glUniform1f"));
		glUniform1i = reinterpret_cast<PFNGLUNIFORM1IPROC>(LoadEntry("glUniform1i"));
		glUniform1fv = reinterpret_cast<PFNGLUNIFORM1FVPROC>(LoadEntry("glUniform1fv"));
		glUniform1iv = reinterpret_cast<PFNGLUNIFORM1IVPROC>(LoadEntry("glUniform1iv"));
		glUniform2fv = reinterpret_cast<PFNGLUNIFORM2FVPROC>(LoadEntry("glUniform2fv"));
		glUniform2iv = reinterpret_cast<PFNGLUNIFORM2IVPROC>(LoadEntry("glUniform2iv"));
		glUniform3fv = reinterpret_cast<PFNGLUNIFORM3FVPROC>(LoadEntry("glUniform3fv"));
		glUniform3iv = reinterpret_cast<PFNGLUNIFORM3IVPROC>(LoadEntry("glUniform3iv"));
		glUniform4fv = reinterpret_cast<PFNGLUNIFORM4FVPROC>(LoadEntry("glUniform4fv"));
		glUniform4iv = reinterpret_cast<PFNGLUNIFORM4IVPROC>(LoadEntry("glUniform4iv"));
		glUniformMatrix4fv = reinterpret_cast<PFNGLUNIFORMMATRIX4FVPROC>(LoadEntry("glUniformMatrix4fv"));
		glUnmapBuffer = reinterpret_cast<PFNGLUNMAPBUFFERPROC>(LoadEntry("glUnmapBuffer"));
		glUseProgram = reinterpret_cast<PFNGLUSEPROGRAMPROC>(LoadEntry("glUseProgram"));
		glVertexAttrib4f = reinterpret_cast<PFNGLVERTEXATTRIB4FPROC>(LoadEntry("glVertexAttrib4f"));
		glVertexAttribDivisor = reinterpret_cast<PFNGLVERTEXATTRIBDIVISORPROC>(LoadEntry("glVertexAttribDivisor"));
		glVertexAttribPointer = reinterpret_cast<PFNGLVERTEXATTRIBPOINTERPROC>(LoadEntry("glVertexAttribPointer"));
		glVertexAttribIPointer = reinterpret_cast<PFNGLVERTEXATTRIBIPOINTERPROC>(LoadEntry("glVertexAttribIPointer"));
		glViewport = reinterpret_cast<PFNGLVIEWPORTPROC>(LoadEntry("glViewport"));
	}
	catch (const std::exception& e)
	{
		NazaraError("Unable to load OpenGL: " + NzString(e.what()));
		return false;
	}

	/****************************************Extensions****************************************/

	// Fonctions optionnelles
	glBindFragDataLocation = reinterpret_cast<PFNGLBINDFRAGDATALOCATIONPROC>(LoadEntry("glBindFragDataLocation"));

	glDrawTexture = reinterpret_cast<PFNGLDRAWTEXTURENVPROC>(LoadEntry("glDrawTextureNV", false));
	glInvalidateBufferData = reinterpret_cast<PFNGLINVALIDATEBUFFERDATAPROC>(LoadEntry("glInvalidateBufferData", false));
	glVertexAttribLPointer = reinterpret_cast<PFNGLVERTEXATTRIBLPOINTERPROC>(LoadEntry("glVertexAttribLPointer", false));

	#if defined(NAZARA_PLATFORM_WINDOWS)
	wglGetExtensionsStringARB = reinterpret_cast<PFNWGLGETEXTENSIONSSTRINGARBPROC>(LoadEntry("wglGetExtensionsStringARB", false));
	wglGetExtensionsStringEXT = reinterpret_cast<PFNWGLGETEXTENSIONSSTRINGEXTPROC>(LoadEntry("wglGetExtensionsStringEXT", false));
	wglSwapInterval = reinterpret_cast<PFNWGLSWAPINTERVALEXTPROC>(LoadEntry("wglSwapIntervalEXT", false));
	#elif defined(NAZARA_PLATFORM_LINUX)
	glXSwapIntervalEXT = reinterpret_cast<GLX::PFNGLXSWAPINTERVALEXTPROC>(LoadEntry("glXSwapIntervalEXT", false));
	NzglXSwapIntervalMESA = reinterpret_cast<GLX::PFNGLXSWAPINTERVALMESAPROC>(LoadEntry("glXSwapIntervalMESA", false));
	glXSwapIntervalSGI = reinterpret_cast<GLX::PFNGLXSWAPINTERVALSGIPROC>(LoadEntry("glXSwapIntervalSGI", false));
	#endif

	if (!glGetStringi || !LoadExtensions3())
	{
		NazaraWarning("Failed to load OpenGL 3 extension system, falling back to OpenGL 2 extension system...");

		if (!LoadExtensionsString(reinterpret_cast<const char*>(glGetString(GL_EXTENSIONS))))
			NazaraWarning("Failed to load extension system");
	}
=======
		if (!glGetStringi || !LoadExtensions3())
		{
			if (s_openglVersion >= 300) // Dans le cas contraire c'est normal
				NazaraWarning("Failed to load OpenGL 3 extension system, switching to OpenGL 2 extension system...");

			if (!LoadExtensionsString(reinterpret_cast<const char*>(glGetString(GL_EXTENSIONS))))
				NazaraWarning("Failed to load extension system");
		}
>>>>>>> 93745476

		#ifdef NAZARA_PLATFORM_WINDOWS
		{
			bool loaded;
			if (wglGetExtensionsStringARB)
				loaded = LoadExtensionsString(reinterpret_cast<const char*>(wglGetExtensionsStringARB(wglGetCurrentDC())));
			else if (wglGetExtensionsStringEXT)
				loaded = LoadExtensionsString(reinterpret_cast<const char*>(wglGetExtensionsStringEXT()));
			else
				loaded = false;

			if (!loaded)
				NazaraWarning("Failed to load wgl extension string");
		}
		#endif

		// AnisotropicFilter
		s_openGLextensions[OpenGLExtension_AnisotropicFilter] = IsSupported("GL_EXT_texture_filter_anisotropic");

<<<<<<< HEAD
	// DebugOutput
	if (s_openglVersion >= 430 || IsSupported("GL_KHR_debug"))
	{
		try
=======
		// ConditionalRender
		if (s_openglVersion >= 300)
		{
			try
			{
				glBeginConditionalRender = reinterpret_cast<PFNGLBEGINCONDITIONALRENDERPROC>(LoadEntry("glBeginConditionalRender"));
				glEndConditionalRender = reinterpret_cast<PFNGLENDCONDITIONALRENDERPROC>(LoadEntry("glEndConditionalRender"));

				s_openGLextensions[OpenGLExtension_ConditionalRender] = true;
			}
			catch (const std::exception& e)
			{
				NazaraWarning("Failed to load Conditional Render: " + String(e.what()));
			}
		}

		if (!s_openGLextensions[OpenGLExtension_ConditionalRender] && IsSupported("GL_NV_conditional_render"))
		{
			try
			{
				glBeginConditionalRender = reinterpret_cast<PFNGLBEGINCONDITIONALRENDERPROC>(LoadEntry("glBeginConditionalRenderNV"));
				glEndConditionalRender = reinterpret_cast<PFNGLENDCONDITIONALRENDERPROC>(LoadEntry("glEndConditionalRenderNV"));

				s_openGLextensions[OpenGLExtension_ConditionalRender] = true;
			}
			catch (const std::exception& e)
			{
				NazaraWarning("Failed to load GL_NV_conditional_render: " + String(e.what()));
			}
		}

		// DebugOutput
		if (s_openglVersion >= 430 || IsSupported("GL_KHR_debug"))
>>>>>>> 93745476
		{
			try
			{
				glDebugMessageCallback = reinterpret_cast<PFNGLDEBUGMESSAGECALLBACKPROC>(LoadEntry("glDebugMessageCallback"));
				glDebugMessageControl = reinterpret_cast<PFNGLDEBUGMESSAGECONTROLPROC>(LoadEntry("glDebugMessageControl"));
				glDebugMessageInsert = reinterpret_cast<PFNGLDEBUGMESSAGEINSERTPROC>(LoadEntry("glDebugMessageInsert"));
				glGetDebugMessageLog = reinterpret_cast<PFNGLGETDEBUGMESSAGELOGPROC>(LoadEntry("glGetDebugMessageLog"));

				s_openGLextensions[OpenGLExtension_DebugOutput] = true;
			}
			catch (const std::exception& e)
			{
				NazaraWarning("Failed to load GL_KHR_debug: " + String(e.what()));
			}
		}

		if (!s_openGLextensions[OpenGLExtension_DebugOutput] && IsSupported("GL_ARB_debug_output"))
		{
			try
			{
				glDebugMessageCallback = reinterpret_cast<PFNGLDEBUGMESSAGECALLBACKARBPROC>(LoadEntry("glDebugMessageCallbackARB"));
				glDebugMessageControl = reinterpret_cast<PFNGLDEBUGMESSAGECONTROLARBPROC>(LoadEntry("glDebugMessageControlARB"));
				glDebugMessageInsert = reinterpret_cast<PFNGLDEBUGMESSAGEINSERTARBPROC>(LoadEntry("glDebugMessageInsertARB"));
				glGetDebugMessageLog = reinterpret_cast<PFNGLGETDEBUGMESSAGELOGARBPROC>(LoadEntry("glGetDebugMessageLogARB"));

				s_openGLextensions[OpenGLExtension_DebugOutput] = true;
			}
			catch (const std::exception& e)
			{
				NazaraWarning("Failed to load GL_ARB_debug_output: " + String(e.what()));
			}
		}

<<<<<<< HEAD
	// FP64
	if (s_openglVersion >= 400 || IsSupported("GL_ARB_gpu_shader_fp64"))
	{
		try
=======
		// DrawInstanced
		if (s_openglVersion >= 310)
		{
			try
			{
				glDrawArraysInstanced = reinterpret_cast<PFNGLDRAWARRAYSINSTANCEDPROC>(LoadEntry("glDrawArraysInstanced"));
				glDrawElementsInstanced = reinterpret_cast<PFNGLDRAWELEMENTSINSTANCEDPROC>(LoadEntry("glDrawElementsInstanced"));

				s_openGLextensions[OpenGLExtension_DrawInstanced] = true;
			}
			catch (const std::exception& e)
			{
				NazaraWarning("Failed to load Draw Instanced: " + String(e.what()));
			}
		}

		if (!s_openGLextensions[OpenGLExtension_DrawInstanced] && IsSupported("GL_ARB_draw_instanced"))
		{
			try
			{
				glDrawArraysInstanced = reinterpret_cast<PFNGLDRAWARRAYSINSTANCEDARBPROC>(LoadEntry("glDrawArraysInstancedARB"));
				glDrawElementsInstanced = reinterpret_cast<PFNGLDRAWELEMENTSINSTANCEDARBPROC>(LoadEntry("glDrawElementsInstancedARB"));

				s_openGLextensions[OpenGLExtension_DrawInstanced] = true;
			}
			catch (const std::exception& e)
			{
				NazaraWarning("Failed to load GL_ARB_draw_instanced: " + String(e.what()));
			}
		}

		// FP64
		if (s_openglVersion >= 400 || IsSupported("GL_ARB_gpu_shader_fp64"))
>>>>>>> 93745476
		{
			try
			{
				glUniform1d = reinterpret_cast<PFNGLUNIFORM1DPROC>(LoadEntry("glUniform1d"));
				glUniform1dv = reinterpret_cast<PFNGLUNIFORM1DVPROC>(LoadEntry("glUniform1dv"));
				glUniform2dv = reinterpret_cast<PFNGLUNIFORM2DVPROC>(LoadEntry("glUniform2dv"));
				glUniform3dv = reinterpret_cast<PFNGLUNIFORM3DVPROC>(LoadEntry("glUniform3dv"));
				glUniform4dv = reinterpret_cast<PFNGLUNIFORM4DVPROC>(LoadEntry("glUniform4dv"));

				s_openGLextensions[OpenGLExtension_FP64] = true;
			}
			catch (const std::exception& e)
			{
				NazaraWarning("Failed to load ARB_gpu_shader_fp64: " + String(e.what()));
			}
		}

<<<<<<< HEAD
	// GetProgramBinary
	if (s_openglVersion >= 410 || IsSupported("GL_ARB_get_program_binary"))
	{
		try
=======
		// FrameBufferObject
		if (s_openglVersion >= 300 || IsSupported("GL_ARB_framebuffer_object"))
		{
			try
			{
				glBindFramebuffer = reinterpret_cast<PFNGLBINDFRAMEBUFFERPROC>(LoadEntry("glBindFramebuffer"));
				glBindRenderbuffer = reinterpret_cast<PFNGLBINDRENDERBUFFERPROC>(LoadEntry("glBindRenderbuffer"));
				glBlitFramebuffer = reinterpret_cast<PFNGLBLITFRAMEBUFFERPROC>(LoadEntry("glBlitFramebuffer"));
				glCheckFramebufferStatus = reinterpret_cast<PFNGLCHECKFRAMEBUFFERSTATUSPROC>(LoadEntry("glCheckFramebufferStatus"));
				glDeleteFramebuffers = reinterpret_cast<PFNGLDELETEFRAMEBUFFERSPROC>(LoadEntry("glDeleteFramebuffers"));
				glDeleteRenderbuffers = reinterpret_cast<PFNGLDELETERENDERBUFFERSPROC>(LoadEntry("glDeleteRenderbuffers"));
				glFramebufferRenderbuffer = reinterpret_cast<PFNGLFRAMEBUFFERRENDERBUFFERPROC>(LoadEntry("glFramebufferRenderbuffer"));
				glFramebufferTexture1D = reinterpret_cast<PFNGLFRAMEBUFFERTEXTURE1DPROC>(LoadEntry("glFramebufferTexture1D"));
				glFramebufferTexture2D = reinterpret_cast<PFNGLFRAMEBUFFERTEXTURE2DPROC>(LoadEntry("glFramebufferTexture2D"));
				glFramebufferTexture3D = reinterpret_cast<PFNGLFRAMEBUFFERTEXTURE3DPROC>(LoadEntry("glFramebufferTexture3D"));
				glFramebufferTextureLayer = reinterpret_cast<PFNGLFRAMEBUFFERTEXTURELAYERPROC>(LoadEntry("glFramebufferTextureLayer"));
				glGenerateMipmap = reinterpret_cast<PFNGLGENERATEMIPMAPPROC>(LoadEntry("glGenerateMipmap"));
				glGenFramebuffers = reinterpret_cast<PFNGLGENFRAMEBUFFERSPROC>(LoadEntry("glGenFramebuffers"));
				glGenRenderbuffers = reinterpret_cast<PFNGLGENRENDERBUFFERSPROC>(LoadEntry("glGenRenderbuffers"));
				glRenderbufferStorage = reinterpret_cast<PFNGLRENDERBUFFERSTORAGEPROC>(LoadEntry("glRenderbufferStorage"));

				s_openGLextensions[OpenGLExtension_FrameBufferObject] = true;
			}
			catch (const std::exception& e)
			{
				NazaraWarning("Failed to load ARB_framebuffer_object: (" + String(e.what()) + ")");
			}
		}

		// GetProgramBinary
		if (s_openglVersion >= 410 || IsSupported("GL_ARB_get_program_binary"))
>>>>>>> 93745476
		{
			try
			{
				glGetProgramBinary = reinterpret_cast<PFNGLGETPROGRAMBINARYPROC>(LoadEntry("glGetProgramBinary"));
				glProgramBinary = reinterpret_cast<PFNGLPROGRAMBINARYPROC>(LoadEntry("glProgramBinary"));
				glProgramParameteri = reinterpret_cast<PFNGLPROGRAMPARAMETERIPROC>(LoadEntry("glProgramParameteri"));

				s_openGLextensions[OpenGLExtension_GetProgramBinary] = true;
			}
			catch (const std::exception& e)
			{
				NazaraWarning("Failed to load ARB_get_program_binary: (" + String(e.what()) + ")");
			}
		}

<<<<<<< HEAD
	// SeparateShaderObjects
	if (s_openglVersion >= 400 || IsSupported("GL_ARB_separate_shader_objects"))
	{
		try
=======
		// InstancedArray
		if (s_openglVersion >= 330)
		{
			try
			{
				glVertexAttribDivisor = reinterpret_cast<PFNGLVERTEXATTRIBDIVISORPROC>(LoadEntry("glVertexAttribDivisor"));

				s_openGLextensions[OpenGLExtension_InstancedArray] = true;
			}
			catch (const std::exception& e)
			{
				NazaraWarning("Failed to load Instanced Array: " + String(e.what()));
			}
		}

		if (!s_openGLextensions[OpenGLExtension_InstancedArray] && IsSupported("GL_ARB_instanced_arrays"))
		{
			try
			{
				glVertexAttribDivisor = reinterpret_cast<PFNGLVERTEXATTRIBDIVISORARBPROC>(LoadEntry("glVertexAttribDivisorARB"));

				s_openGLextensions[OpenGLExtension_InstancedArray] = true;
			}
			catch (const std::exception& e)
			{
				NazaraWarning("Failed to load GL_ARB_instanced_arrays: " + String(e.what()));
			}
		}

		// PixelBufferObject
		s_openGLextensions[OpenGLExtension_PixelBufferObject] = (s_openglVersion >= 210 || IsSupported("GL_ARB_pixel_buffer_object"));

		// SamplerObjects
		if (s_openglVersion >= 330 || IsSupported("GL_ARB_sampler_objects"))
		{
			try
			{
				glBindSampler = reinterpret_cast<PFNGLBINDSAMPLERPROC>(LoadEntry("glBindSampler"));
				glDeleteSamplers = reinterpret_cast<PFNGLDELETESAMPLERSPROC>(LoadEntry("glDeleteSamplers"));
				glGenSamplers = reinterpret_cast<PFNGLGENSAMPLERSPROC>(LoadEntry("glGenSamplers"));
				glSamplerParameterf = reinterpret_cast<PFNGLSAMPLERPARAMETERFPROC>(LoadEntry("glSamplerParameterf"));
				glSamplerParameteri = reinterpret_cast<PFNGLSAMPLERPARAMETERIPROC>(LoadEntry("glSamplerParameteri"));

				s_openGLextensions[OpenGLExtension_SamplerObjects] = true;
			}
			catch (const std::exception& e)
			{
				NazaraWarning("Failed to load ARB_sampler_objects: (" + String(e.what()) + ")");
			}
		}

		// SeparateShaderObjects
		if (s_openglVersion >= 400 || IsSupported("GL_ARB_separate_shader_objects"))
>>>>>>> 93745476
		{
			try
			{
				glProgramUniform1f = reinterpret_cast<PFNGLPROGRAMUNIFORM1FPROC>(LoadEntry("glProgramUniform1f"));
				glProgramUniform1i = reinterpret_cast<PFNGLPROGRAMUNIFORM1IPROC>(LoadEntry("glProgramUniform1i"));
				glProgramUniform1fv = reinterpret_cast<PFNGLPROGRAMUNIFORM1FVPROC>(LoadEntry("glProgramUniform1fv"));
				glProgramUniform1iv = reinterpret_cast<PFNGLPROGRAMUNIFORM1IVPROC>(LoadEntry("glProgramUniform1iv"));
				glProgramUniform2fv = reinterpret_cast<PFNGLPROGRAMUNIFORM2FVPROC>(LoadEntry("glProgramUniform2fv"));
				glProgramUniform2iv = reinterpret_cast<PFNGLPROGRAMUNIFORM2IVPROC>(LoadEntry("glProgramUniform2iv"));
				glProgramUniform3fv = reinterpret_cast<PFNGLPROGRAMUNIFORM3FVPROC>(LoadEntry("glProgramUniform3fv"));
				glProgramUniform3iv = reinterpret_cast<PFNGLPROGRAMUNIFORM3IVPROC>(LoadEntry("glProgramUniform3iv"));
				glProgramUniform4fv = reinterpret_cast<PFNGLPROGRAMUNIFORM4FVPROC>(LoadEntry("glProgramUniform4fv"));
				glProgramUniform4iv = reinterpret_cast<PFNGLPROGRAMUNIFORM4IVPROC>(LoadEntry("glProgramUniform4iv"));
				glProgramUniformMatrix4fv = reinterpret_cast<PFNGLPROGRAMUNIFORMMATRIX4FVPROC>(LoadEntry("glProgramUniformMatrix4fv"));

				// Si ARB_gpu_shader_fp64 est supporté, alors cette extension donne également accès aux fonctions utilisant des double
				if (s_openGLextensions[OpenGLExtension_FP64])
				{
					glProgramUniform1d = reinterpret_cast<PFNGLPROGRAMUNIFORM1DPROC>(LoadEntry("glProgramUniform1d"));
					glProgramUniform1dv = reinterpret_cast<PFNGLPROGRAMUNIFORM2DVPROC>(LoadEntry("glProgramUniform1dv"));
					glProgramUniform2dv = reinterpret_cast<PFNGLPROGRAMUNIFORM2DVPROC>(LoadEntry("glProgramUniform2dv"));
					glProgramUniform3dv = reinterpret_cast<PFNGLPROGRAMUNIFORM3DVPROC>(LoadEntry("glProgramUniform3dv"));
					glProgramUniform4dv = reinterpret_cast<PFNGLPROGRAMUNIFORM4DVPROC>(LoadEntry("glProgramUniform4dv"));
					glProgramUniformMatrix4dv = reinterpret_cast<PFNGLPROGRAMUNIFORMMATRIX4DVPROC>(LoadEntry("glProgramUniformMatrix4dv"));
				}

				s_openGLextensions[OpenGLExtension_SeparateShaderObjects] = true;
			}
			catch (const std::exception& e)
			{
				NazaraWarning("Failed to load ARB_separate_shader_objects: (" + String(e.what()) + ")");
			}
		}

		// Shader_ImageLoadStore
		s_openGLextensions[OpenGLExtension_Shader_ImageLoadStore] = (s_openglVersion >= 420 || IsSupported("GL_ARB_shader_image_load_store"));

<<<<<<< HEAD
	// TextureCompression_s3tc
	s_openGLextensions[nzOpenGLExtension_TextureCompression_s3tc] = IsSupported("GL_EXT_texture_compression_s3tc");
=======
		// TextureArray
		s_openGLextensions[OpenGLExtension_TextureArray] = (s_openglVersion >= 300 || IsSupported("GL_EXT_texture_array"));

		// TextureCompression_s3tc
		s_openGLextensions[OpenGLExtension_TextureCompression_s3tc] = IsSupported("GL_EXT_texture_compression_s3tc");
>>>>>>> 93745476

		// TextureStorage
		if (s_openglVersion >= 420 || IsSupported("GL_ARB_texture_storage"))
		{
			try
			{
				glTexStorage1D = reinterpret_cast<PFNGLTEXSTORAGE1DPROC>(LoadEntry("glTexStorage1D"));
				glTexStorage2D = reinterpret_cast<PFNGLTEXSTORAGE2DPROC>(LoadEntry("glTexStorage2D"));
				glTexStorage3D = reinterpret_cast<PFNGLTEXSTORAGE3DPROC>(LoadEntry("glTexStorage3D"));

				s_openGLextensions[OpenGLExtension_TextureStorage] = true;
			}
			catch (const std::exception& e)
			{
				NazaraWarning("Failed to load ARB_texture_storage: " + String(e.what()));
			}
		}

<<<<<<< HEAD
	/******************************Initialisation*****************************/
=======
		// VertexArrayObject
		if (s_openglVersion >= 300 || IsSupported("GL_ARB_vertex_array_object"))
		{
			try
			{
				glBindVertexArray = reinterpret_cast<PFNGLBINDVERTEXARRAYPROC>(LoadEntry("glBindVertexArray"));
				glDeleteVertexArrays = reinterpret_cast<PFNGLDELETEVERTEXARRAYSPROC>(LoadEntry("glDeleteVertexArrays"));
				glGenVertexArrays = reinterpret_cast<PFNGLGENVERTEXARRAYSPROC>(LoadEntry("glGenVertexArrays"));

				s_openGLextensions[OpenGLExtension_VertexArrayObjects] = true;
			}
			catch (const std::exception& e)
			{
				NazaraWarning("Failed to load ARB_vertex_array_object: " + String(e.what()));
			}
		}

		// Fonctions de substitut
		if (!glGenerateMipmap)
			glGenerateMipmap = reinterpret_cast<PFNGLGENERATEMIPMAPEXTPROC>(LoadEntry("glGenerateMipmapEXT", false));

		/******************************Initialisation*****************************/
>>>>>>> 93745476

		s_contextStates = nullptr;
		s_rendererName = reinterpret_cast<const char*>(glGetString(GL_RENDERER));
		s_vendorName = reinterpret_cast<const char*>(glGetString(GL_VENDOR));

		// On initialise les vrais contextes OpenGL
		if (!Context::Initialize())
		{
			NazaraError("Failed to initialize contexts");
			return false;
		}

		// Le contexte OpenGL n'est plus assuré à partir d'ici
		onExit.Reset();

		return true;
	}

	bool OpenGL::IsInitialized()
	{
		return s_initialized;
	}

	bool OpenGL::IsSupported(OpenGLExtension extension)
	{
		return s_openGLextensions[extension];
	}

	bool OpenGL::IsSupported(const String& string)
	{
		return s_openGLextensionSet.find(string) != s_openGLextensionSet.end();
	}

	void OpenGL::SetBuffer(BufferType type, GLuint id)
	{
		#ifdef NAZARA_DEBUG
		if (!s_contextStates)
		{
			NazaraError("No context activated");
			return;
		}
		#endif

		s_contextStates->buffersBinding[type] = id;
	}

	void OpenGL::SetScissorBox(const Recti& scissorBox)
	{
		#ifdef NAZARA_DEBUG
		if (!s_contextStates)
		{
			NazaraError("No context activated");
			return;
		}
		#endif

		s_contextStates->currentScissorBox = scissorBox;
	}

	void OpenGL::SetProgram(GLuint id)
	{
		#ifdef NAZARA_DEBUG
		if (!s_contextStates)
		{
			NazaraError("No context activated");
			return;
		}
		#endif

		s_contextStates->currentProgram = id;
	}

	void OpenGL::SetTarget(const RenderTarget* renderTarget)
	{
		#ifdef NAZARA_DEBUG
		if (!s_contextStates)
		{
			NazaraError("No context activated");
			return;
		}
		#endif

		s_contextStates->currentTarget = renderTarget;
		if (renderTarget)
		{
			if (!s_contextStates->scissorBoxUpdated)
			{
				const Recti& scissorBox = s_contextStates->currentViewport;

				unsigned int height = s_contextStates->currentTarget->GetHeight();
				glScissor(scissorBox.x, height - scissorBox.height - scissorBox.y, scissorBox.width, scissorBox.height);

				s_contextStates->scissorBoxUpdated = true;
			}

			if (!s_contextStates->viewportUpdated)
			{
				const Recti& viewport = s_contextStates->currentViewport;

				unsigned int height = s_contextStates->currentTarget->GetHeight();
				glViewport(viewport.x, height - viewport.height - viewport.y, viewport.width, viewport.height);

				s_contextStates->viewportUpdated = true;
			}
		}
	}

	void OpenGL::SetTexture(GLuint id)
	{
		#ifdef NAZARA_DEBUG
		if (!s_contextStates)
		{
			NazaraError("No context activated");
			return;
		}
		#endif

		s_contextStates->texturesBinding[s_contextStates->textureUnit] = id;
	}

	void OpenGL::SetTexture(unsigned int textureUnit, GLuint id)
	{
		#ifdef NAZARA_DEBUG
		if (!s_contextStates)
		{
			NazaraError("No context activated");
			return;
		}
		#endif

		s_contextStates->texturesBinding[textureUnit] = id;
	}

	void OpenGL::SetTextureUnit(unsigned int textureUnit)
	{
		#ifdef NAZARA_DEBUG
		if (!s_contextStates)
		{
			NazaraError("No context activated");
			return;
		}
		#endif

		s_contextStates->textureUnit = textureUnit;
	}

	void OpenGL::SetViewport(const Recti& viewport)
	{
		#ifdef NAZARA_DEBUG
		if (!s_contextStates)
		{
			NazaraError("No context activated");
			return;
		}
		#endif

		s_contextStates->currentViewport = viewport;
	}

	bool OpenGL::TranslateFormat(PixelFormatType pixelFormat, Format* format, FormatType type)
	{
		// Par défaut
		format->swizzle[0] = GL_RED;
		format->swizzle[1] = GL_GREEN;
		format->swizzle[2] = GL_BLUE;
		format->swizzle[3] = GL_ALPHA;

		switch (pixelFormat)
		{
			case PixelFormatType_A8:
				if (type == FormatType_Texture) // Format supporté uniquement par les textures
				{
					if (GetVersion() >= 300)
					{
						format->dataFormat = GL_RED;
						format->dataType = GL_UNSIGNED_BYTE;
						format->internalFormat = GL_R8;

						// Simulation du format
						format->swizzle[0] = GL_ONE;
						format->swizzle[1] = GL_ONE;
						format->swizzle[2] = GL_ONE;
						format->swizzle[3] = GL_RED;
					}
					else
					{
						// Le bon vieux format GL_ALPHA
						format->dataFormat = GL_ALPHA;
						format->dataType = GL_UNSIGNED_BYTE;
						format->internalFormat = GL_ALPHA;
					}

					return true;
				}
				else
					return false;

			case PixelFormatType_BGR8:
				format->dataFormat = GL_BGR;
				format->dataType = GL_UNSIGNED_BYTE;
				format->internalFormat = GL_RGB8;
				return true;

			case PixelFormatType_BGRA8:
				format->dataFormat = GL_BGRA;
				format->dataType = GL_UNSIGNED_BYTE;
				format->internalFormat = GL_RGBA8;
				return true;

			case PixelFormatType_DXT1:
				format->dataFormat = GL_RGB;
				format->dataType = GL_UNSIGNED_BYTE;
				format->internalFormat = GL_COMPRESSED_RGB_S3TC_DXT1_EXT;
				return true;

			case PixelFormatType_DXT3:
				format->dataFormat = GL_RGBA;
				format->dataType = GL_UNSIGNED_BYTE;
				format->internalFormat = GL_COMPRESSED_RGBA_S3TC_DXT3_EXT;
				return true;

			case PixelFormatType_DXT5:
				format->dataFormat = GL_RGBA;
				format->dataType = GL_UNSIGNED_BYTE;
				format->internalFormat = GL_COMPRESSED_RGBA_S3TC_DXT5_EXT;
				return true;

			case PixelFormatType_L8:
				if (type == FormatType_Texture) // Format supporté uniquement par les textures
				{
					if (GetVersion() >= 300)
					{
						format->dataFormat = GL_RED;
						format->dataType = GL_UNSIGNED_BYTE;
						format->internalFormat = GL_R8;

						// Simulation du format
						format->swizzle[0] = GL_RED;
						format->swizzle[1] = GL_RED;
						format->swizzle[2] = GL_RED;
						format->swizzle[3] = GL_ONE;
					}
					else
					{
						format->dataFormat = 0x1909; // GL_LUMINANCE
						format->dataType = GL_UNSIGNED_BYTE;
						format->internalFormat = 0x1909; // GL_LUMINANCE
					}

					return true;
				}
				else
					return false;

			case PixelFormatType_LA8:
				if (type == FormatType_Texture) // Format supporté uniquement par les textures
				{
					if (GetVersion() >= 300)
					{
						format->dataFormat = GL_RG;
						format->dataType = GL_UNSIGNED_BYTE;
						format->internalFormat = GL_RG8;

						// Simulation du format
						format->swizzle[0] = GL_RED;
						format->swizzle[1] = GL_RED;
						format->swizzle[2] = GL_RED;
						format->swizzle[3] = GL_GREEN;
					}
					else
					{
						format->dataFormat = 0x190A; // GL_LUMINANCE_ALPHA
						format->dataType = GL_UNSIGNED_BYTE;
						format->internalFormat = 0x190A; // GL_LUMINANCE_ALPHA;
					}

					return true;
				}
				else
					return false;

			case PixelFormatType_R8:
				format->dataFormat = GL_RED;
				format->dataType = GL_UNSIGNED_BYTE;
				format->internalFormat = GL_R8;
				return true;

			case PixelFormatType_R8I:
				format->dataFormat = GL_RED;
				format->dataType = GL_BYTE;
				format->internalFormat = GL_R8I;
				return true;

			case PixelFormatType_R8UI:
				format->dataFormat = GL_RED;
				format->dataType = GL_UNSIGNED_BYTE;
				format->internalFormat = GL_R8UI;
				return true;

			case PixelFormatType_R16:
				format->dataFormat = GL_RED;
				format->dataType = GL_UNSIGNED_SHORT;
				format->internalFormat = GL_R16;
				return true;

			case PixelFormatType_R16F:
				format->dataFormat = GL_RED;
				format->dataType = GL_HALF_FLOAT;
				format->internalFormat = GL_R16F;
				return true;

			case PixelFormatType_R16I:
				format->dataFormat = GL_RED;
				format->dataType = GL_SHORT;
				format->internalFormat = GL_R16I;
				return true;

			case PixelFormatType_R16UI:
				format->dataFormat = GL_RED;
				format->dataType = GL_UNSIGNED_SHORT;
				format->internalFormat = GL_R16UI;
				return true;

			case PixelFormatType_R32F:
				format->dataFormat = GL_RED;
				format->dataType = GL_FLOAT;
				format->internalFormat = GL_R32F;
				return true;

			case PixelFormatType_R32I:
				format->dataFormat = GL_RED;
				format->dataType = GL_INT;
				format->internalFormat = GL_R32I;
				return true;

			case PixelFormatType_R32UI:
				format->dataFormat = GL_RED;
				format->dataType = GL_UNSIGNED_INT;
				format->internalFormat = GL_R32UI;
				return true;

			case PixelFormatType_RG8:
				format->dataFormat = GL_RG;
				format->dataType = GL_UNSIGNED_BYTE;
				format->internalFormat = GL_RG8;
				return true;

			case PixelFormatType_RG8I:
				format->dataFormat = GL_RG;
				format->dataType = GL_BYTE;
				format->internalFormat = GL_RG8I;
				return true;

			case PixelFormatType_RG8UI:
				format->dataFormat = GL_RG;
				format->dataType = GL_UNSIGNED_BYTE;
				format->internalFormat = GL_RG8UI;
				return true;

			case PixelFormatType_RG16:
				format->dataFormat = GL_RG;
				format->dataType = GL_UNSIGNED_SHORT;
				format->internalFormat = GL_RG16;
				return true;

			case PixelFormatType_RG16F:
				format->dataFormat = GL_RG;
				format->dataType = GL_HALF_FLOAT;
				format->internalFormat = GL_RG16F;
				return true;

			case PixelFormatType_RG16I:
				format->dataFormat = GL_RG;
				format->dataType = GL_SHORT;
				format->internalFormat = GL_RG16I;
				return true;

			case PixelFormatType_RG16UI:
				format->dataFormat = GL_RG;
				format->dataType = GL_UNSIGNED_SHORT;
				format->internalFormat = GL_RG16UI;
				return true;

			case PixelFormatType_RG32F:
				format->dataFormat = GL_RG;
				format->dataType = GL_FLOAT;
				format->internalFormat = GL_RG32F;
				return true;

			case PixelFormatType_RG32I:
				format->dataFormat = GL_RG;
				format->dataType = GL_INT;
				format->internalFormat = GL_RG32I;
				return true;

			case PixelFormatType_RG32UI:
				format->dataFormat = GL_RG;
				format->dataType = GL_UNSIGNED_INT;
				format->internalFormat = GL_RG32UI;
				return true;

			case PixelFormatType_RGB5A1:
				format->dataFormat = GL_RGBA;
				format->dataType = GL_UNSIGNED_SHORT_5_5_5_1;
				format->internalFormat = GL_RGB5_A1;
				return true;

			case PixelFormatType_RGB8:
				format->dataFormat = GL_RGB;
				format->dataType = GL_UNSIGNED_BYTE;
				format->internalFormat = GL_RGB8;
				return true;

			case PixelFormatType_RGB16F:
				format->dataFormat = GL_RGB;
				format->dataType = GL_HALF_FLOAT;
				format->internalFormat = GL_RGB16F;
				return true;

			case PixelFormatType_RGB16I:
				format->dataFormat = GL_RGB;
				format->dataType = GL_SHORT;
				format->internalFormat = GL_RGB16I;
				return true;

			case PixelFormatType_RGB16UI:
				format->dataFormat = GL_RGB;
				format->dataType = GL_UNSIGNED_SHORT;
				format->internalFormat = GL_RGB16UI;
				return true;

			case PixelFormatType_RGB32F:
				format->dataFormat = GL_RGB;
				format->dataType = GL_FLOAT;
				format->internalFormat = GL_RGB32F;
				return true;

			case PixelFormatType_RGB32I:
				format->dataFormat = GL_RGB;
				format->dataType = GL_INT;
				format->internalFormat = GL_RGB32I;
				return true;

			case PixelFormatType_RGB32UI:
				format->dataFormat = GL_RGB;
				format->dataType = GL_UNSIGNED_INT;
				format->internalFormat = GL_RGB32UI;
				return true;

			case PixelFormatType_RGBA4:
				format->dataFormat = GL_RGBA;
				format->dataType = GL_UNSIGNED_SHORT_4_4_4_4;
				format->internalFormat = GL_RGBA4;
				return true;

			case PixelFormatType_RGBA8:
				format->dataFormat = GL_RGBA;
				format->dataType = GL_UNSIGNED_BYTE;
				format->internalFormat = GL_RGBA8;
				return true;

			case PixelFormatType_RGBA16F:
				format->dataFormat = GL_RGBA;
				format->dataType = GL_HALF_FLOAT;
				format->internalFormat = GL_RGBA16F;
				return true;

			case PixelFormatType_RGBA16I:
				format->dataFormat = GL_RGBA;
				format->dataType = GL_SHORT;
				format->internalFormat = GL_RGBA16I;
				return true;

			case PixelFormatType_RGBA16UI:
				format->dataFormat = GL_RGBA;
				format->dataType = GL_INT;
				format->internalFormat = GL_RGBA16UI;
				return true;

			case PixelFormatType_RGBA32F:
				format->dataFormat = GL_RGBA;
				format->dataType = GL_FLOAT;
				format->internalFormat = GL_RGBA32F;
				return true;

			case PixelFormatType_RGBA32I:
				format->dataFormat = GL_RGB;
				format->dataType = GL_INT;
				format->internalFormat = GL_RGB32I;
				return true;

			case PixelFormatType_RGBA32UI:
				format->dataFormat = GL_RGB;
				format->dataType = GL_UNSIGNED_INT;
				format->internalFormat = GL_RGB32UI;
				return true;

			case PixelFormatType_Depth16:
				format->dataFormat = GL_DEPTH_COMPONENT;
				format->dataType = GL_UNSIGNED_SHORT;
				format->internalFormat = GL_DEPTH_COMPONENT16;
				return true;

			case PixelFormatType_Depth24:
				format->dataFormat = GL_DEPTH_COMPONENT;
				format->dataType = GL_UNSIGNED_INT;
				format->internalFormat = GL_DEPTH_COMPONENT24;
				return true;

			case PixelFormatType_Depth24Stencil8:
				format->dataFormat = GL_DEPTH_STENCIL;
				format->dataType = GL_UNSIGNED_INT_24_8;
				format->internalFormat = GL_DEPTH24_STENCIL8;
				return true;

			case PixelFormatType_Depth32:
				format->dataFormat = GL_DEPTH_COMPONENT;
				format->dataType = GL_UNSIGNED_BYTE;
				format->internalFormat = GL_DEPTH_COMPONENT32;
				return true;

			case PixelFormatType_Stencil1:
				if (type == FormatType_Texture) // Les formats de stencil ne sont pas supportés par les textures
					return false;
				else
				{
					format->dataFormat = GL_NONE;
					format->dataType = GL_NONE;
					format->internalFormat = GL_STENCIL_INDEX1;
					return true;
				}

			case PixelFormatType_Stencil4:
				if (type == FormatType_Texture)
					return false;
				else
				{
					format->dataFormat = GL_NONE;
					format->dataType = GL_NONE;
					format->internalFormat = GL_STENCIL_INDEX4;
					return true;
				}

			case PixelFormatType_Stencil8:
				if (type == FormatType_Texture)
					return false;
				else
				{
					format->dataFormat = GL_NONE;
					format->dataType = GL_NONE;
					format->internalFormat = GL_STENCIL_INDEX8;
					return true;
				}

			case PixelFormatType_Stencil16:
				if (type == FormatType_Texture)
					return false;
				else
				{
					format->dataFormat = GL_NONE;
					format->dataType = GL_NONE;
					format->internalFormat = GL_STENCIL_INDEX16;
					return true;
				}

			case PixelFormatType_Undefined:
				break;
		}

		NazaraError("Invalid pixel format");
		return false;
	}

	void OpenGL::Uninitialize()
	{
		if (s_initialized)
		{
			s_initialized = false;

			Context::Uninitialize();

			for (bool& ext : s_openGLextensions)
				ext = false;

			s_glslVersion = 0;
			s_openGLextensionSet.clear();
			s_openglVersion = 0;
			s_rendererName.Clear(false);
			s_vendorName.Clear(false);

			UnloadLibrary();
		}
	}

	void OpenGL::OnContextChanged(const Context* newContext)
	{
		s_contextStates = (newContext) ? &s_contexts[newContext] : nullptr;
		if (s_contextStates)
		{
			// On supprime les éventuelles ressources mortes-vivantes (Qui ne peuvent être libérées que dans notre contexte)
			for (std::pair<GarbageResourceType, GLuint>& pair : s_contextStates->garbage)
			{
				switch (pair.first)
				{
					case GarbageResourceType_FrameBuffer:
						glDeleteFramebuffers(1, &pair.second);
						break;

					case GarbageResourceType_VertexArray:
						glDeleteVertexArrays(1, &pair.second);
						break;
				}
			}
			s_contextStates->garbage.clear();
		}
	}

	void OpenGL::OnContextDestruction(const Context* context)
	{
		/*
		** Il serait possible d'activer le contexte avant sa destruction afin de libérer les éventuelles ressources mortes-vivantes,
		** mais un driver bien conçu va libérer ces ressources de lui-même.
		*/
		s_contexts.erase(context);
	}

	GLenum OpenGL::Attachment[] =
	{
		GL_COLOR_ATTACHMENT0,        // AttachmentPoint_Color
		GL_DEPTH_ATTACHMENT,         // AttachmentPoint_Depth
		GL_DEPTH_STENCIL_ATTACHMENT, // AttachmentPoint_DepthStencil
		GL_STENCIL_ATTACHMENT        // AttachmentPoint_Stencil
	};

	static_assert(AttachmentPoint_Max+1 == 4, "Attachment array is incomplete");

	GLenum OpenGL::BlendFunc[] =
	{
		GL_DST_ALPHA,           // BlendFunc_DestAlpha
		GL_DST_COLOR,           // BlendFunc_DestColor
		GL_SRC_ALPHA,           // BlendFunc_SrcAlpha
		GL_SRC_COLOR,           // BlendFunc_SrcColor
		GL_ONE_MINUS_DST_ALPHA, // BlendFunc_InvDestAlpha
		GL_ONE_MINUS_DST_COLOR, // BlendFunc_InvDestColor
		GL_ONE_MINUS_SRC_ALPHA, // BlendFunc_InvSrcAlpha
		GL_ONE_MINUS_SRC_COLOR, // BlendFunc_InvSrcColor
		GL_ONE,                 // BlendFunc_One
		GL_ZERO                 // BlendFunc_Zero
	};

	static_assert(BlendFunc_Max+1 == 10, "Blend func array is incomplete");

	GLenum OpenGL::BufferLock[] =
	{
		GL_WRITE_ONLY, // BufferAccess_DiscardAndWrite
		GL_READ_ONLY,  // BufferAccess_ReadOnly
		GL_READ_WRITE, // BufferAccess_ReadWrite
		GL_WRITE_ONLY  // BufferAccess_WriteOnly
	};

	static_assert(BufferAccess_Max+1 == 4, "Buffer lock array is incomplete");

	GLenum OpenGL::BufferLockRange[] =
	{
		// http://www.opengl.org/discussion_boards/showthread.php/170118-VBOs-strangely-slow?p=1198118#post1198118
		GL_MAP_INVALIDATE_BUFFER_BIT | GL_MAP_INVALIDATE_RANGE_BIT | GL_MAP_WRITE_BIT, // BufferAccess_DiscardAndWrite
		GL_MAP_READ_BIT,                                                               // BufferAccess_ReadOnly
		GL_MAP_READ_BIT | GL_MAP_WRITE_BIT,                                            // BufferAccess_ReadWrite
		GL_MAP_WRITE_BIT                                                               // BufferAccess_WriteOnly
	};

	static_assert(BufferAccess_Max+1 == 4, "Buffer lock range array is incomplete");

	GLenum OpenGL::BufferTarget[] =
	{
		GL_ELEMENT_ARRAY_BUFFER, // BufferType_Index,
		GL_ARRAY_BUFFER,		 // BufferType_Vertex
	};

	static_assert(BufferType_Max+1 == 2, "Buffer target array is incomplete");

	GLenum OpenGL::BufferTargetBinding[] =
	{
		GL_ELEMENT_ARRAY_BUFFER_BINDING, // BufferType_Index,
		GL_ARRAY_BUFFER_BINDING,		 // BufferType_Vertex
	};

	static_assert(BufferType_Max+1 == 2, "Buffer target binding array is incomplete");

	GLenum OpenGL::BufferUsage[] =
	{
		// D'après la documentation, GL_STREAM_DRAW semble être plus adapté à notre cas (ratio modification/rendu 1:2-3)
		// Source: http://www.opengl.org/sdk/docs/man/html/glBufferData.xhtml
		GL_STREAM_DRAW, // BufferUsage_Dynamic
		GL_STATIC_DRAW  // BufferUsage_Static
	};

	static_assert(BufferUsage_Max+1 == 2, "Buffer usage array is incomplete");

	GLenum OpenGL::ComponentType[] =
	{
		GL_UNSIGNED_BYTE, // ComponentType_Color
		GL_DOUBLE,        // ComponentType_Double1
		GL_DOUBLE,        // ComponentType_Double2
		GL_DOUBLE,        // ComponentType_Double3
		GL_DOUBLE,        // ComponentType_Double4
		GL_FLOAT,         // ComponentType_Float1
		GL_FLOAT,         // ComponentType_Float2
		GL_FLOAT,         // ComponentType_Float3
		GL_FLOAT,         // ComponentType_Float4
		GL_INT,           // ComponentType_Int1
		GL_INT,           // ComponentType_Int2
		GL_INT,           // ComponentType_Int3
		GL_INT,           // ComponentType_Int4
		GL_FLOAT          // ComponentType_Quaternion
	};

	static_assert(ComponentType_Max+1 == 14, "Attribute type array is incomplete");

	GLenum OpenGL::CubemapFace[] =
	{
		GL_TEXTURE_CUBE_MAP_POSITIVE_X, // CubemapFace_PositiveX
		GL_TEXTURE_CUBE_MAP_NEGATIVE_X, // CubemapFace_NegativeX
		GL_TEXTURE_CUBE_MAP_POSITIVE_Y, // CubemapFace_PositiveY
		GL_TEXTURE_CUBE_MAP_NEGATIVE_Y, // CubemapFace_NegativeY
		GL_TEXTURE_CUBE_MAP_POSITIVE_Z, // CubemapFace_PositiveZ
		GL_TEXTURE_CUBE_MAP_NEGATIVE_Z  // CubemapFace_NegativeZ
	};

	static_assert(CubemapFace_Max+1 == 6, "Cubemap face array is incomplete");

	GLenum OpenGL::FaceFilling[] =
	{
		GL_FILL,  // FaceFilling_Fill
		GL_LINE,  // FaceFilling_Line
		GL_POINT  // FaceFilling_Point
	};

	static_assert(FaceFilling_Max+1 == 3, "Face filling array is incomplete");

	GLenum OpenGL::FaceSide[] =
	{
		GL_BACK,          // FaceSide_Back
		GL_FRONT,         // FaceSide_Front
		GL_FRONT_AND_BACK // FaceSide_FrontAndBack
	};

	static_assert(FaceSide_Max+1 == 3, "Face side array is incomplete");

	GLenum OpenGL::PrimitiveMode[] =
	{
		GL_LINES,          // PrimitiveMode_LineList
		GL_LINE_STRIP,     // PrimitiveMode_LineStrip
		GL_POINTS,         // PrimitiveMode_PointList
		GL_TRIANGLES,      // PrimitiveMode_TriangleList
		GL_TRIANGLE_STRIP, // PrimitiveMode_TriangleStrip
		GL_TRIANGLE_FAN    // PrimitiveMode_TriangleFan
	};

	static_assert(PrimitiveMode_Max+1 == 6, "Primitive mode array is incomplete");

	GLenum OpenGL::QueryCondition[] =
	{
		GL_QUERY_WAIT,              // GpuQueryCondition_NoWait
		GL_QUERY_BY_REGION_NO_WAIT, // GpuQueryCondition_Region_NoWait
		GL_QUERY_BY_REGION_WAIT,    // GpuQueryCondition_Region_Wait
		GL_QUERY_WAIT               // GpuQueryCondition_Wait
	};

	static_assert(GpuQueryCondition_Max+1 == 4, "Query condition array is incomplete");

	GLenum OpenGL::QueryMode[] =
	{
		GL_ANY_SAMPLES_PASSED,                   // GpuQueryMode_AnySamplesPassed
		GL_ANY_SAMPLES_PASSED_CONSERVATIVE,      // GpuQueryMode_AnySamplesPassedConservative
		GL_PRIMITIVES_GENERATED,                 // GpuQueryMode_PrimitiveGenerated
		GL_SAMPLES_PASSED,                       // GpuQueryMode_SamplesPassed
		GL_TIME_ELAPSED,                         // GpuQueryMode_TimeElapsed
		GL_TRANSFORM_FEEDBACK_PRIMITIVES_WRITTEN // GpuQueryMode_TransformFeedbackPrimitivesWritten
	};

	static_assert(GpuQueryMode_Max+1 == 6, "Query mode array is incomplete");

	GLenum OpenGL::RendererComparison[] =
	{
		GL_ALWAYS,  // RendererComparison_Always
		GL_EQUAL,   // RendererComparison_Equal
		GL_GREATER, // RendererComparison_Greater
		GL_GEQUAL,  // RendererComparison_GreaterOrEqual
		GL_LESS,    // RendererComparison_Less
		GL_LEQUAL,  // RendererComparison_LessOrEqual
		GL_NEVER,   // RendererComparison_Never
		GL_NOTEQUAL // RendererComparison_NotEqual
	};

	static_assert(RendererComparison_Max+1 == 8, "Renderer comparison array is incomplete");

	GLenum OpenGL::RendererParameter[] =
	{
		GL_BLEND,        // RendererParameter_Blend
		GL_NONE,         // RendererParameter_ColorWrite
		GL_DEPTH_TEST,   // RendererParameter_DepthBuffer
		GL_NONE,         // RendererParameter_DepthWrite
		GL_CULL_FACE,    // RendererParameter_FaceCulling
		GL_SCISSOR_TEST, // RendererParameter_ScissorTest
		GL_STENCIL_TEST  // RendererParameter_StencilTest
	};

	static_assert(RendererParameter_Max+1 == 7, "Renderer parameter array is incomplete");

	GLenum OpenGL::SamplerWrapMode[] =
	{
		GL_CLAMP_TO_EDGE,   // TextureWrap_Clamp
		GL_MIRRORED_REPEAT, // SamplerWrap_MirroredRepeat
		GL_REPEAT           // TextureWrap_Repeat
	};

	static_assert(SamplerWrap_Max+1 == 3, "Sampler wrap mode array is incomplete");

	GLenum OpenGL::ShaderStage[] =
	{
		GL_FRAGMENT_SHADER,	// ShaderStageType_Fragment
		GL_GEOMETRY_SHADER,	// ShaderStageType_Geometry
		GL_VERTEX_SHADER	// ShaderStageType_Vertex
	};

	static_assert(ShaderStageType_Max+1 == 3, "Shader stage array is incomplete");

	GLenum OpenGL::StencilOperation[] =
	{
		GL_DECR,      // nzStencilOperation_Decrement
		GL_DECR_WRAP, // nzStencilOperation_DecrementNoClamp
		GL_INCR,      // nzStencilOperation_Increment
		GL_INCR_WRAP, // nzStencilOperation_IncrementNoClamp
		GL_INVERT,    // nzStencilOperation_Invert
		GL_KEEP,      // nzStencilOperation_Keep
		GL_REPLACE,   // nzStencilOperation_Replace
		GL_ZERO       // nzStencilOperation_Zero
	};

	static_assert(nzStencilOperation_Max+1 == 8, "Stencil operation array is incomplete");

	GLenum OpenGL::TextureTarget[] =
	{
		GL_TEXTURE_1D,       // ImageType_1D
		GL_TEXTURE_1D_ARRAY, // ImageType_1D_Array
		GL_TEXTURE_2D,       // ImageType_2D
		GL_TEXTURE_2D_ARRAY, // ImageType_2D_Array
		GL_TEXTURE_3D,       // ImageType_3D
		GL_TEXTURE_CUBE_MAP  // ImageType_Cubemap
	};

	static_assert(ImageType_Max+1 == 6, "Texture target array is incomplete");

	GLenum OpenGL::TextureTargetBinding[] =
	{
		GL_TEXTURE_BINDING_1D,       // ImageType_1D
		GL_TEXTURE_BINDING_1D_ARRAY, // ImageType_1D_Array
		GL_TEXTURE_BINDING_2D,       // ImageType_2D
		GL_TEXTURE_BINDING_2D_ARRAY, // ImageType_2D_Array
		GL_TEXTURE_BINDING_3D,       // ImageType_3D
		GL_TEXTURE_BINDING_CUBE_MAP  // ImageType_Cubemap
	};

	static_assert(ImageType_Max+1 == 6, "Texture target binding array is incomplete");

	GLenum OpenGL::TextureTargetProxy[] =
	{
		GL_PROXY_TEXTURE_1D,       // ImageType_1D
		GL_PROXY_TEXTURE_1D_ARRAY, // ImageType_1D_Array
		GL_PROXY_TEXTURE_2D,       // ImageType_2D
		GL_PROXY_TEXTURE_2D_ARRAY, // ImageType_2D_Array
		GL_PROXY_TEXTURE_3D,       // ImageType_3D
		GL_PROXY_TEXTURE_CUBE_MAP  // ImageType_Cubemap
	};

	static_assert(ImageType_Max+1 == 6, "Texture target proxy array is incomplete");

	UInt8 OpenGL::VertexComponentIndex[] =
	{
		10, // VertexComponent_InstanceData0
		11, // VertexComponent_InstanceData1
		12, // VertexComponent_InstanceData2
		13, // VertexComponent_InstanceData3
		14, // VertexComponent_InstanceData4
		15, // VertexComponent_InstanceData5
		4,  // VertexComponent_Color
		2,  // VertexComponent_Normal
		0,  // VertexComponent_Position
		3,  // VertexComponent_Tangent
		1,  // VertexComponent_TexCoord
		5,  // VertexComponent_Userdata0
		6,  // VertexComponent_Userdata1
		7,  // VertexComponent_Userdata2
		8,  // VertexComponent_Userdata3
		9   // VertexComponent_Userdata4
	};

	static_assert(VertexComponent_Max+1 == 16, "Attribute index array is incomplete");
}

PFNGLACTIVETEXTUREPROC            glActiveTexture            = nullptr;
PFNGLATTACHSHADERPROC             glAttachShader             = nullptr;
PFNGLBEGINCONDITIONALRENDERPROC   glBeginConditionalRender   = nullptr;
PFNGLBEGINQUERYPROC               glBeginQuery               = nullptr;
PFNGLBINDATTRIBLOCATIONPROC       glBindAttribLocation       = nullptr;
PFNGLBINDBUFFERPROC               glBindBuffer               = nullptr;
PFNGLBINDFRAMEBUFFERPROC          glBindFramebuffer          = nullptr;
PFNGLBINDFRAGDATALOCATIONPROC     glBindFragDataLocation     = nullptr;
PFNGLBINDRENDERBUFFERPROC         glBindRenderbuffer         = nullptr;
PFNGLBINDSAMPLERPROC              glBindSampler              = nullptr;
PFNGLBINDTEXTUREPROC              glBindTexture              = nullptr;
PFNGLBINDVERTEXARRAYPROC          glBindVertexArray          = nullptr;
PFNGLBLENDFUNCPROC                glBlendFunc                = nullptr;
PFNGLBLENDFUNCSEPARATEPROC        glBlendFuncSeparate        = nullptr;
PFNGLBLITFRAMEBUFFERPROC          glBlitFramebuffer          = nullptr;
PFNGLBUFFERDATAPROC               glBufferData               = nullptr;
PFNGLBUFFERSUBDATAPROC            glBufferSubData            = nullptr;
PFNGLCLEARPROC                    glClear                    = nullptr;
PFNGLCLEARCOLORPROC               glClearColor               = nullptr;
PFNGLCLEARDEPTHPROC               glClearDepth               = nullptr;
PFNGLCLEARSTENCILPROC             glClearStencil             = nullptr;
PFNGLCREATEPROGRAMPROC            glCreateProgram            = nullptr;
PFNGLCREATESHADERPROC             glCreateShader             = nullptr;
PFNGLCHECKFRAMEBUFFERSTATUSPROC   glCheckFramebufferStatus   = nullptr;
PFNGLCOLORMASKPROC                glColorMask                = nullptr;
PFNGLCULLFACEPROC                 glCullFace                 = nullptr;
PFNGLCOMPILESHADERPROC            glCompileShader            = nullptr;
PFNGLCOPYTEXSUBIMAGE2DPROC        glCopyTexSubImage2D        = nullptr;
PFNGLDEBUGMESSAGECALLBACKPROC     glDebugMessageCallback     = nullptr;
PFNGLDEBUGMESSAGECONTROLPROC      glDebugMessageControl      = nullptr;
PFNGLDEBUGMESSAGEINSERTPROC       glDebugMessageInsert       = nullptr;
PFNGLDELETEBUFFERSPROC            glDeleteBuffers            = nullptr;
PFNGLDELETEFRAMEBUFFERSPROC       glDeleteFramebuffers       = nullptr;
PFNGLDELETEPROGRAMPROC            glDeleteProgram            = nullptr;
PFNGLDELETEQUERIESPROC            glDeleteQueries            = nullptr;
PFNGLDELETERENDERBUFFERSPROC      glDeleteRenderbuffers      = nullptr;
PFNGLDELETESAMPLERSPROC           glDeleteSamplers           = nullptr;
PFNGLDELETESHADERPROC             glDeleteShader             = nullptr;
PFNGLDELETETEXTURESPROC           glDeleteTextures           = nullptr;
PFNGLDELETEVERTEXARRAYSPROC       glDeleteVertexArrays       = nullptr;
PFNGLDEPTHFUNCPROC                glDepthFunc                = nullptr;
PFNGLDEPTHMASKPROC                glDepthMask                = nullptr;
PFNGLDISABLEPROC                  glDisable                  = nullptr;
PFNGLDISABLEVERTEXATTRIBARRAYPROC glDisableVertexAttribArray = nullptr;
PFNGLDRAWARRAYSPROC               glDrawArrays               = nullptr;
PFNGLDRAWARRAYSINSTANCEDPROC      glDrawArraysInstanced      = nullptr;
PFNGLDRAWBUFFERPROC               glDrawBuffer               = nullptr;
PFNGLDRAWBUFFERSPROC              glDrawBuffers              = nullptr;
PFNGLDRAWELEMENTSPROC             glDrawElements             = nullptr;
PFNGLDRAWELEMENTSINSTANCEDPROC    glDrawElementsInstanced    = nullptr;
PFNGLDRAWTEXTURENVPROC            glDrawTexture              = nullptr;
PFNGLENABLEPROC                   glEnable                   = nullptr;
PFNGLENABLEVERTEXATTRIBARRAYPROC  glEnableVertexAttribArray  = nullptr;
PFNGLENDCONDITIONALRENDERPROC     glEndConditionalRender     = nullptr;
PFNGLENDQUERYPROC                 glEndQuery                 = nullptr;
PFNGLFLUSHPROC                    glFlush                    = nullptr;
PFNGLFRAMEBUFFERRENDERBUFFERPROC  glFramebufferRenderbuffer  = nullptr;
PFNGLFRAMEBUFFERTEXTUREPROC       glFramebufferTexture       = nullptr;
PFNGLFRAMEBUFFERTEXTURE1DPROC     glFramebufferTexture1D     = nullptr;
PFNGLFRAMEBUFFERTEXTURE2DPROC     glFramebufferTexture2D     = nullptr;
PFNGLFRAMEBUFFERTEXTURE3DPROC     glFramebufferTexture3D     = nullptr;
PFNGLFRAMEBUFFERTEXTURELAYERPROC  glFramebufferTextureLayer  = nullptr;
PFNGLGENERATEMIPMAPPROC           glGenerateMipmap           = nullptr;
PFNGLGENBUFFERSPROC               glGenBuffers               = nullptr;
PFNGLGENFRAMEBUFFERSPROC          glGenFramebuffers          = nullptr;
PFNGLGENRENDERBUFFERSPROC         glGenRenderbuffers         = nullptr;
PFNGLGENQUERIESPROC               glGenQueries               = nullptr;
PFNGLGENSAMPLERSPROC              glGenSamplers              = nullptr;
PFNGLGENTEXTURESPROC              glGenTextures              = nullptr;
PFNGLGENVERTEXARRAYSPROC          glGenVertexArrays          = nullptr;
PFNGLGETACTIVEUNIFORMPROC         glGetActiveUniform         = nullptr;
PFNGLGETBOOLEANVPROC              glGetBooleanv              = nullptr;
PFNGLGETBUFFERPARAMETERIVPROC     glGetBufferParameteriv     = nullptr;
PFNGLGETDEBUGMESSAGELOGPROC       glGetDebugMessageLog       = nullptr;
PFNGLGETERRORPROC                 glGetError                 = nullptr;
PFNGLGETFLOATVPROC                glGetFloatv                = nullptr;
PFNGLGETINTEGERVPROC              glGetIntegerv              = nullptr;
PFNGLGETPROGRAMBINARYPROC         glGetProgramBinary         = nullptr;
PFNGLGETPROGRAMIVPROC             glGetProgramiv             = nullptr;
PFNGLGETPROGRAMINFOLOGPROC        glGetProgramInfoLog        = nullptr;
PFNGLGETQUERYIVPROC               glGetQueryiv               = nullptr;
PFNGLGETQUERYOBJECTIVPROC         glGetQueryObjectiv         = nullptr;
PFNGLGETQUERYOBJECTUIVPROC        glGetQueryObjectuiv        = nullptr;
PFNGLGETSHADERINFOLOGPROC         glGetShaderInfoLog         = nullptr;
PFNGLGETSHADERIVPROC              glGetShaderiv              = nullptr;
PFNGLGETSHADERSOURCEPROC          glGetShaderSource          = nullptr;
PFNGLGETSTRINGPROC                glGetString                = nullptr;
PFNGLGETSTRINGIPROC               glGetStringi               = nullptr;
PFNGLGETTEXIMAGEPROC              glGetTexImage              = nullptr;
PFNGLGETTEXLEVELPARAMETERFVPROC   glGetTexLevelParameterfv   = nullptr;
PFNGLGETTEXLEVELPARAMETERIVPROC   glGetTexLevelParameteriv   = nullptr;
PFNGLGETTEXPARAMETERFVPROC        glGetTexParameterfv        = nullptr;
PFNGLGETTEXPARAMETERIVPROC        glGetTexParameteriv        = nullptr;
PFNGLGETUNIFORMLOCATIONPROC       glGetUniformLocation       = nullptr;
PFNGLINVALIDATEBUFFERDATAPROC     glInvalidateBufferData     = nullptr;
PFNGLISENABLEDPROC                glIsEnabled                = nullptr;
PFNGLLINEWIDTHPROC                glLineWidth                = nullptr;
PFNGLLINKPROGRAMPROC              glLinkProgram              = nullptr;
PFNGLMAPBUFFERPROC                glMapBuffer                = nullptr;
PFNGLMAPBUFFERRANGEPROC           glMapBufferRange           = nullptr;
PFNGLPIXELSTOREIPROC              glPixelStorei              = nullptr;
PFNGLPOINTSIZEPROC                glPointSize                = nullptr;
PFNGLPOLYGONMODEPROC              glPolygonMode              = nullptr;
PFNGLPROGRAMBINARYPROC            glProgramBinary            = nullptr;
PFNGLPROGRAMPARAMETERIPROC        glProgramParameteri        = nullptr;
PFNGLPROGRAMUNIFORM1DPROC         glProgramUniform1d         = nullptr;
PFNGLPROGRAMUNIFORM1FPROC         glProgramUniform1f         = nullptr;
PFNGLPROGRAMUNIFORM1IPROC         glProgramUniform1i         = nullptr;
PFNGLPROGRAMUNIFORM1DVPROC        glProgramUniform1dv        = nullptr;
PFNGLPROGRAMUNIFORM1FVPROC        glProgramUniform1fv        = nullptr;
PFNGLPROGRAMUNIFORM1IVPROC        glProgramUniform1iv        = nullptr;
PFNGLPROGRAMUNIFORM2DVPROC        glProgramUniform2dv        = nullptr;
PFNGLPROGRAMUNIFORM2FVPROC        glProgramUniform2fv        = nullptr;
PFNGLPROGRAMUNIFORM2IVPROC        glProgramUniform2iv        = nullptr;
PFNGLPROGRAMUNIFORM3DVPROC        glProgramUniform3dv        = nullptr;
PFNGLPROGRAMUNIFORM3FVPROC        glProgramUniform3fv        = nullptr;
PFNGLPROGRAMUNIFORM3IVPROC        glProgramUniform3iv        = nullptr;
PFNGLPROGRAMUNIFORM4DVPROC        glProgramUniform4dv        = nullptr;
PFNGLPROGRAMUNIFORM4FVPROC        glProgramUniform4fv        = nullptr;
PFNGLPROGRAMUNIFORM4IVPROC        glProgramUniform4iv        = nullptr;
PFNGLPROGRAMUNIFORMMATRIX4DVPROC  glProgramUniformMatrix4dv  = nullptr;
PFNGLPROGRAMUNIFORMMATRIX4FVPROC  glProgramUniformMatrix4fv  = nullptr;
PFNGLREADPIXELSPROC               glReadPixels               = nullptr;
PFNGLRENDERBUFFERSTORAGEPROC      glRenderbufferStorage      = nullptr;
PFNGLSAMPLERPARAMETERFPROC        glSamplerParameterf        = nullptr;
PFNGLSAMPLERPARAMETERIPROC        glSamplerParameteri        = nullptr;
PFNGLSCISSORPROC                  glScissor                  = nullptr;
PFNGLSHADERSOURCEPROC             glShaderSource             = nullptr;
PFNGLSTENCILFUNCPROC              glStencilFunc              = nullptr;
PFNGLSTENCILFUNCSEPARATEPROC      glStencilFuncSeparate      = nullptr;
PFNGLSTENCILOPPROC                glStencilOp                = nullptr;
PFNGLSTENCILOPSEPARATEPROC        glStencilOpSeparate        = nullptr;
PFNGLTEXIMAGE1DPROC               glTexImage1D               = nullptr;
PFNGLTEXIMAGE2DPROC               glTexImage2D               = nullptr;
PFNGLTEXIMAGE3DPROC               glTexImage3D               = nullptr;
PFNGLTEXPARAMETERFPROC            glTexParameterf            = nullptr;
PFNGLTEXPARAMETERIPROC            glTexParameteri            = nullptr;
PFNGLTEXSTORAGE1DPROC             glTexStorage1D             = nullptr;
PFNGLTEXSTORAGE2DPROC             glTexStorage2D             = nullptr;
PFNGLTEXSTORAGE3DPROC             glTexStorage3D             = nullptr;
PFNGLTEXSUBIMAGE1DPROC            glTexSubImage1D            = nullptr;
PFNGLTEXSUBIMAGE2DPROC            glTexSubImage2D            = nullptr;
PFNGLTEXSUBIMAGE3DPROC            glTexSubImage3D            = nullptr;
PFNGLUNIFORM1DPROC                glUniform1d                = nullptr;
PFNGLUNIFORM1FPROC                glUniform1f                = nullptr;
PFNGLUNIFORM1IPROC                glUniform1i                = nullptr;
PFNGLUNIFORM1DVPROC               glUniform1dv               = nullptr;
PFNGLUNIFORM1FVPROC               glUniform1fv               = nullptr;
PFNGLUNIFORM1IVPROC               glUniform1iv               = nullptr;
PFNGLUNIFORM2DVPROC               glUniform2dv               = nullptr;
PFNGLUNIFORM2FVPROC               glUniform2fv               = nullptr;
PFNGLUNIFORM2IVPROC               glUniform2iv               = nullptr;
PFNGLUNIFORM3DVPROC               glUniform3dv               = nullptr;
PFNGLUNIFORM3FVPROC               glUniform3fv               = nullptr;
PFNGLUNIFORM3IVPROC               glUniform3iv               = nullptr;
PFNGLUNIFORM4DVPROC               glUniform4dv               = nullptr;
PFNGLUNIFORM4FVPROC               glUniform4fv               = nullptr;
PFNGLUNIFORM4IVPROC               glUniform4iv               = nullptr;
PFNGLUNIFORMMATRIX4DVPROC         glUniformMatrix4dv         = nullptr;
PFNGLUNIFORMMATRIX4FVPROC         glUniformMatrix4fv         = nullptr;
PFNGLUNMAPBUFFERPROC              glUnmapBuffer              = nullptr;
PFNGLUSEPROGRAMPROC               glUseProgram               = nullptr;
PFNGLVERTEXATTRIB4FPROC           glVertexAttrib4f           = nullptr;
PFNGLVERTEXATTRIBDIVISORPROC      glVertexAttribDivisor      = nullptr;
PFNGLVERTEXATTRIBPOINTERPROC      glVertexAttribPointer      = nullptr;
PFNGLVERTEXATTRIBIPOINTERPROC     glVertexAttribIPointer     = nullptr;
PFNGLVERTEXATTRIBLPOINTERPROC     glVertexAttribLPointer     = nullptr;
PFNGLVIEWPORTPROC                 glViewport                 = nullptr;
#if defined(NAZARA_PLATFORM_WINDOWS)
PFNWGLCHOOSEPIXELFORMATARBPROC    wglChoosePixelFormat       = nullptr;
PFNWGLCREATECONTEXTATTRIBSARBPROC wglCreateContextAttribs    = nullptr;
PFNWGLGETEXTENSIONSSTRINGARBPROC  wglGetExtensionsStringARB  = nullptr;
PFNWGLGETEXTENSIONSSTRINGEXTPROC  wglGetExtensionsStringEXT  = nullptr;
PFNWGLSWAPINTERVALEXTPROC         wglSwapInterval            = nullptr;
#elif defined(NAZARA_PLATFORM_LINUX)
GLX::PFNGLXCREATECONTEXTATTRIBSARBPROC glXCreateContextAttribs = nullptr;
GLX::PFNGLXSWAPINTERVALEXTPROC         glXSwapIntervalEXT      = nullptr;
GLX::PFNGLXSWAPINTERVALMESAPROC        NzglXSwapIntervalMESA   = nullptr;
GLX::PFNGLXSWAPINTERVALSGIPROC         glXSwapIntervalSGI      = nullptr;
#endif<|MERGE_RESOLUTION|>--- conflicted
+++ resolved
@@ -33,7 +33,7 @@
 			#elif defined(NAZARA_PLATFORM_LINUX)
 			OpenGLFunc entry = reinterpret_cast<OpenGLFunc>(GLX::glXGetProcAddress(reinterpret_cast<const unsigned char*>(name)));
 			#else
-				#error OS not handled
+			#error OS not handled
 			#endif
 
 			if (!entry && launchException)
@@ -74,12 +74,12 @@
 		struct ContextStates
 		{
 			std::vector<std::pair<GarbageResourceType, GLuint>> garbage; // Les ressources à supprimer dès que possible
-			GLuint buffersBinding[BufferType_Max+1] = {0};
+			GLuint buffersBinding[BufferType_Max + 1] = {0};
 			GLuint currentProgram = 0;
 			GLuint samplers[32] = {0}; // 32 est pour l'instant la plus haute limite (GL_TEXTURE31)
 			GLuint texturesBinding[32] = {0}; // 32 est pour l'instant la plus haute limite (GL_TEXTURE31)
-			Recti currentScissorBox = Recti(0,0,0,0);
-			Recti currentViewport = Recti(0,0,0,0);
+			Recti currentScissorBox = Recti(0, 0, 0, 0);
+			Recti currentViewport = Recti(0, 0, 0, 0);
 			RenderStates renderStates; // Toujours synchronisé avec OpenGL
 			const RenderTarget* currentTarget = nullptr;
 			bool scissorBoxUpdated = true;
@@ -93,7 +93,7 @@
 		String s_rendererName;
 		String s_vendorName;
 		bool s_initialized = false;
-		bool s_openGLextensions[OpenGLExtension_Max+1] = {false};
+		bool s_openGLextensions[OpenGLExtension_Max + 1] = {false};
 		unsigned int s_glslVersion = 0;
 		unsigned int s_openglVersion = 0;
 
@@ -798,14 +798,14 @@
 			minor = 0;
 		}
 
-		s_openglVersion = major*100 + minor*10; // Donnera 330 pour OpenGL 3.3, 410 pour OpenGL 4.1, bien plus facile à comparer
+		s_openglVersion = major * 100 + minor * 10; // Donnera 330 pour OpenGL 3.3, 410 pour OpenGL 4.1, bien plus facile à comparer
 
 		NazaraDebug("OpenGL version: " + String::Number(major) + '.' + String::Number(minor));
 
-		// Le moteur ne fonctionnera pas avec OpenGL 1.x, autant s'arrêter là si c'est le cas
-		if (s_openglVersion < 200)
-		{
-			NazaraError("OpenGL " + String::Number(major) + '.' + String::Number(minor) + " detected (2.0 required). Please upgrade your drivers or your video card");
+		// Le moteur nécessite OpenGL 3.3, autant s'arrêter là si ce n'est pas le cas
+		if (s_openglVersion < 330)
+		{
+			NazaraError("OpenGL " + String::Number(major) + '.' + String::Number(minor) + " detected (3.3 required). Please upgrade your drivers or your video card");
 			return false;
 		}
 
@@ -832,25 +832,14 @@
 			minor = 0;
 		}
 
-		s_glslVersion = major*100 + minor*10; // GLSL 3.3 => 330
-
-<<<<<<< HEAD
-	// Le moteur nécessite OpenGL 3.3, autant s'arrêter là si ce n'est pas le cas
-	if (s_openglVersion < 330)
-	{
-		NazaraError("OpenGL " + NzString::Number(major) + '.' + NzString::Number(minor) + " detected (3.3 required). Please upgrade your drivers or your video card");
-		return false;
-	}
-=======
-		// Possible uniquement dans le cas où le GLSL vient d'une extension d'OpenGL 1
-		// Ce qui est rejeté il y a un moment déjà, mais on doit s'attendre à tout de la part d'un driver...
-		// (Exemple: Un driver OpenGL 2 mais ne supportant que le GLSL 100)
-		if (s_glslVersion < 110)
+		s_glslVersion = major * 100 + minor * 10; // GLSL 3.3 => 330
+
+		// Normalement rejeté il y a un moment déjà, mais on doit s'attendre à tout de la part d'un driver...
+		if (s_glslVersion < 330)
 		{
 			NazaraError("GLSL version is too low, please upgrade your drivers or your video card");
 			return false;
 		}
->>>>>>> 93745476
 
 		parameters.debugMode = true; // Certaines extensions n'apparaissent qu'avec un contexte de debug (e.g. ARB_debug_output)
 		parameters.majorVersion = ContextParameters::defaultMajorVersion = major;
@@ -868,18 +857,26 @@
 		{
 			glActiveTexture = reinterpret_cast<PFNGLACTIVETEXTUREPROC>(LoadEntry("glActiveTexture"));
 			glAttachShader = reinterpret_cast<PFNGLATTACHSHADERPROC>(LoadEntry("glAttachShader"));
+			glBeginConditionalRender = reinterpret_cast<PFNGLBEGINCONDITIONALRENDERPROC>(LoadEntry("glBeginConditionalRender"));
 			glBeginQuery = reinterpret_cast<PFNGLBEGINQUERYPROC>(LoadEntry("glBeginQuery"));
 			glBindAttribLocation = reinterpret_cast<PFNGLBINDATTRIBLOCATIONPROC>(LoadEntry("glBindAttribLocation"));
 			glBindBuffer = reinterpret_cast<PFNGLBINDBUFFERPROC>(LoadEntry("glBindBuffer"));
+			glBindFragDataLocation = reinterpret_cast<PFNGLBINDFRAGDATALOCATIONPROC>(LoadEntry("glBindFragDataLocation"));
+			glBindFramebuffer = reinterpret_cast<PFNGLBINDFRAMEBUFFERPROC>(LoadEntry("glBindFramebuffer"));
+			glBindRenderbuffer = reinterpret_cast<PFNGLBINDRENDERBUFFERPROC>(LoadEntry("glBindRenderbuffer"));
+			glBindSampler = reinterpret_cast<PFNGLBINDSAMPLERPROC>(LoadEntry("glBindSampler"));
 			glBindTexture = reinterpret_cast<PFNGLBINDTEXTUREPROC>(LoadEntry("glBindTexture"));
+			glBindVertexArray = reinterpret_cast<PFNGLBINDVERTEXARRAYPROC>(LoadEntry("glBindVertexArray"));
 			glBlendFunc = reinterpret_cast<PFNGLBLENDFUNCPROC>(LoadEntry("glBlendFunc"));
 			glBlendFuncSeparate = reinterpret_cast<PFNGLBLENDFUNCSEPARATEPROC>(LoadEntry("glBlendFuncSeparate"));
+			glBlitFramebuffer = reinterpret_cast<PFNGLBLITFRAMEBUFFERPROC>(LoadEntry("glBlitFramebuffer"));
 			glBufferData = reinterpret_cast<PFNGLBUFFERDATAPROC>(LoadEntry("glBufferData"));
 			glBufferSubData = reinterpret_cast<PFNGLBUFFERSUBDATAPROC>(LoadEntry("glBufferSubData"));
 			glClear = reinterpret_cast<PFNGLCLEARPROC>(LoadEntry("glClear"));
 			glClearColor = reinterpret_cast<PFNGLCLEARCOLORPROC>(LoadEntry("glClearColor"));
 			glClearDepth = reinterpret_cast<PFNGLCLEARDEPTHPROC>(LoadEntry("glClearDepth"));
 			glClearStencil = reinterpret_cast<PFNGLCLEARSTENCILPROC>(LoadEntry("glClearStencil"));
+			glCheckFramebufferStatus = reinterpret_cast<PFNGLCHECKFRAMEBUFFERSTATUSPROC>(LoadEntry("glCheckFramebufferStatus"));
 			glCreateProgram = reinterpret_cast<PFNGLCREATEPROGRAMPROC>(LoadEntry("glCreateProgram"));
 			glCreateShader = reinterpret_cast<PFNGLCREATESHADERPROC>(LoadEntry("glCreateShader"));
 			glColorMask = reinterpret_cast<PFNGLCOLORMASKPROC>(LoadEntry("glColorMask"));
@@ -887,25 +884,43 @@
 			glCompileShader = reinterpret_cast<PFNGLCOMPILESHADERPROC>(LoadEntry("glCompileShader"));
 			glCopyTexSubImage2D = reinterpret_cast<PFNGLCOPYTEXSUBIMAGE2DPROC>(LoadEntry("glCopyTexSubImage2D"));
 			glDeleteBuffers = reinterpret_cast<PFNGLDELETEBUFFERSPROC>(LoadEntry("glDeleteBuffers"));
+			glDeleteFramebuffers = reinterpret_cast<PFNGLDELETEFRAMEBUFFERSPROC>(LoadEntry("glDeleteFramebuffers"));
 			glDeleteQueries = reinterpret_cast<PFNGLDELETEQUERIESPROC>(LoadEntry("glDeleteQueries"));
 			glDeleteProgram = reinterpret_cast<PFNGLDELETEPROGRAMPROC>(LoadEntry("glDeleteProgram"));
+			glDeleteRenderbuffers = reinterpret_cast<PFNGLDELETERENDERBUFFERSPROC>(LoadEntry("glDeleteRenderbuffers"));
+			glDeleteSamplers = reinterpret_cast<PFNGLDELETESAMPLERSPROC>(LoadEntry("glDeleteSamplers"));
 			glDeleteShader = reinterpret_cast<PFNGLDELETESHADERPROC>(LoadEntry("glDeleteShader"));
 			glDeleteTextures = reinterpret_cast<PFNGLDELETETEXTURESPROC>(LoadEntry("glDeleteTextures"));
+			glDeleteVertexArrays = reinterpret_cast<PFNGLDELETEVERTEXARRAYSPROC>(LoadEntry("glDeleteVertexArrays"));
 			glDepthFunc = reinterpret_cast<PFNGLDEPTHFUNCPROC>(LoadEntry("glDepthFunc"));
 			glDepthMask = reinterpret_cast<PFNGLDEPTHMASKPROC>(LoadEntry("glDepthMask"));
 			glDisable = reinterpret_cast<PFNGLDISABLEPROC>(LoadEntry("glDisable"));
 			glDisableVertexAttribArray = reinterpret_cast<PFNGLDISABLEVERTEXATTRIBARRAYPROC>(LoadEntry("glDisableVertexAttribArray"));
 			glDrawArrays = reinterpret_cast<PFNGLDRAWARRAYSPROC>(LoadEntry("glDrawArrays"));
+			glDrawArraysInstanced = reinterpret_cast<PFNGLDRAWARRAYSINSTANCEDPROC>(LoadEntry("glDrawArraysInstanced"));
 			glDrawBuffer = reinterpret_cast<PFNGLDRAWBUFFERPROC>(LoadEntry("glDrawBuffer"));
 			glDrawBuffers = reinterpret_cast<PFNGLDRAWBUFFERSPROC>(LoadEntry("glDrawBuffers"));
 			glDrawElements = reinterpret_cast<PFNGLDRAWELEMENTSPROC>(LoadEntry("glDrawElements"));
+			glDrawElementsInstanced = reinterpret_cast<PFNGLDRAWELEMENTSINSTANCEDPROC>(LoadEntry("glDrawElementsInstanced"));
 			glEnable = reinterpret_cast<PFNGLENABLEPROC>(LoadEntry("glEnable"));
 			glEnableVertexAttribArray = reinterpret_cast<PFNGLENABLEVERTEXATTRIBARRAYPROC>(LoadEntry("glEnableVertexAttribArray"));
+			glEndConditionalRender = reinterpret_cast<PFNGLENDCONDITIONALRENDERPROC>(LoadEntry("glEndConditionalRender"));
 			glEndQuery = reinterpret_cast<PFNGLENDQUERYPROC>(LoadEntry("glEndQuery"));
 			glFlush = reinterpret_cast<PFNGLFLUSHPROC>(LoadEntry("glFlush"));
+			glFramebufferRenderbuffer = reinterpret_cast<PFNGLFRAMEBUFFERRENDERBUFFERPROC>(LoadEntry("glFramebufferRenderbuffer"));
+			glFramebufferTexture = reinterpret_cast<PFNGLFRAMEBUFFERTEXTUREPROC>(LoadEntry("glFramebufferTexture"));
+			glFramebufferTexture1D = reinterpret_cast<PFNGLFRAMEBUFFERTEXTURE1DPROC>(LoadEntry("glFramebufferTexture1D"));
+			glFramebufferTexture2D = reinterpret_cast<PFNGLFRAMEBUFFERTEXTURE2DPROC>(LoadEntry("glFramebufferTexture2D"));
+			glFramebufferTexture3D = reinterpret_cast<PFNGLFRAMEBUFFERTEXTURE3DPROC>(LoadEntry("glFramebufferTexture3D"));
+			glFramebufferTextureLayer = reinterpret_cast<PFNGLFRAMEBUFFERTEXTURELAYERPROC>(LoadEntry("glFramebufferTextureLayer"));
+			glGenerateMipmap = reinterpret_cast<PFNGLGENERATEMIPMAPPROC>(LoadEntry("glGenerateMipmap"));
 			glGenBuffers = reinterpret_cast<PFNGLGENBUFFERSPROC>(LoadEntry("glGenBuffers"));
+			glGenFramebuffers = reinterpret_cast<PFNGLGENFRAMEBUFFERSPROC>(LoadEntry("glGenFramebuffers"));
 			glGenQueries = reinterpret_cast<PFNGLGENQUERIESPROC>(LoadEntry("glGenQueries"));
+			glGenRenderbuffers = reinterpret_cast<PFNGLGENRENDERBUFFERSPROC>(LoadEntry("glGenRenderbuffers"));
+			glGenSamplers = reinterpret_cast<PFNGLGENSAMPLERSPROC>(LoadEntry("glGenSamplers"));
 			glGenTextures = reinterpret_cast<PFNGLGENTEXTURESPROC>(LoadEntry("glGenTextures"));
+			glGenVertexArrays = reinterpret_cast<PFNGLGENVERTEXARRAYSPROC>(LoadEntry("glGenVertexArrays"));
 			glGetActiveUniform = reinterpret_cast<PFNGLGETACTIVEUNIFORMPROC>(LoadEntry("glGetActiveUniform"));
 			glGetBooleanv = reinterpret_cast<PFNGLGETBOOLEANVPROC>(LoadEntry("glGetBooleanv"));
 			glGetBufferParameteriv = reinterpret_cast<PFNGLGETBUFFERPARAMETERIVPROC>(LoadEntry("glGetBufferParameteriv"));
@@ -920,6 +935,7 @@
 			glGetShaderInfoLog = reinterpret_cast<PFNGLGETSHADERINFOLOGPROC>(LoadEntry("glGetShaderInfoLog"));
 			glGetShaderiv = reinterpret_cast<PFNGLGETSHADERIVPROC>(LoadEntry("glGetShaderiv"));
 			glGetShaderSource = reinterpret_cast<PFNGLGETSHADERSOURCEPROC>(LoadEntry("glGetShaderSource"));
+			glGetStringi = reinterpret_cast<PFNGLGETSTRINGIPROC>(LoadEntry("glGetStringi"));
 			glGetTexImage = reinterpret_cast<PFNGLGETTEXIMAGEPROC>(LoadEntry("glGetTexImage"));
 			glGetTexLevelParameterfv = reinterpret_cast<PFNGLGETTEXLEVELPARAMETERFVPROC>(LoadEntry("glGetTexLevelParameterfv"));
 			glGetTexLevelParameteriv = reinterpret_cast<PFNGLGETTEXLEVELPARAMETERIVPROC>(LoadEntry("glGetTexLevelParameteriv"));
@@ -930,10 +946,14 @@
 			glLineWidth = reinterpret_cast<PFNGLLINEWIDTHPROC>(LoadEntry("glLineWidth"));
 			glLinkProgram = reinterpret_cast<PFNGLLINKPROGRAMPROC>(LoadEntry("glLinkProgram"));
 			glMapBuffer = reinterpret_cast<PFNGLMAPBUFFERPROC>(LoadEntry("glMapBuffer"));
+			glMapBufferRange = reinterpret_cast<PFNGLMAPBUFFERRANGEPROC>(LoadEntry("glMapBufferRange"));
 			glPixelStorei = reinterpret_cast<PFNGLPIXELSTOREIPROC>(LoadEntry("glPixelStorei"));
 			glPointSize = reinterpret_cast<PFNGLPOINTSIZEPROC>(LoadEntry("glPointSize"));
 			glPolygonMode = reinterpret_cast<PFNGLPOLYGONMODEPROC>(LoadEntry("glPolygonMode"));
 			glReadPixels = reinterpret_cast<PFNGLREADPIXELSPROC>(LoadEntry("glReadPixels"));
+			glRenderbufferStorage = reinterpret_cast<PFNGLRENDERBUFFERSTORAGEPROC>(LoadEntry("glRenderbufferStorage"));
+			glSamplerParameterf = reinterpret_cast<PFNGLSAMPLERPARAMETERFPROC>(LoadEntry("glSamplerParameterf"));
+			glSamplerParameteri = reinterpret_cast<PFNGLSAMPLERPARAMETERIPROC>(LoadEntry("glSamplerParameteri"));
 			glScissor = reinterpret_cast<PFNGLSCISSORPROC>(LoadEntry("glScissor"));
 			glShaderSource = reinterpret_cast<PFNGLSHADERSOURCEPROC>(LoadEntry("glShaderSource"));
 			glStencilFunc = reinterpret_cast<PFNGLSTENCILFUNCPROC>(LoadEntry("glStencilFunc"));
@@ -960,7 +980,9 @@
 			glUnmapBuffer = reinterpret_cast<PFNGLUNMAPBUFFERPROC>(LoadEntry("glUnmapBuffer"));
 			glUseProgram = reinterpret_cast<PFNGLUSEPROGRAMPROC>(LoadEntry("glUseProgram"));
 			glVertexAttrib4f = reinterpret_cast<PFNGLVERTEXATTRIB4FPROC>(LoadEntry("glVertexAttrib4f"));
+			glVertexAttribDivisor = reinterpret_cast<PFNGLVERTEXATTRIBDIVISORPROC>(LoadEntry("glVertexAttribDivisor"));
 			glVertexAttribPointer = reinterpret_cast<PFNGLVERTEXATTRIBPOINTERPROC>(LoadEntry("glVertexAttribPointer"));
+			glVertexAttribIPointer = reinterpret_cast<PFNGLVERTEXATTRIBIPOINTERPROC>(LoadEntry("glVertexAttribIPointer"));
 			glViewport = reinterpret_cast<PFNGLVIEWPORTPROC>(LoadEntry("glViewport"));
 		}
 		catch (const std::exception& e)
@@ -971,26 +993,11 @@
 
 		/****************************************Extensions****************************************/
 
-<<<<<<< HEAD
-	// Normalement rejeté il y a un moment déjà, mais on doit s'attendre à tout de la part d'un driver...
-	if (s_glslVersion < 330)
-	{
-		NazaraError("GLSL version is too low, please upgrade your drivers or your video card");
-		return false;
-	}
-=======
 		// Fonctions optionnelles
-		glBindFragDataLocation = reinterpret_cast<PFNGLBINDFRAGDATALOCATIONPROC>(LoadEntry("glBindFragDataLocation", false));
-		if (!glBindFragDataLocation)
-			glBindFragDataLocation = reinterpret_cast<PFNGLBINDFRAGDATALOCATIONEXTPROC>(LoadEntry("glBindFragDataLocationEXT", false));
->>>>>>> 93745476
+		glBindFragDataLocation = reinterpret_cast<PFNGLBINDFRAGDATALOCATIONPROC>(LoadEntry("glBindFragDataLocation"));
 
 		glDrawTexture = reinterpret_cast<PFNGLDRAWTEXTURENVPROC>(LoadEntry("glDrawTextureNV", false));
-		glFramebufferTexture = reinterpret_cast<PFNGLFRAMEBUFFERTEXTUREPROC>(LoadEntry("glFramebufferTexture", false));
-		glGetStringi = reinterpret_cast<PFNGLGETSTRINGIPROC>(LoadEntry("glGetStringi", false));
 		glInvalidateBufferData = reinterpret_cast<PFNGLINVALIDATEBUFFERDATAPROC>(LoadEntry("glInvalidateBufferData", false));
-		glMapBufferRange = reinterpret_cast<PFNGLMAPBUFFERRANGEPROC>(LoadEntry("glMapBufferRange", false));
-		glVertexAttribIPointer = reinterpret_cast<PFNGLVERTEXATTRIBIPOINTERPROC>(LoadEntry("glVertexAttribIPointer", false));
 		glVertexAttribLPointer = reinterpret_cast<PFNGLVERTEXATTRIBLPOINTERPROC>(LoadEntry("glVertexAttribLPointer", false));
 
 		#if defined(NAZARA_PLATFORM_WINDOWS)
@@ -1003,183 +1010,13 @@
 		glXSwapIntervalSGI = reinterpret_cast<GLX::PFNGLXSWAPINTERVALSGIPROC>(LoadEntry("glXSwapIntervalSGI", false));
 		#endif
 
-<<<<<<< HEAD
-	/****************************************Noyau****************************************/
-
-	try
-	{
-		glActiveTexture = reinterpret_cast<PFNGLACTIVETEXTUREPROC>(LoadEntry("glActiveTexture"));
-		glAttachShader = reinterpret_cast<PFNGLATTACHSHADERPROC>(LoadEntry("glAttachShader"));
-		glBeginConditionalRender = reinterpret_cast<PFNGLBEGINCONDITIONALRENDERPROC>(LoadEntry("glBeginConditionalRender"));
-		glBeginQuery = reinterpret_cast<PFNGLBEGINQUERYPROC>(LoadEntry("glBeginQuery"));
-		glBindAttribLocation = reinterpret_cast<PFNGLBINDATTRIBLOCATIONPROC>(LoadEntry("glBindAttribLocation"));
-		glBindBuffer = reinterpret_cast<PFNGLBINDBUFFERPROC>(LoadEntry("glBindBuffer"));
-		glBindFragDataLocation = reinterpret_cast<PFNGLBINDFRAGDATALOCATIONPROC>(LoadEntry("glBindFragDataLocation"));
-		glBindFramebuffer = reinterpret_cast<PFNGLBINDFRAMEBUFFERPROC>(LoadEntry("glBindFramebuffer"));
-		glBindRenderbuffer = reinterpret_cast<PFNGLBINDRENDERBUFFERPROC>(LoadEntry("glBindRenderbuffer"));
-		glBindSampler = reinterpret_cast<PFNGLBINDSAMPLERPROC>(LoadEntry("glBindSampler"));
-		glBindTexture = reinterpret_cast<PFNGLBINDTEXTUREPROC>(LoadEntry("glBindTexture"));
-		glBindVertexArray = reinterpret_cast<PFNGLBINDVERTEXARRAYPROC>(LoadEntry("glBindVertexArray"));
-		glBlendFunc = reinterpret_cast<PFNGLBLENDFUNCPROC>(LoadEntry("glBlendFunc"));
-		glBlendFuncSeparate = reinterpret_cast<PFNGLBLENDFUNCSEPARATEPROC>(LoadEntry("glBlendFuncSeparate"));
-		glBlitFramebuffer = reinterpret_cast<PFNGLBLITFRAMEBUFFERPROC>(LoadEntry("glBlitFramebuffer"));
-		glBufferData = reinterpret_cast<PFNGLBUFFERDATAPROC>(LoadEntry("glBufferData"));
-		glBufferSubData = reinterpret_cast<PFNGLBUFFERSUBDATAPROC>(LoadEntry("glBufferSubData"));
-		glClear = reinterpret_cast<PFNGLCLEARPROC>(LoadEntry("glClear"));
-		glClearColor = reinterpret_cast<PFNGLCLEARCOLORPROC>(LoadEntry("glClearColor"));
-		glClearDepth = reinterpret_cast<PFNGLCLEARDEPTHPROC>(LoadEntry("glClearDepth"));
-		glClearStencil = reinterpret_cast<PFNGLCLEARSTENCILPROC>(LoadEntry("glClearStencil"));
-		glCheckFramebufferStatus = reinterpret_cast<PFNGLCHECKFRAMEBUFFERSTATUSPROC>(LoadEntry("glCheckFramebufferStatus"));
-		glCreateProgram = reinterpret_cast<PFNGLCREATEPROGRAMPROC>(LoadEntry("glCreateProgram"));
-		glCreateShader = reinterpret_cast<PFNGLCREATESHADERPROC>(LoadEntry("glCreateShader"));
-		glColorMask = reinterpret_cast<PFNGLCOLORMASKPROC>(LoadEntry("glColorMask"));
-		glCullFace = reinterpret_cast<PFNGLCULLFACEPROC>(LoadEntry("glCullFace"));
-		glCompileShader = reinterpret_cast<PFNGLCOMPILESHADERPROC>(LoadEntry("glCompileShader"));
-		glCopyTexSubImage2D = reinterpret_cast<PFNGLCOPYTEXSUBIMAGE2DPROC>(LoadEntry("glCopyTexSubImage2D"));
-		glDeleteBuffers = reinterpret_cast<PFNGLDELETEBUFFERSPROC>(LoadEntry("glDeleteBuffers"));
-		glDeleteFramebuffers = reinterpret_cast<PFNGLDELETEFRAMEBUFFERSPROC>(LoadEntry("glDeleteFramebuffers"));
-		glDeleteQueries = reinterpret_cast<PFNGLDELETEQUERIESPROC>(LoadEntry("glDeleteQueries"));
-		glDeleteProgram = reinterpret_cast<PFNGLDELETEPROGRAMPROC>(LoadEntry("glDeleteProgram"));
-		glDeleteRenderbuffers = reinterpret_cast<PFNGLDELETERENDERBUFFERSPROC>(LoadEntry("glDeleteRenderbuffers"));
-		glDeleteSamplers = reinterpret_cast<PFNGLDELETESAMPLERSPROC>(LoadEntry("glDeleteSamplers"));
-		glDeleteShader = reinterpret_cast<PFNGLDELETESHADERPROC>(LoadEntry("glDeleteShader"));
-		glDeleteTextures = reinterpret_cast<PFNGLDELETETEXTURESPROC>(LoadEntry("glDeleteTextures"));
-		glDeleteVertexArrays = reinterpret_cast<PFNGLDELETEVERTEXARRAYSPROC>(LoadEntry("glDeleteVertexArrays"));
-		glDepthFunc = reinterpret_cast<PFNGLDEPTHFUNCPROC>(LoadEntry("glDepthFunc"));
-		glDepthMask = reinterpret_cast<PFNGLDEPTHMASKPROC>(LoadEntry("glDepthMask"));
-		glDisable = reinterpret_cast<PFNGLDISABLEPROC>(LoadEntry("glDisable"));
-		glDisableVertexAttribArray = reinterpret_cast<PFNGLDISABLEVERTEXATTRIBARRAYPROC>(LoadEntry("glDisableVertexAttribArray"));
-		glDrawArrays = reinterpret_cast<PFNGLDRAWARRAYSPROC>(LoadEntry("glDrawArrays"));
-		glDrawArraysInstanced = reinterpret_cast<PFNGLDRAWARRAYSINSTANCEDPROC>(LoadEntry("glDrawArraysInstanced"));
-		glDrawBuffer = reinterpret_cast<PFNGLDRAWBUFFERPROC>(LoadEntry("glDrawBuffer"));
-		glDrawBuffers = reinterpret_cast<PFNGLDRAWBUFFERSPROC>(LoadEntry("glDrawBuffers"));
-		glDrawElements = reinterpret_cast<PFNGLDRAWELEMENTSPROC>(LoadEntry("glDrawElements"));
-		glDrawElementsInstanced = reinterpret_cast<PFNGLDRAWELEMENTSINSTANCEDPROC>(LoadEntry("glDrawElementsInstanced"));
-		glEnable = reinterpret_cast<PFNGLENABLEPROC>(LoadEntry("glEnable"));
-		glEnableVertexAttribArray = reinterpret_cast<PFNGLENABLEVERTEXATTRIBARRAYPROC>(LoadEntry("glEnableVertexAttribArray"));
-		glEndConditionalRender = reinterpret_cast<PFNGLENDCONDITIONALRENDERPROC>(LoadEntry("glEndConditionalRender"));
-		glEndQuery = reinterpret_cast<PFNGLENDQUERYPROC>(LoadEntry("glEndQuery"));
-		glFlush = reinterpret_cast<PFNGLFLUSHPROC>(LoadEntry("glFlush"));
-		glFramebufferRenderbuffer = reinterpret_cast<PFNGLFRAMEBUFFERRENDERBUFFERPROC>(LoadEntry("glFramebufferRenderbuffer"));
-		glFramebufferTexture = reinterpret_cast<PFNGLFRAMEBUFFERTEXTUREPROC>(LoadEntry("glFramebufferTexture"));
-		glFramebufferTexture1D = reinterpret_cast<PFNGLFRAMEBUFFERTEXTURE1DPROC>(LoadEntry("glFramebufferTexture1D"));
-		glFramebufferTexture2D = reinterpret_cast<PFNGLFRAMEBUFFERTEXTURE2DPROC>(LoadEntry("glFramebufferTexture2D"));
-		glFramebufferTexture3D = reinterpret_cast<PFNGLFRAMEBUFFERTEXTURE3DPROC>(LoadEntry("glFramebufferTexture3D"));
-		glFramebufferTextureLayer = reinterpret_cast<PFNGLFRAMEBUFFERTEXTURELAYERPROC>(LoadEntry("glFramebufferTextureLayer"));
-		glGenerateMipmap = reinterpret_cast<PFNGLGENERATEMIPMAPPROC>(LoadEntry("glGenerateMipmap"));
-		glGenBuffers = reinterpret_cast<PFNGLGENBUFFERSPROC>(LoadEntry("glGenBuffers"));
-		glGenFramebuffers = reinterpret_cast<PFNGLGENFRAMEBUFFERSPROC>(LoadEntry("glGenFramebuffers"));
-		glGenQueries = reinterpret_cast<PFNGLGENQUERIESPROC>(LoadEntry("glGenQueries"));
-		glGenRenderbuffers = reinterpret_cast<PFNGLGENRENDERBUFFERSPROC>(LoadEntry("glGenRenderbuffers"));
-		glGenSamplers = reinterpret_cast<PFNGLGENSAMPLERSPROC>(LoadEntry("glGenSamplers"));
-		glGenTextures = reinterpret_cast<PFNGLGENTEXTURESPROC>(LoadEntry("glGenTextures"));
-		glGenVertexArrays = reinterpret_cast<PFNGLGENVERTEXARRAYSPROC>(LoadEntry("glGenVertexArrays"));
-		glGetActiveUniform = reinterpret_cast<PFNGLGETACTIVEUNIFORMPROC>(LoadEntry("glGetActiveUniform"));
-		glGetBooleanv = reinterpret_cast<PFNGLGETBOOLEANVPROC>(LoadEntry("glGetBooleanv"));
-		glGetBufferParameteriv = reinterpret_cast<PFNGLGETBUFFERPARAMETERIVPROC>(LoadEntry("glGetBufferParameteriv"));
-		glGetError = reinterpret_cast<PFNGLGETERRORPROC>(LoadEntry("glGetError"));
-		glGetFloatv = reinterpret_cast<PFNGLGETFLOATVPROC>(LoadEntry("glGetFloatv"));
-		glGetIntegerv = reinterpret_cast<PFNGLGETINTEGERVPROC>(LoadEntry("glGetIntegerv"));
-		glGetQueryiv = reinterpret_cast<PFNGLGETQUERYIVPROC>(LoadEntry("glGetQueryiv"));
-		glGetQueryObjectiv = reinterpret_cast<PFNGLGETQUERYOBJECTIVPROC>(LoadEntry("glGetQueryObjectiv"));
-		glGetQueryObjectuiv = reinterpret_cast<PFNGLGETQUERYOBJECTUIVPROC>(LoadEntry("glGetQueryObjectuiv"));
-		glGetProgramiv = reinterpret_cast<PFNGLGETPROGRAMIVPROC>(LoadEntry("glGetProgramiv"));
-		glGetProgramInfoLog = reinterpret_cast<PFNGLGETPROGRAMINFOLOGPROC>(LoadEntry("glGetProgramInfoLog"));
-		glGetShaderInfoLog = reinterpret_cast<PFNGLGETSHADERINFOLOGPROC>(LoadEntry("glGetShaderInfoLog"));
-		glGetShaderiv = reinterpret_cast<PFNGLGETSHADERIVPROC>(LoadEntry("glGetShaderiv"));
-		glGetShaderSource = reinterpret_cast<PFNGLGETSHADERSOURCEPROC>(LoadEntry("glGetShaderSource"));
-		glGetStringi = reinterpret_cast<PFNGLGETSTRINGIPROC>(LoadEntry("glGetStringi"));
-		glGetTexImage = reinterpret_cast<PFNGLGETTEXIMAGEPROC>(LoadEntry("glGetTexImage"));
-		glGetTexLevelParameterfv = reinterpret_cast<PFNGLGETTEXLEVELPARAMETERFVPROC>(LoadEntry("glGetTexLevelParameterfv"));
-		glGetTexLevelParameteriv = reinterpret_cast<PFNGLGETTEXLEVELPARAMETERIVPROC>(LoadEntry("glGetTexLevelParameteriv"));
-		glGetTexParameterfv = reinterpret_cast<PFNGLGETTEXPARAMETERFVPROC>(LoadEntry("glGetTexParameterfv"));
-		glGetTexParameteriv = reinterpret_cast<PFNGLGETTEXPARAMETERIVPROC>(LoadEntry("glGetTexParameteriv"));
-		glGetUniformLocation = reinterpret_cast<PFNGLGETUNIFORMLOCATIONPROC>(LoadEntry("glGetUniformLocation"));
-		glIsEnabled = reinterpret_cast<PFNGLISENABLEDPROC>(LoadEntry("glIsEnabled"));
-		glLineWidth = reinterpret_cast<PFNGLLINEWIDTHPROC>(LoadEntry("glLineWidth"));
-		glLinkProgram = reinterpret_cast<PFNGLLINKPROGRAMPROC>(LoadEntry("glLinkProgram"));
-		glMapBuffer = reinterpret_cast<PFNGLMAPBUFFERPROC>(LoadEntry("glMapBuffer"));
-		glMapBufferRange = reinterpret_cast<PFNGLMAPBUFFERRANGEPROC>(LoadEntry("glMapBufferRange"));
-		glPixelStorei = reinterpret_cast<PFNGLPIXELSTOREIPROC>(LoadEntry("glPixelStorei"));
-		glPointSize = reinterpret_cast<PFNGLPOINTSIZEPROC>(LoadEntry("glPointSize"));
-		glPolygonMode = reinterpret_cast<PFNGLPOLYGONMODEPROC>(LoadEntry("glPolygonMode"));
-		glReadPixels = reinterpret_cast<PFNGLREADPIXELSPROC>(LoadEntry("glReadPixels"));
-		glRenderbufferStorage = reinterpret_cast<PFNGLRENDERBUFFERSTORAGEPROC>(LoadEntry("glRenderbufferStorage"));
-		glSamplerParameterf = reinterpret_cast<PFNGLSAMPLERPARAMETERFPROC>(LoadEntry("glSamplerParameterf"));
-		glSamplerParameteri = reinterpret_cast<PFNGLSAMPLERPARAMETERIPROC>(LoadEntry("glSamplerParameteri"));
-		glScissor = reinterpret_cast<PFNGLSCISSORPROC>(LoadEntry("glScissor"));
-		glShaderSource = reinterpret_cast<PFNGLSHADERSOURCEPROC>(LoadEntry("glShaderSource"));
-		glStencilFunc = reinterpret_cast<PFNGLSTENCILFUNCPROC>(LoadEntry("glStencilFunc"));
-		glStencilFuncSeparate = reinterpret_cast<PFNGLSTENCILFUNCSEPARATEPROC>(LoadEntry("glStencilFuncSeparate"));
-		glStencilOp = reinterpret_cast<PFNGLSTENCILOPPROC>(LoadEntry("glStencilOp"));
-		glStencilOpSeparate = reinterpret_cast<PFNGLSTENCILOPSEPARATEPROC>(LoadEntry("glStencilOpSeparate"));
-		glTexImage2D = reinterpret_cast<PFNGLTEXIMAGE2DPROC>(LoadEntry("glTexImage2D"));
-		glTexImage3D = reinterpret_cast<PFNGLTEXIMAGE3DPROC>(LoadEntry("glTexImage3D"));
-		glTexParameterf = reinterpret_cast<PFNGLTEXPARAMETERFPROC>(LoadEntry("glTexParameterf"));
-		glTexParameteri = reinterpret_cast<PFNGLTEXPARAMETERIPROC>(LoadEntry("glTexParameteri"));
-		glTexSubImage2D = reinterpret_cast<PFNGLTEXSUBIMAGE2DPROC>(LoadEntry("glTexSubImage2D"));
-		glTexSubImage3D = reinterpret_cast<PFNGLTEXSUBIMAGE3DPROC>(LoadEntry("glTexSubImage3D"));
-		glUniform1f = reinterpret_cast<PFNGLUNIFORM1FPROC>(LoadEntry("glUniform1f"));
-		glUniform1i = reinterpret_cast<PFNGLUNIFORM1IPROC>(LoadEntry("glUniform1i"));
-		glUniform1fv = reinterpret_cast<PFNGLUNIFORM1FVPROC>(LoadEntry("glUniform1fv"));
-		glUniform1iv = reinterpret_cast<PFNGLUNIFORM1IVPROC>(LoadEntry("glUniform1iv"));
-		glUniform2fv = reinterpret_cast<PFNGLUNIFORM2FVPROC>(LoadEntry("glUniform2fv"));
-		glUniform2iv = reinterpret_cast<PFNGLUNIFORM2IVPROC>(LoadEntry("glUniform2iv"));
-		glUniform3fv = reinterpret_cast<PFNGLUNIFORM3FVPROC>(LoadEntry("glUniform3fv"));
-		glUniform3iv = reinterpret_cast<PFNGLUNIFORM3IVPROC>(LoadEntry("glUniform3iv"));
-		glUniform4fv = reinterpret_cast<PFNGLUNIFORM4FVPROC>(LoadEntry("glUniform4fv"));
-		glUniform4iv = reinterpret_cast<PFNGLUNIFORM4IVPROC>(LoadEntry("glUniform4iv"));
-		glUniformMatrix4fv = reinterpret_cast<PFNGLUNIFORMMATRIX4FVPROC>(LoadEntry("glUniformMatrix4fv"));
-		glUnmapBuffer = reinterpret_cast<PFNGLUNMAPBUFFERPROC>(LoadEntry("glUnmapBuffer"));
-		glUseProgram = reinterpret_cast<PFNGLUSEPROGRAMPROC>(LoadEntry("glUseProgram"));
-		glVertexAttrib4f = reinterpret_cast<PFNGLVERTEXATTRIB4FPROC>(LoadEntry("glVertexAttrib4f"));
-		glVertexAttribDivisor = reinterpret_cast<PFNGLVERTEXATTRIBDIVISORPROC>(LoadEntry("glVertexAttribDivisor"));
-		glVertexAttribPointer = reinterpret_cast<PFNGLVERTEXATTRIBPOINTERPROC>(LoadEntry("glVertexAttribPointer"));
-		glVertexAttribIPointer = reinterpret_cast<PFNGLVERTEXATTRIBIPOINTERPROC>(LoadEntry("glVertexAttribIPointer"));
-		glViewport = reinterpret_cast<PFNGLVIEWPORTPROC>(LoadEntry("glViewport"));
-	}
-	catch (const std::exception& e)
-	{
-		NazaraError("Unable to load OpenGL: " + NzString(e.what()));
-		return false;
-	}
-
-	/****************************************Extensions****************************************/
-
-	// Fonctions optionnelles
-	glBindFragDataLocation = reinterpret_cast<PFNGLBINDFRAGDATALOCATIONPROC>(LoadEntry("glBindFragDataLocation"));
-
-	glDrawTexture = reinterpret_cast<PFNGLDRAWTEXTURENVPROC>(LoadEntry("glDrawTextureNV", false));
-	glInvalidateBufferData = reinterpret_cast<PFNGLINVALIDATEBUFFERDATAPROC>(LoadEntry("glInvalidateBufferData", false));
-	glVertexAttribLPointer = reinterpret_cast<PFNGLVERTEXATTRIBLPOINTERPROC>(LoadEntry("glVertexAttribLPointer", false));
-
-	#if defined(NAZARA_PLATFORM_WINDOWS)
-	wglGetExtensionsStringARB = reinterpret_cast<PFNWGLGETEXTENSIONSSTRINGARBPROC>(LoadEntry("wglGetExtensionsStringARB", false));
-	wglGetExtensionsStringEXT = reinterpret_cast<PFNWGLGETEXTENSIONSSTRINGEXTPROC>(LoadEntry("wglGetExtensionsStringEXT", false));
-	wglSwapInterval = reinterpret_cast<PFNWGLSWAPINTERVALEXTPROC>(LoadEntry("wglSwapIntervalEXT", false));
-	#elif defined(NAZARA_PLATFORM_LINUX)
-	glXSwapIntervalEXT = reinterpret_cast<GLX::PFNGLXSWAPINTERVALEXTPROC>(LoadEntry("glXSwapIntervalEXT", false));
-	NzglXSwapIntervalMESA = reinterpret_cast<GLX::PFNGLXSWAPINTERVALMESAPROC>(LoadEntry("glXSwapIntervalMESA", false));
-	glXSwapIntervalSGI = reinterpret_cast<GLX::PFNGLXSWAPINTERVALSGIPROC>(LoadEntry("glXSwapIntervalSGI", false));
-	#endif
-
-	if (!glGetStringi || !LoadExtensions3())
-	{
-		NazaraWarning("Failed to load OpenGL 3 extension system, falling back to OpenGL 2 extension system...");
-
-		if (!LoadExtensionsString(reinterpret_cast<const char*>(glGetString(GL_EXTENSIONS))))
-			NazaraWarning("Failed to load extension system");
-	}
-=======
 		if (!glGetStringi || !LoadExtensions3())
 		{
-			if (s_openglVersion >= 300) // Dans le cas contraire c'est normal
-				NazaraWarning("Failed to load OpenGL 3 extension system, switching to OpenGL 2 extension system...");
+			NazaraWarning("Failed to load OpenGL 3 extension system, falling back to OpenGL 2 extension system...");
 
 			if (!LoadExtensionsString(reinterpret_cast<const char*>(glGetString(GL_EXTENSIONS))))
 				NazaraWarning("Failed to load extension system");
 		}
->>>>>>> 93745476
 
 		#ifdef NAZARA_PLATFORM_WINDOWS
 		{
@@ -1199,46 +1036,8 @@
 		// AnisotropicFilter
 		s_openGLextensions[OpenGLExtension_AnisotropicFilter] = IsSupported("GL_EXT_texture_filter_anisotropic");
 
-<<<<<<< HEAD
-	// DebugOutput
-	if (s_openglVersion >= 430 || IsSupported("GL_KHR_debug"))
-	{
-		try
-=======
-		// ConditionalRender
-		if (s_openglVersion >= 300)
-		{
-			try
-			{
-				glBeginConditionalRender = reinterpret_cast<PFNGLBEGINCONDITIONALRENDERPROC>(LoadEntry("glBeginConditionalRender"));
-				glEndConditionalRender = reinterpret_cast<PFNGLENDCONDITIONALRENDERPROC>(LoadEntry("glEndConditionalRender"));
-
-				s_openGLextensions[OpenGLExtension_ConditionalRender] = true;
-			}
-			catch (const std::exception& e)
-			{
-				NazaraWarning("Failed to load Conditional Render: " + String(e.what()));
-			}
-		}
-
-		if (!s_openGLextensions[OpenGLExtension_ConditionalRender] && IsSupported("GL_NV_conditional_render"))
-		{
-			try
-			{
-				glBeginConditionalRender = reinterpret_cast<PFNGLBEGINCONDITIONALRENDERPROC>(LoadEntry("glBeginConditionalRenderNV"));
-				glEndConditionalRender = reinterpret_cast<PFNGLENDCONDITIONALRENDERPROC>(LoadEntry("glEndConditionalRenderNV"));
-
-				s_openGLextensions[OpenGLExtension_ConditionalRender] = true;
-			}
-			catch (const std::exception& e)
-			{
-				NazaraWarning("Failed to load GL_NV_conditional_render: " + String(e.what()));
-			}
-		}
-
 		// DebugOutput
 		if (s_openglVersion >= 430 || IsSupported("GL_KHR_debug"))
->>>>>>> 93745476
 		{
 			try
 			{
@@ -1272,46 +1071,8 @@
 			}
 		}
 
-<<<<<<< HEAD
-	// FP64
-	if (s_openglVersion >= 400 || IsSupported("GL_ARB_gpu_shader_fp64"))
-	{
-		try
-=======
-		// DrawInstanced
-		if (s_openglVersion >= 310)
-		{
-			try
-			{
-				glDrawArraysInstanced = reinterpret_cast<PFNGLDRAWARRAYSINSTANCEDPROC>(LoadEntry("glDrawArraysInstanced"));
-				glDrawElementsInstanced = reinterpret_cast<PFNGLDRAWELEMENTSINSTANCEDPROC>(LoadEntry("glDrawElementsInstanced"));
-
-				s_openGLextensions[OpenGLExtension_DrawInstanced] = true;
-			}
-			catch (const std::exception& e)
-			{
-				NazaraWarning("Failed to load Draw Instanced: " + String(e.what()));
-			}
-		}
-
-		if (!s_openGLextensions[OpenGLExtension_DrawInstanced] && IsSupported("GL_ARB_draw_instanced"))
-		{
-			try
-			{
-				glDrawArraysInstanced = reinterpret_cast<PFNGLDRAWARRAYSINSTANCEDARBPROC>(LoadEntry("glDrawArraysInstancedARB"));
-				glDrawElementsInstanced = reinterpret_cast<PFNGLDRAWELEMENTSINSTANCEDARBPROC>(LoadEntry("glDrawElementsInstancedARB"));
-
-				s_openGLextensions[OpenGLExtension_DrawInstanced] = true;
-			}
-			catch (const std::exception& e)
-			{
-				NazaraWarning("Failed to load GL_ARB_draw_instanced: " + String(e.what()));
-			}
-		}
-
 		// FP64
 		if (s_openglVersion >= 400 || IsSupported("GL_ARB_gpu_shader_fp64"))
->>>>>>> 93745476
 		{
 			try
 			{
@@ -1329,44 +1090,8 @@
 			}
 		}
 
-<<<<<<< HEAD
-	// GetProgramBinary
-	if (s_openglVersion >= 410 || IsSupported("GL_ARB_get_program_binary"))
-	{
-		try
-=======
-		// FrameBufferObject
-		if (s_openglVersion >= 300 || IsSupported("GL_ARB_framebuffer_object"))
-		{
-			try
-			{
-				glBindFramebuffer = reinterpret_cast<PFNGLBINDFRAMEBUFFERPROC>(LoadEntry("glBindFramebuffer"));
-				glBindRenderbuffer = reinterpret_cast<PFNGLBINDRENDERBUFFERPROC>(LoadEntry("glBindRenderbuffer"));
-				glBlitFramebuffer = reinterpret_cast<PFNGLBLITFRAMEBUFFERPROC>(LoadEntry("glBlitFramebuffer"));
-				glCheckFramebufferStatus = reinterpret_cast<PFNGLCHECKFRAMEBUFFERSTATUSPROC>(LoadEntry("glCheckFramebufferStatus"));
-				glDeleteFramebuffers = reinterpret_cast<PFNGLDELETEFRAMEBUFFERSPROC>(LoadEntry("glDeleteFramebuffers"));
-				glDeleteRenderbuffers = reinterpret_cast<PFNGLDELETERENDERBUFFERSPROC>(LoadEntry("glDeleteRenderbuffers"));
-				glFramebufferRenderbuffer = reinterpret_cast<PFNGLFRAMEBUFFERRENDERBUFFERPROC>(LoadEntry("glFramebufferRenderbuffer"));
-				glFramebufferTexture1D = reinterpret_cast<PFNGLFRAMEBUFFERTEXTURE1DPROC>(LoadEntry("glFramebufferTexture1D"));
-				glFramebufferTexture2D = reinterpret_cast<PFNGLFRAMEBUFFERTEXTURE2DPROC>(LoadEntry("glFramebufferTexture2D"));
-				glFramebufferTexture3D = reinterpret_cast<PFNGLFRAMEBUFFERTEXTURE3DPROC>(LoadEntry("glFramebufferTexture3D"));
-				glFramebufferTextureLayer = reinterpret_cast<PFNGLFRAMEBUFFERTEXTURELAYERPROC>(LoadEntry("glFramebufferTextureLayer"));
-				glGenerateMipmap = reinterpret_cast<PFNGLGENERATEMIPMAPPROC>(LoadEntry("glGenerateMipmap"));
-				glGenFramebuffers = reinterpret_cast<PFNGLGENFRAMEBUFFERSPROC>(LoadEntry("glGenFramebuffers"));
-				glGenRenderbuffers = reinterpret_cast<PFNGLGENRENDERBUFFERSPROC>(LoadEntry("glGenRenderbuffers"));
-				glRenderbufferStorage = reinterpret_cast<PFNGLRENDERBUFFERSTORAGEPROC>(LoadEntry("glRenderbufferStorage"));
-
-				s_openGLextensions[OpenGLExtension_FrameBufferObject] = true;
-			}
-			catch (const std::exception& e)
-			{
-				NazaraWarning("Failed to load ARB_framebuffer_object: (" + String(e.what()) + ")");
-			}
-		}
-
 		// GetProgramBinary
 		if (s_openglVersion >= 410 || IsSupported("GL_ARB_get_program_binary"))
->>>>>>> 93745476
 		{
 			try
 			{
@@ -1382,66 +1107,8 @@
 			}
 		}
 
-<<<<<<< HEAD
-	// SeparateShaderObjects
-	if (s_openglVersion >= 400 || IsSupported("GL_ARB_separate_shader_objects"))
-	{
-		try
-=======
-		// InstancedArray
-		if (s_openglVersion >= 330)
-		{
-			try
-			{
-				glVertexAttribDivisor = reinterpret_cast<PFNGLVERTEXATTRIBDIVISORPROC>(LoadEntry("glVertexAttribDivisor"));
-
-				s_openGLextensions[OpenGLExtension_InstancedArray] = true;
-			}
-			catch (const std::exception& e)
-			{
-				NazaraWarning("Failed to load Instanced Array: " + String(e.what()));
-			}
-		}
-
-		if (!s_openGLextensions[OpenGLExtension_InstancedArray] && IsSupported("GL_ARB_instanced_arrays"))
-		{
-			try
-			{
-				glVertexAttribDivisor = reinterpret_cast<PFNGLVERTEXATTRIBDIVISORARBPROC>(LoadEntry("glVertexAttribDivisorARB"));
-
-				s_openGLextensions[OpenGLExtension_InstancedArray] = true;
-			}
-			catch (const std::exception& e)
-			{
-				NazaraWarning("Failed to load GL_ARB_instanced_arrays: " + String(e.what()));
-			}
-		}
-
-		// PixelBufferObject
-		s_openGLextensions[OpenGLExtension_PixelBufferObject] = (s_openglVersion >= 210 || IsSupported("GL_ARB_pixel_buffer_object"));
-
-		// SamplerObjects
-		if (s_openglVersion >= 330 || IsSupported("GL_ARB_sampler_objects"))
-		{
-			try
-			{
-				glBindSampler = reinterpret_cast<PFNGLBINDSAMPLERPROC>(LoadEntry("glBindSampler"));
-				glDeleteSamplers = reinterpret_cast<PFNGLDELETESAMPLERSPROC>(LoadEntry("glDeleteSamplers"));
-				glGenSamplers = reinterpret_cast<PFNGLGENSAMPLERSPROC>(LoadEntry("glGenSamplers"));
-				glSamplerParameterf = reinterpret_cast<PFNGLSAMPLERPARAMETERFPROC>(LoadEntry("glSamplerParameterf"));
-				glSamplerParameteri = reinterpret_cast<PFNGLSAMPLERPARAMETERIPROC>(LoadEntry("glSamplerParameteri"));
-
-				s_openGLextensions[OpenGLExtension_SamplerObjects] = true;
-			}
-			catch (const std::exception& e)
-			{
-				NazaraWarning("Failed to load ARB_sampler_objects: (" + String(e.what()) + ")");
-			}
-		}
-
 		// SeparateShaderObjects
 		if (s_openglVersion >= 400 || IsSupported("GL_ARB_separate_shader_objects"))
->>>>>>> 93745476
 		{
 			try
 			{
@@ -1479,16 +1146,8 @@
 		// Shader_ImageLoadStore
 		s_openGLextensions[OpenGLExtension_Shader_ImageLoadStore] = (s_openglVersion >= 420 || IsSupported("GL_ARB_shader_image_load_store"));
 
-<<<<<<< HEAD
-	// TextureCompression_s3tc
-	s_openGLextensions[nzOpenGLExtension_TextureCompression_s3tc] = IsSupported("GL_EXT_texture_compression_s3tc");
-=======
-		// TextureArray
-		s_openGLextensions[OpenGLExtension_TextureArray] = (s_openglVersion >= 300 || IsSupported("GL_EXT_texture_array"));
-
 		// TextureCompression_s3tc
 		s_openGLextensions[OpenGLExtension_TextureCompression_s3tc] = IsSupported("GL_EXT_texture_compression_s3tc");
->>>>>>> 93745476
 
 		// TextureStorage
 		if (s_openglVersion >= 420 || IsSupported("GL_ARB_texture_storage"))
@@ -1507,32 +1166,7 @@
 			}
 		}
 
-<<<<<<< HEAD
-	/******************************Initialisation*****************************/
-=======
-		// VertexArrayObject
-		if (s_openglVersion >= 300 || IsSupported("GL_ARB_vertex_array_object"))
-		{
-			try
-			{
-				glBindVertexArray = reinterpret_cast<PFNGLBINDVERTEXARRAYPROC>(LoadEntry("glBindVertexArray"));
-				glDeleteVertexArrays = reinterpret_cast<PFNGLDELETEVERTEXARRAYSPROC>(LoadEntry("glDeleteVertexArrays"));
-				glGenVertexArrays = reinterpret_cast<PFNGLGENVERTEXARRAYSPROC>(LoadEntry("glGenVertexArrays"));
-
-				s_openGLextensions[OpenGLExtension_VertexArrayObjects] = true;
-			}
-			catch (const std::exception& e)
-			{
-				NazaraWarning("Failed to load ARB_vertex_array_object: " + String(e.what()));
-			}
-		}
-
-		// Fonctions de substitut
-		if (!glGenerateMipmap)
-			glGenerateMipmap = reinterpret_cast<PFNGLGENERATEMIPMAPEXTPROC>(LoadEntry("glGenerateMipmapEXT", false));
-
 		/******************************Initialisation*****************************/
->>>>>>> 93745476
 
 		s_contextStates = nullptr;
 		s_rendererName = reinterpret_cast<const char*>(glGetString(GL_RENDERER));
@@ -2167,7 +1801,7 @@
 		GL_STENCIL_ATTACHMENT        // AttachmentPoint_Stencil
 	};
 
-	static_assert(AttachmentPoint_Max+1 == 4, "Attachment array is incomplete");
+	static_assert(AttachmentPoint_Max + 1 == 4, "Attachment array is incomplete");
 
 	GLenum OpenGL::BlendFunc[] =
 	{
@@ -2183,7 +1817,7 @@
 		GL_ZERO                 // BlendFunc_Zero
 	};
 
-	static_assert(BlendFunc_Max+1 == 10, "Blend func array is incomplete");
+	static_assert(BlendFunc_Max + 1 == 10, "Blend func array is incomplete");
 
 	GLenum OpenGL::BufferLock[] =
 	{
@@ -2193,7 +1827,7 @@
 		GL_WRITE_ONLY  // BufferAccess_WriteOnly
 	};
 
-	static_assert(BufferAccess_Max+1 == 4, "Buffer lock array is incomplete");
+	static_assert(BufferAccess_Max + 1 == 4, "Buffer lock array is incomplete");
 
 	GLenum OpenGL::BufferLockRange[] =
 	{
@@ -2204,7 +1838,7 @@
 		GL_MAP_WRITE_BIT                                                               // BufferAccess_WriteOnly
 	};
 
-	static_assert(BufferAccess_Max+1 == 4, "Buffer lock range array is incomplete");
+	static_assert(BufferAccess_Max + 1 == 4, "Buffer lock range array is incomplete");
 
 	GLenum OpenGL::BufferTarget[] =
 	{
@@ -2212,7 +1846,7 @@
 		GL_ARRAY_BUFFER,		 // BufferType_Vertex
 	};
 
-	static_assert(BufferType_Max+1 == 2, "Buffer target array is incomplete");
+	static_assert(BufferType_Max + 1 == 2, "Buffer target array is incomplete");
 
 	GLenum OpenGL::BufferTargetBinding[] =
 	{
@@ -2220,7 +1854,7 @@
 		GL_ARRAY_BUFFER_BINDING,		 // BufferType_Vertex
 	};
 
-	static_assert(BufferType_Max+1 == 2, "Buffer target binding array is incomplete");
+	static_assert(BufferType_Max + 1 == 2, "Buffer target binding array is incomplete");
 
 	GLenum OpenGL::BufferUsage[] =
 	{
@@ -2230,7 +1864,7 @@
 		GL_STATIC_DRAW  // BufferUsage_Static
 	};
 
-	static_assert(BufferUsage_Max+1 == 2, "Buffer usage array is incomplete");
+	static_assert(BufferUsage_Max + 1 == 2, "Buffer usage array is incomplete");
 
 	GLenum OpenGL::ComponentType[] =
 	{
@@ -2250,7 +1884,7 @@
 		GL_FLOAT          // ComponentType_Quaternion
 	};
 
-	static_assert(ComponentType_Max+1 == 14, "Attribute type array is incomplete");
+	static_assert(ComponentType_Max + 1 == 14, "Attribute type array is incomplete");
 
 	GLenum OpenGL::CubemapFace[] =
 	{
@@ -2262,7 +1896,7 @@
 		GL_TEXTURE_CUBE_MAP_NEGATIVE_Z  // CubemapFace_NegativeZ
 	};
 
-	static_assert(CubemapFace_Max+1 == 6, "Cubemap face array is incomplete");
+	static_assert(CubemapFace_Max + 1 == 6, "Cubemap face array is incomplete");
 
 	GLenum OpenGL::FaceFilling[] =
 	{
@@ -2271,7 +1905,7 @@
 		GL_POINT  // FaceFilling_Point
 	};
 
-	static_assert(FaceFilling_Max+1 == 3, "Face filling array is incomplete");
+	static_assert(FaceFilling_Max + 1 == 3, "Face filling array is incomplete");
 
 	GLenum OpenGL::FaceSide[] =
 	{
@@ -2280,7 +1914,7 @@
 		GL_FRONT_AND_BACK // FaceSide_FrontAndBack
 	};
 
-	static_assert(FaceSide_Max+1 == 3, "Face side array is incomplete");
+	static_assert(FaceSide_Max + 1 == 3, "Face side array is incomplete");
 
 	GLenum OpenGL::PrimitiveMode[] =
 	{
@@ -2292,7 +1926,7 @@
 		GL_TRIANGLE_FAN    // PrimitiveMode_TriangleFan
 	};
 
-	static_assert(PrimitiveMode_Max+1 == 6, "Primitive mode array is incomplete");
+	static_assert(PrimitiveMode_Max + 1 == 6, "Primitive mode array is incomplete");
 
 	GLenum OpenGL::QueryCondition[] =
 	{
@@ -2302,7 +1936,7 @@
 		GL_QUERY_WAIT               // GpuQueryCondition_Wait
 	};
 
-	static_assert(GpuQueryCondition_Max+1 == 4, "Query condition array is incomplete");
+	static_assert(GpuQueryCondition_Max + 1 == 4, "Query condition array is incomplete");
 
 	GLenum OpenGL::QueryMode[] =
 	{
@@ -2314,7 +1948,7 @@
 		GL_TRANSFORM_FEEDBACK_PRIMITIVES_WRITTEN // GpuQueryMode_TransformFeedbackPrimitivesWritten
 	};
 
-	static_assert(GpuQueryMode_Max+1 == 6, "Query mode array is incomplete");
+	static_assert(GpuQueryMode_Max + 1 == 6, "Query mode array is incomplete");
 
 	GLenum OpenGL::RendererComparison[] =
 	{
@@ -2328,7 +1962,7 @@
 		GL_NOTEQUAL // RendererComparison_NotEqual
 	};
 
-	static_assert(RendererComparison_Max+1 == 8, "Renderer comparison array is incomplete");
+	static_assert(RendererComparison_Max + 1 == 8, "Renderer comparison array is incomplete");
 
 	GLenum OpenGL::RendererParameter[] =
 	{
@@ -2341,7 +1975,7 @@
 		GL_STENCIL_TEST  // RendererParameter_StencilTest
 	};
 
-	static_assert(RendererParameter_Max+1 == 7, "Renderer parameter array is incomplete");
+	static_assert(RendererParameter_Max + 1 == 7, "Renderer parameter array is incomplete");
 
 	GLenum OpenGL::SamplerWrapMode[] =
 	{
@@ -2350,30 +1984,30 @@
 		GL_REPEAT           // TextureWrap_Repeat
 	};
 
-	static_assert(SamplerWrap_Max+1 == 3, "Sampler wrap mode array is incomplete");
+	static_assert(SamplerWrap_Max + 1 == 3, "Sampler wrap mode array is incomplete");
 
 	GLenum OpenGL::ShaderStage[] =
 	{
-		GL_FRAGMENT_SHADER,	// ShaderStageType_Fragment
-		GL_GEOMETRY_SHADER,	// ShaderStageType_Geometry
-		GL_VERTEX_SHADER	// ShaderStageType_Vertex
+		GL_FRAGMENT_SHADER,	// ShaderStage_Fragment
+		GL_GEOMETRY_SHADER,	// ShaderStage_Geometry
+		GL_VERTEX_SHADER	// ShaderStage_Vertex
 	};
 
-	static_assert(ShaderStageType_Max+1 == 3, "Shader stage array is incomplete");
+	static_assert(ShaderStageType_Max + 1 == 3, "Shader stage array is incomplete");
 
 	GLenum OpenGL::StencilOperation[] =
 	{
-		GL_DECR,      // nzStencilOperation_Decrement
-		GL_DECR_WRAP, // nzStencilOperation_DecrementNoClamp
-		GL_INCR,      // nzStencilOperation_Increment
-		GL_INCR_WRAP, // nzStencilOperation_IncrementNoClamp
-		GL_INVERT,    // nzStencilOperation_Invert
-		GL_KEEP,      // nzStencilOperation_Keep
-		GL_REPLACE,   // nzStencilOperation_Replace
-		GL_ZERO       // nzStencilOperation_Zero
+		GL_DECR,      // StencilOperation_Decrement
+		GL_DECR_WRAP, // StencilOperation_DecrementNoClamp
+		GL_INCR,      // StencilOperation_Increment
+		GL_INCR_WRAP, // StencilOperation_IncrementNoClamp
+		GL_INVERT,    // StencilOperation_Invert
+		GL_KEEP,      // StencilOperation_Keep
+		GL_REPLACE,   // StencilOperation_Replace
+		GL_ZERO       // StencilOperation_Zero
 	};
 
-	static_assert(nzStencilOperation_Max+1 == 8, "Stencil operation array is incomplete");
+	static_assert(StencilOperation_Max + 1 == 8, "Stencil operation array is incomplete");
 
 	GLenum OpenGL::TextureTarget[] =
 	{
@@ -2385,7 +2019,7 @@
 		GL_TEXTURE_CUBE_MAP  // ImageType_Cubemap
 	};
 
-	static_assert(ImageType_Max+1 == 6, "Texture target array is incomplete");
+	static_assert(ImageType_Max + 1 == 6, "Texture target array is incomplete");
 
 	GLenum OpenGL::TextureTargetBinding[] =
 	{
@@ -2397,7 +2031,7 @@
 		GL_TEXTURE_BINDING_CUBE_MAP  // ImageType_Cubemap
 	};
 
-	static_assert(ImageType_Max+1 == 6, "Texture target binding array is incomplete");
+	static_assert(ImageType_Max + 1 == 6, "Texture target binding array is incomplete");
 
 	GLenum OpenGL::TextureTargetProxy[] =
 	{
@@ -2409,7 +2043,7 @@
 		GL_PROXY_TEXTURE_CUBE_MAP  // ImageType_Cubemap
 	};
 
-	static_assert(ImageType_Max+1 == 6, "Texture target proxy array is incomplete");
+	static_assert(ImageType_Max + 1 == 6, "Texture target proxy array is incomplete");
 
 	UInt8 OpenGL::VertexComponentIndex[] =
 	{
@@ -2431,7 +2065,7 @@
 		9   // VertexComponent_Userdata4
 	};
 
-	static_assert(VertexComponent_Max+1 == 16, "Attribute index array is incomplete");
+	static_assert(VertexComponent_Max + 1 == 16, "Attribute index array is incomplete");
 }
 
 PFNGLACTIVETEXTUREPROC            glActiveTexture            = nullptr;
