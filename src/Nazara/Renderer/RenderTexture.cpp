// Copyright (C) 2015 Jérôme Leclercq
// This file is part of the "Nazara Engine - Renderer module"
// For conditions of distribution and use, see copyright notice in Config.hpp

#include <Nazara/Renderer/RenderTexture.hpp>
#include <Nazara/Core/CallOnExit.hpp>
#include <Nazara/Core/Error.hpp>
#include <Nazara/Renderer/Context.hpp>
#include <Nazara/Renderer/OpenGL.hpp>
#include <Nazara/Renderer/Renderer.hpp>
#include <Nazara/Renderer/RenderBuffer.hpp>
#include <Nazara/Utility/PixelFormat.hpp>
#include <limits>
#include <memory>
#include <vector>
#include <Nazara/Renderer/Debug.hpp>

namespace
{
	struct Attachment
	{
		Attachment(NzResourceListener* listener, int bufferIndex = 0, int textureIndex = 0) :
		bufferListener(listener, bufferIndex),
		textureListener(listener, textureIndex)
		{
		}

		NzRenderBufferRef buffer;
		NzTextureRef texture;
		// Les listeners doivent se trouver après les références (pour être libérés avant elles)
		NzRenderBufferListener bufferListener;
		NzTextureListener textureListener;

		nzAttachmentPoint attachmentPoint;
		bool isBuffer;
		bool isUsed = false;
		unsigned int height;
		unsigned int width;
	};

	unsigned int attachmentIndex[nzAttachmentPoint_Max+1] =
	{
		3, // nzAttachmentPoint_Color
		0, // nzAttachmentPoint_Depth
		1, // nzAttachmentPoint_DepthStencil
		2  // nzAttachmentPoint_Stencil
	};

	nzAttachmentPoint formatTypeToAttachment[nzPixelFormatType_Max+1] =
	{
		nzAttachmentPoint_Color,        // nzPixelFormatType_Color
		nzAttachmentPoint_Depth,        // nzPixelFormatType_Depth
		nzAttachmentPoint_DepthStencil, // nzPixelFormatType_DepthStencil
		nzAttachmentPoint_Stencil       // nzPixelFormatType_Stencil
	};

	GLuint lockedPrevious = 0;
	nzUInt8 lockedLevel = 0;
}

struct NzRenderTextureImpl
{
	NzRenderTextureImpl(NzResourceListener* listener, int contextIndex = 0) :
	context(listener, contextIndex)
	{
	}

	GLuint fbo;
	std::vector<Attachment> attachments;
	std::vector<nzUInt8> colorTargets;
	mutable std::vector<GLenum> drawBuffers;
	NzContextConstListener context;
	bool checked = false;
	bool complete = false;
	bool userDefinedTargets = false;
	mutable bool drawBuffersUpdated = true;
	mutable bool targetsUpdated = true;
	unsigned int height;
	unsigned int width;
};

NzRenderTexture::~NzRenderTexture()
{
	Destroy();
}

bool NzRenderTexture::AttachBuffer(nzAttachmentPoint attachmentPoint, nzUInt8 index, NzRenderBuffer* buffer)
{
	#if NAZARA_RENDERER_SAFE
	if (!m_impl)
	{
		NazaraError("Render texture not created");
		return false;
	}

	if (attachmentPoint != nzAttachmentPoint_Color)
	{
		if (index > 0)
		{
			NazaraError("Index must be 0 for non-color attachments");
			return false;
		}
	}
	else
	{
		if (index >= NzRenderer::GetMaxColorAttachments())
		{
			NazaraError("Color index is over max color attachments (" + NzString::Number(index) + " >= " + NzString::Number(NzRenderer::GetMaxColorAttachments()) + ")");
			return false;
		}
	}

	if (!buffer || !buffer->IsValid())
	{
		NazaraError("Invalid render buffer");
		return false;
	}

	unsigned int depthStencilIndex = attachmentIndex[nzAttachmentPoint_DepthStencil];
	if (m_impl->attachments.size() > depthStencilIndex && m_impl->attachments[depthStencilIndex].isUsed)
	{
		if (attachmentPoint == nzAttachmentPoint_Depth)
		{
			NazaraError("Depth target already attached by DepthStencil attachment");
			return false;
		}
		else if (attachmentPoint == nzAttachmentPoint_Stencil)
		{
			NazaraError("Stencil target already attached by DepthStencil attachment");
			return false;
		}
	}

	nzAttachmentPoint targetAttachmentPoint = formatTypeToAttachment[NzPixelFormat::GetType(buffer->GetFormat())];
	if (targetAttachmentPoint != attachmentPoint && targetAttachmentPoint != nzAttachmentPoint_DepthStencil &&
	    attachmentPoint != nzAttachmentPoint_Depth && attachmentPoint != nzAttachmentPoint_Stencil)
	{
		NazaraError("Pixel format type does not match attachment point type");
		return false;
	}
	#endif

	if (!Lock())
	{
		NazaraError("Failed to lock render texture");
		return false;
	}

	// Détachement de l'attache précédente (Si il y a)
	Detach(attachmentPoint, index);

	glFramebufferRenderbuffer(GL_DRAW_FRAMEBUFFER, NzOpenGL::Attachment[attachmentPoint]+index, GL_RENDERBUFFER, buffer->GetOpenGLID());

	Unlock();

	unsigned int attachIndex = attachmentIndex[attachmentPoint] + index;
	// On créé les attachements si ça n'a pas déjà été fait
	for (unsigned int i = m_impl->attachments.size(); i <= attachIndex; ++i)
	{
		Attachment attachment(this, attachIndex, attachIndex);
		m_impl->attachments.emplace_back(std::move(attachment));
	}

	Attachment& attachment = m_impl->attachments[attachIndex];
	attachment.attachmentPoint = attachmentPoint;
	attachment.buffer = buffer;
	attachment.bufferListener = buffer;
	attachment.isBuffer = true;
	attachment.isUsed = true;
	attachment.height = buffer->GetHeight();
	attachment.width = buffer->GetWidth();

<<<<<<< HEAD
	buffer->AddObjectListener(this, attachIndex);

=======
>>>>>>> 9bf24565
	m_impl->checked = false;

	if (attachmentPoint == nzAttachmentPoint_Color && !m_impl->userDefinedTargets)
	{
		m_impl->colorTargets.push_back(index);
		m_impl->drawBuffersUpdated = false;
		m_impl->targetsUpdated = false;
	}

	return true;
}

bool NzRenderTexture::AttachBuffer(nzAttachmentPoint attachmentPoint, nzUInt8 index, nzPixelFormat format, unsigned int width, unsigned int height)
{
	std::unique_ptr<NzRenderBuffer> renderBuffer(new NzRenderBuffer);
	renderBuffer->SetPersistent(false);

	if (!renderBuffer->Create(format, width, height))
	{
		NazaraError("Failed to create RenderBuffer");
		return false;
	}

	if (!AttachBuffer(attachmentPoint, index, renderBuffer.get()))
	{
		NazaraError("Failed to attach buffer");
		return false;
	}

	renderBuffer.release();
	return true;
}

bool NzRenderTexture::AttachTexture(nzAttachmentPoint attachmentPoint, nzUInt8 index, NzTexture* texture, unsigned int z)
{
	#if NAZARA_RENDERER_SAFE
	if (!m_impl)
	{
		NazaraError("Render texture not created");
		return false;
	}

	if (attachmentPoint != nzAttachmentPoint_Color)
	{
		if (index > 0)
		{
			NazaraError("Index must be 0 for non-color attachments");
			return false;
		}
	}
	else
	{
		if (index >= NzRenderer::GetMaxColorAttachments())
		{
			NazaraError("Color index is over max color attachments (" + NzString::Number(index) + " >= " + NzString::Number(NzRenderer::GetMaxColorAttachments()) + ")");
			return false;
		}
	}

	if (attachmentPoint == nzAttachmentPoint_Stencil)
	{
		NazaraError("Targeting stencil-only textures is not supported");
		return false;
	}

	unsigned int depthStencilIndex = attachmentIndex[nzAttachmentPoint_DepthStencil];
	if (attachmentPoint == nzAttachmentPoint_Depth && m_impl->attachments.size() > depthStencilIndex &&
		m_impl->attachments[depthStencilIndex].isUsed)
	{
		NazaraError("Depth target already attached by DepthStencil attachment");
		return false;
	}

	if (!texture || !texture->IsValid())
	{
		NazaraError("Invalid texture");
		return false;
	}

	unsigned int depth = (texture->GetType() == nzImageType_Cubemap) ? 6 : texture->GetDepth();
	if (z >= depth)
	{
		NazaraError("Z value exceeds depth (" + NzString::Number(z) + " >= (" + NzString::Number(depth) + ')');
		return false;
	}

	nzAttachmentPoint targetAttachmentPoint = formatTypeToAttachment[NzPixelFormat::GetType(texture->GetFormat())];
	if (targetAttachmentPoint != attachmentPoint && targetAttachmentPoint != nzAttachmentPoint_DepthStencil &&
		attachmentPoint != nzAttachmentPoint_Depth && attachmentPoint != nzAttachmentPoint_Stencil)
	{
		NazaraError("Pixel format type does not match attachment point type");
		return false;
	}
	#endif

	if (!Lock())
	{
		NazaraError("Failed to lock render texture");
		return false;
	}

	// Détachement de l'attache précédente (Si il y a)
	Detach(attachmentPoint, index);

	switch (texture->GetType())
	{
		case nzImageType_1D:
			glFramebufferTexture1D(GL_DRAW_FRAMEBUFFER, NzOpenGL::Attachment[attachmentPoint]+index, GL_TEXTURE_1D, texture->GetOpenGLID(), 0);
			break;

		case nzImageType_1D_Array:
		case nzImageType_2D_Array:
			glFramebufferTextureLayer(GL_DRAW_FRAMEBUFFER, NzOpenGL::Attachment[attachmentPoint]+index, texture->GetOpenGLID(), 0, z);
			break;

		case nzImageType_2D:
			glFramebufferTexture2D(GL_DRAW_FRAMEBUFFER, NzOpenGL::Attachment[attachmentPoint]+index, GL_TEXTURE_2D, texture->GetOpenGLID(), 0);
			break;

		case nzImageType_3D:
			glFramebufferTexture3D(GL_DRAW_FRAMEBUFFER, NzOpenGL::Attachment[attachmentPoint]+index, GL_TEXTURE_3D, texture->GetOpenGLID(), 0, z);
			break;

		case nzImageType_Cubemap:
			glFramebufferTexture2D(GL_DRAW_FRAMEBUFFER, NzOpenGL::Attachment[attachmentPoint]+index, NzOpenGL::CubemapFace[z], texture->GetOpenGLID(), 0);
			break;
	}

	Unlock();

	unsigned int attachIndex = attachmentIndex[attachmentPoint] + index;

	// On créé les attachements si ça n'a pas déjà été fait
	for (unsigned int i = m_impl->attachments.size(); i <= attachIndex; ++i)
	{
		Attachment attachment(this, attachIndex, attachIndex);
		m_impl->attachments.emplace_back(std::move(attachment));
	}

	Attachment& attachment = m_impl->attachments[attachIndex];
	attachment.attachmentPoint = attachmentPoint;
	attachment.isBuffer = false;
	attachment.isUsed = true;
	attachment.height = texture->GetHeight();
	attachment.texture = texture;
	attachment.textureListener = texture;
	attachment.width = texture->GetWidth();

<<<<<<< HEAD
	texture->AddObjectListener(this, attachIndex);

=======
>>>>>>> 9bf24565
	m_impl->checked = false;

	if (attachmentPoint == nzAttachmentPoint_Color && !m_impl->userDefinedTargets)
	{
		m_impl->colorTargets.push_back(index);
		m_impl->drawBuffersUpdated = false;
		m_impl->targetsUpdated = false;
	}

	return true;
}

bool NzRenderTexture::Create(bool lock)
{
	if (!IsSupported())
	{
		NazaraError("Render textures not supported");
		return false;
	}

	Destroy();

	#if NAZARA_RENDERER_SAFE
	if (NzContext::GetCurrent() == nullptr)
	{
		NazaraError("No active context");
		return false;
	}
	#endif

	std::unique_ptr<NzRenderTextureImpl> impl(new NzRenderTextureImpl(this));

	impl->fbo = 0;
	glGenFramebuffers(1, &impl->fbo);

	if (!impl->fbo)
	{
		NazaraError("Failed to create framebuffer");
		return false;
	}

	m_impl = impl.release();
	m_impl->context = NzContext::GetCurrent();
<<<<<<< HEAD
	m_impl->context->AddObjectListener(this);
=======
>>>>>>> 9bf24565

	if (lock)
	{
		// En cas d'exception, la ressource sera quand même libérée
		NzCallOnExit onExit([this] ()
		{
			Destroy();
		});

		if (!Lock())
		{
			NazaraError("Failed to lock render texture");
			return false;
		}

		onExit.Reset();
	}

	NotifyParametersChange();
	NotifySizeChange();

	return true;
}

void NzRenderTexture::Destroy()
{
	if (m_impl)
	{
		if (IsActive())
			NzRenderer::SetTarget(nullptr);

<<<<<<< HEAD
		m_impl->context->RemoveObjectListener(this);

		for (const Attachment& attachment : m_impl->attachments)
		{
			if (attachment.isUsed)
			{
				if (attachment.isBuffer)
					attachment.buffer->RemoveObjectListener(this);
				else
					attachment.texture->RemoveObjectListener(this);
			}
		}

=======
>>>>>>> 9bf24565
		// Le FBO devant être supprimé dans son contexte d'origine, nous déléguons sa suppression à la classe OpenGL
		// Celle-ci va libérer le FBO dès que possible (la prochaine fois que son contexte d'origine sera actif)
		NzOpenGL::DeleteFrameBuffer(m_impl->context, m_impl->fbo);

		delete m_impl; // Enlève également une références sur les Texture/RenderBuffer
		m_impl = nullptr;
	}
}

void NzRenderTexture::Detach(nzAttachmentPoint attachmentPoint, nzUInt8 index)
{
	#if NAZARA_RENDERER_SAFE
	if (!m_impl)
	{
		NazaraError("Render texture not created");
		return;
	}

	if (attachmentPoint != nzAttachmentPoint_Color && index > 0)
	{
		NazaraError("Index must be 0 for non-color attachments");
		return;
	}
	#endif

	unsigned int attachIndex = attachmentIndex[attachmentPoint] + index;
	if (attachIndex >= m_impl->attachments.size())
		return;

	Attachment& attachement = m_impl->attachments[attachIndex];
	if (!attachement.isUsed)
		return;

	if (!Lock())
	{
		NazaraError("Failed to lock render texture");
		return;
	}

	attachement.isUsed = false;

	if (attachement.isBuffer)
	{
		glFramebufferRenderbuffer(GL_DRAW_FRAMEBUFFER, NzOpenGL::Attachment[attachmentPoint]+index, GL_RENDERBUFFER, 0);

<<<<<<< HEAD
		attachement.buffer->RemoveObjectListener(this);
=======
		attachement.bufferListener = nullptr;
>>>>>>> 9bf24565
		attachement.buffer = nullptr;
	}
	else
	{
		if (glFramebufferTexture)
			glFramebufferTexture(GL_DRAW_FRAMEBUFFER, NzOpenGL::Attachment[attachmentPoint]+index, 0, 0);
		else
			glFramebufferTexture2D(GL_DRAW_FRAMEBUFFER, NzOpenGL::Attachment[attachmentPoint]+index, 0, 0, 0);

<<<<<<< HEAD
		attachement.texture->RemoveObjectListener(this);
=======
		attachement.textureListener = nullptr;
>>>>>>> 9bf24565
		attachement.texture = nullptr;
	}

	if (attachement.attachmentPoint == nzAttachmentPoint_Color)
	{
		m_impl->drawBuffersUpdated = false;
		m_impl->targetsUpdated = false;
	}

	Unlock();

	m_impl->checked = false;
}

unsigned int NzRenderTexture::GetHeight() const
{
	#if NAZARA_RENDERER_SAFE
	if (!m_impl)
	{
		NazaraError("Render texture not created");
		return 0;
	}
	#endif

	if (!m_impl->targetsUpdated)
		UpdateTargets();

	return m_impl->height;
}

NzRenderTargetParameters NzRenderTexture::GetParameters() const
{
	#if NAZARA_RENDERER_SAFE
	if (!m_impl)
	{
		NazaraError("Render texture not created");
		return NzRenderTargetParameters();
	}
	#endif

	///TODO
	return NzRenderTargetParameters();
}

NzVector2ui NzRenderTexture::GetSize() const
{
	#if NAZARA_RENDERER_SAFE
	if (!m_impl)
	{
		NazaraError("Render texture not created");
		return 0;
	}
	#endif

	if (!m_impl->targetsUpdated)
		UpdateTargets();

	return NzVector2ui(m_impl->width, m_impl->height);
}

unsigned int NzRenderTexture::GetWidth() const
{
	#if NAZARA_RENDERER_SAFE
	if (!m_impl)
	{
		NazaraError("Render texture not created");
		return 0;
	}
	#endif

	if (!m_impl->targetsUpdated)
		UpdateTargets();

	return m_impl->width;
}

bool NzRenderTexture::IsComplete() const
{
	#if NAZARA_RENDERER_SAFE
	if (!m_impl)
	{
		NazaraError("Render texture not created");
		return false;
	}
	#endif

	if (!m_impl->checked)
	{
		if (!Lock())
		{
			NazaraError("Failed to lock render texture");
			return false;
		}

		GLenum status = glCheckFramebufferStatus(GL_DRAW_FRAMEBUFFER);
		Unlock();

		m_impl->complete = false;

		switch (status)
		{
			case GL_FRAMEBUFFER_COMPLETE:
				m_impl->complete = true;
				break;

			case GL_FRAMEBUFFER_INCOMPLETE_ATTACHMENT:
				NazaraError("Incomplete attachment");
				break;

			case GL_FRAMEBUFFER_INCOMPLETE_DRAW_BUFFER:
				NazaraInternalError("Incomplete draw buffer");
				break;

			case GL_FRAMEBUFFER_INCOMPLETE_READ_BUFFER:
				NazaraInternalError("Incomplete read buffer");
				break;

			case GL_FRAMEBUFFER_INCOMPLETE_MISSING_ATTACHMENT:
				NazaraError("Incomplete missing attachment");
				break;

			case GL_FRAMEBUFFER_INCOMPLETE_MULTISAMPLE:
				NazaraError("Incomplete multisample");
				break;

			case GL_FRAMEBUFFER_INCOMPLETE_LAYER_TARGETS:
				NazaraError("Incomplete layer targets");
				break;

			case GL_FRAMEBUFFER_UNSUPPORTED:
				NazaraError("Render texture has unsupported attachments");
				break;

			default:
				NazaraInternalError("Unknown error");
		}

		m_impl->checked = true;
	}

	return m_impl->complete;
}

bool NzRenderTexture::IsRenderable() const
{
	return IsComplete() && !m_impl->attachments.empty();
}

bool NzRenderTexture::IsValid() const
{
	return m_impl != nullptr;
}

bool NzRenderTexture::Lock() const
{
	#if NAZARA_RENDERER_SAFE
	if (!m_impl)
	{
		NazaraError("Render texture not created");
		return false;
	}

	if (NzContext::GetCurrent() != m_impl->context)
	{
		NazaraError("RenderTexture cannot be used with this context");
		return false;
	}
	#endif

	if (lockedLevel++ == 0)
	{
		GLint previous;
		glGetIntegerv(GL_DRAW_FRAMEBUFFER_BINDING, &previous);

		lockedPrevious = previous;

		if (lockedPrevious != m_impl->fbo)
			glBindFramebuffer(GL_DRAW_FRAMEBUFFER, m_impl->fbo);
	}

	return true;
}

void NzRenderTexture::SetColorTarget(nzUInt8 target) const
{
	SetColorTargets(&target, 1);
}

void NzRenderTexture::SetColorTargets(const nzUInt8* targets, unsigned int targetCount) const
{
	#if NAZARA_RENDERER_SAFE
	if (!m_impl)
	{
		NazaraError("Render texture not created");
		return;
	}

	for (unsigned int i = 0; i < targetCount; ++i)
	{
		unsigned int index = attachmentIndex[nzAttachmentPoint_Color] + targets[i];
		if (index >= m_impl->attachments.size() || !m_impl->attachments[index].isUsed)
		{
			NazaraError("Target " + NzString::Number(targets[i]) + " not attached");
			return;
		}
	}
	#endif

	m_impl->colorTargets.resize(targetCount);
	std::memcpy(&m_impl->colorTargets[0], targets, targetCount*sizeof(nzUInt8));

	m_impl->drawBuffersUpdated = false;
	m_impl->targetsUpdated = false;
	m_impl->userDefinedTargets = true;
}

void NzRenderTexture::SetColorTargets(const std::initializer_list<nzUInt8>& targets) const
{
	#if NAZARA_RENDERER_SAFE
	if (!m_impl)
	{
		NazaraError("Render texture not created");
		return;
	}

	for (nzUInt8 target : targets)
	{
		unsigned int index = attachmentIndex[nzAttachmentPoint_Color] + target;
		if (index >= m_impl->attachments.size() || !m_impl->attachments[index].isUsed)
		{
			NazaraError("Target " + NzString::Number(target) + " not attached");
			return;
		}
	}
	#endif

	m_impl->colorTargets.resize(targets.size());

	nzUInt8* ptr = &m_impl->colorTargets[0];
	for (nzUInt8 index : targets)
		*ptr++ = index;

	m_impl->drawBuffersUpdated = false;
	m_impl->targetsUpdated = false;
	m_impl->userDefinedTargets = true;
}

void NzRenderTexture::Unlock() const
{
	#if NAZARA_RENDERER_SAFE
	if (!m_impl)
	{
		NazaraError("Render texture not created");
		return;
	}

	if (NzContext::GetCurrent() != m_impl->context)
	{
		NazaraError("RenderTexture cannot be used with this context");
		return;
	}

	if (lockedLevel == 0)
	{
		NazaraWarning("Unlock called on non-locked texture");
		return;
	}
	#endif

	if (--lockedLevel == 0 && lockedPrevious != m_impl->fbo) // Ici, il est important qu'un FBO soit débindé si l'ancien était 0
		glBindFramebuffer(GL_DRAW_FRAMEBUFFER, lockedPrevious);
}

unsigned int NzRenderTexture::GetOpenGLID() const
{
	#if NAZARA_RENDERER_SAFE
	if (!m_impl)
	{
		NazaraError("Render texture not created");
		return 0;
	}

	if (NzContext::GetCurrent() != m_impl->context)
	{
		NazaraError("RenderTexture cannot be used with this context");
		return 0;
	}
	#endif

    return m_impl->fbo;
}

bool NzRenderTexture::HasContext() const
{
	return false;
}

bool NzRenderTexture::IsSupported()
{
	return NzOpenGL::IsSupported(nzOpenGLExtension_FrameBufferObject);
}

void NzRenderTexture::Blit(NzRenderTexture* src, NzRenderTexture* dst, nzUInt32 buffers, bool bilinearFilter)
{
	#if NAZARA_RENDERER_SAFE
	if (!src)
	{
		NazaraError("Invalid source render texture");
		return;
	}

	if (!dst)
	{
		NazaraError("Invalid source render texture");
		return;
	}
	#endif

	Blit(src, src->GetSize(), dst, dst->GetSize(), buffers, bilinearFilter);
}

void NzRenderTexture::Blit(NzRenderTexture* src, NzRectui srcRect, NzRenderTexture* dst, NzRectui dstRect, nzUInt32 buffers, bool bilinearFilter)
{
	#if NAZARA_RENDERER_SAFE
	if (!src || !src->IsValid())
	{
		NazaraError("Invalid source render texture");
		return;
	}

	if (srcRect.x+srcRect.width > src->GetWidth() || srcRect.y+srcRect.height > src->GetHeight())
	{
		NazaraError("Source rectangle dimensions are out of bounds");
		return;
	}

	if (!dst || !dst->IsValid())
	{
		NazaraError("Invalid source render texture");
		return;
	}

	if (dstRect.x+dstRect.width > dst->GetWidth() || dstRect.y+dstRect.height > dst->GetHeight())
	{
		NazaraError("Destination rectangle dimensions are out of bounds");
		return;
	}

	if (bilinearFilter && (buffers & nzRendererBuffer_Depth || buffers & nzRendererBuffer_Stencil))
	{
		NazaraError("Filter cannot be bilinear when blitting depth/stencil buffers");
		return;
	}
	#endif

	GLbitfield mask = 0;
	if (buffers & nzRendererBuffer_Color)
		mask |= GL_COLOR_BUFFER_BIT;

	if (buffers & nzRendererBuffer_Depth)
		mask |= GL_DEPTH_BUFFER_BIT;

	if (buffers & nzRendererBuffer_Stencil)
		mask |= GL_STENCIL_BUFFER_BIT;

	GLint previousDrawBuffer, previousReadBuffer;
	glGetIntegerv(GL_DRAW_FRAMEBUFFER_BINDING, &previousDrawBuffer);
	glGetIntegerv(GL_READ_FRAMEBUFFER_BINDING, &previousReadBuffer);

	glBindFramebuffer(GL_DRAW_FRAMEBUFFER, dst->GetOpenGLID());
	glBindFramebuffer(GL_READ_FRAMEBUFFER, src->GetOpenGLID());

	glBlitFramebuffer(srcRect.x, srcRect.y, srcRect.x + srcRect.width, srcRect.y + srcRect.height,
	                  dstRect.x, dstRect.y, dstRect.x + dstRect.width, dstRect.y + dstRect.height,
	                  mask, (bilinearFilter) ? GL_LINEAR : GL_NEAREST);

	glBindFramebuffer(GL_DRAW_FRAMEBUFFER, previousDrawBuffer);
	glBindFramebuffer(GL_READ_FRAMEBUFFER, previousReadBuffer);
}

bool NzRenderTexture::Activate() const
{
	#if NAZARA_RENDERER_SAFE
	if (!m_impl)
	{
		NazaraError("Render texture not created");
		return false;
	}

	if (NzContext::GetCurrent() != m_impl->context)
	{
		NazaraError("RenderTexture cannot be used with this context");
		return false;
	}
	#endif

	glBindFramebuffer(GL_DRAW_FRAMEBUFFER, m_impl->fbo);

	m_impl->drawBuffersUpdated = false;

	return true;
}

void NzRenderTexture::Desactivate() const
{
	#if NAZARA_RENDERER_SAFE
	if (!m_impl)
	{
		NazaraError("Render texture not created");
		return;
	}

	if (NzContext::GetCurrent() != m_impl->context)
	{
		NazaraError("RenderTexture cannot be used with this context");
		return;
	}
	#endif

	glFlush();

	glBindFramebuffer(GL_DRAW_FRAMEBUFFER, 0);
}

void NzRenderTexture::EnsureTargetUpdated() const
{
	if (!m_impl->drawBuffersUpdated)
		UpdateDrawBuffers();

	for (nzUInt8 index : m_impl->colorTargets)
	{
		Attachment& attachment = m_impl->attachments[attachmentIndex[nzAttachmentPoint_Color] + index];
		if (!attachment.isBuffer)
			attachment.texture->InvalidateMipmaps();
	}
}

bool NzRenderTexture::OnObjectDestroy(const NzRefCounted* object, int index)
{
	if (object == m_impl->context)
		// Notre contexte va être détruit, libérons la RenderTexture pour éviter un éventuel leak
		Destroy();
	else // Sinon, c'est une texture
	{
		// La ressource n'est plus, du coup nous mettons à jour
		Attachment& attachment = m_impl->attachments[index];
		if (attachment.isBuffer)
			attachment.buffer = nullptr;
		else
			attachment.texture = nullptr;

		attachment.isUsed = false;

		m_impl->checked = false;
		m_impl->targetsUpdated = false;
	}

	return false;
}

void NzRenderTexture::UpdateDrawBuffers() const
{
	if (!m_impl->targetsUpdated)
		UpdateTargets();

	glDrawBuffers(m_impl->drawBuffers.size(), &m_impl->drawBuffers[0]);

	m_impl->drawBuffersUpdated = true;
}

void NzRenderTexture::UpdateTargets() const
{
	m_impl->width = std::numeric_limits<unsigned int>::max();
	m_impl->height = std::numeric_limits<unsigned int>::max();

	if (m_impl->colorTargets.empty())
	{
		m_impl->drawBuffers.resize(1);
		m_impl->drawBuffers[0] = GL_NONE;
	}
	else
	{
		m_impl->drawBuffers.resize(m_impl->colorTargets.size());
		GLenum* ptr = &m_impl->drawBuffers[0];
		for (nzUInt8 index : m_impl->colorTargets)
		{
			*ptr++ = GL_COLOR_ATTACHMENT0 + index;

			Attachment& attachment = m_impl->attachments[attachmentIndex[nzAttachmentPoint_Color] + index];
			m_impl->height = std::min(m_impl->height, attachment.height);
			m_impl->width = std::min(m_impl->width, attachment.width);
		}
	}

	m_impl->targetsUpdated = true;
}<|MERGE_RESOLUTION|>--- conflicted
+++ resolved
@@ -19,7 +19,7 @@
 {
 	struct Attachment
 	{
-		Attachment(NzResourceListener* listener, int bufferIndex = 0, int textureIndex = 0) :
+		Attachment(NzObjectListener* listener, int bufferIndex = 0, int textureIndex = 0) :
 		bufferListener(listener, bufferIndex),
 		textureListener(listener, textureIndex)
 		{
@@ -60,7 +60,7 @@
 
 struct NzRenderTextureImpl
 {
-	NzRenderTextureImpl(NzResourceListener* listener, int contextIndex = 0) :
+	NzRenderTextureImpl(NzObjectListener* listener, int contextIndex = 0) :
 	context(listener, contextIndex)
 	{
 	}
@@ -170,11 +170,6 @@
 	attachment.height = buffer->GetHeight();
 	attachment.width = buffer->GetWidth();
 
-<<<<<<< HEAD
-	buffer->AddObjectListener(this, attachIndex);
-
-=======
->>>>>>> 9bf24565
 	m_impl->checked = false;
 
 	if (attachmentPoint == nzAttachmentPoint_Color && !m_impl->userDefinedTargets)
@@ -323,11 +318,6 @@
 	attachment.textureListener = texture;
 	attachment.width = texture->GetWidth();
 
-<<<<<<< HEAD
-	texture->AddObjectListener(this, attachIndex);
-
-=======
->>>>>>> 9bf24565
 	m_impl->checked = false;
 
 	if (attachmentPoint == nzAttachmentPoint_Color && !m_impl->userDefinedTargets)
@@ -371,10 +361,6 @@
 
 	m_impl = impl.release();
 	m_impl->context = NzContext::GetCurrent();
-<<<<<<< HEAD
-	m_impl->context->AddObjectListener(this);
-=======
->>>>>>> 9bf24565
 
 	if (lock)
 	{
@@ -406,22 +392,6 @@
 		if (IsActive())
 			NzRenderer::SetTarget(nullptr);
 
-<<<<<<< HEAD
-		m_impl->context->RemoveObjectListener(this);
-
-		for (const Attachment& attachment : m_impl->attachments)
-		{
-			if (attachment.isUsed)
-			{
-				if (attachment.isBuffer)
-					attachment.buffer->RemoveObjectListener(this);
-				else
-					attachment.texture->RemoveObjectListener(this);
-			}
-		}
-
-=======
->>>>>>> 9bf24565
 		// Le FBO devant être supprimé dans son contexte d'origine, nous déléguons sa suppression à la classe OpenGL
 		// Celle-ci va libérer le FBO dès que possible (la prochaine fois que son contexte d'origine sera actif)
 		NzOpenGL::DeleteFrameBuffer(m_impl->context, m_impl->fbo);
@@ -467,11 +437,7 @@
 	{
 		glFramebufferRenderbuffer(GL_DRAW_FRAMEBUFFER, NzOpenGL::Attachment[attachmentPoint]+index, GL_RENDERBUFFER, 0);
 
-<<<<<<< HEAD
-		attachement.buffer->RemoveObjectListener(this);
-=======
 		attachement.bufferListener = nullptr;
->>>>>>> 9bf24565
 		attachement.buffer = nullptr;
 	}
 	else
@@ -481,11 +447,7 @@
 		else
 			glFramebufferTexture2D(GL_DRAW_FRAMEBUFFER, NzOpenGL::Attachment[attachmentPoint]+index, 0, 0, 0);
 
-<<<<<<< HEAD
-		attachement.texture->RemoveObjectListener(this);
-=======
 		attachement.textureListener = nullptr;
->>>>>>> 9bf24565
 		attachement.texture = nullptr;
 	}
 
