// Copyright (C) 2015 Jérôme Leclercq
// This file is part of the "Nazara Engine - Renderer module"
// For conditions of distribution and use, see copyright notice in Config.hpp

#include <Nazara/Renderer/RenderBuffer.hpp>
#include <Nazara/Core/Error.hpp>
#include <Nazara/Renderer/Context.hpp>
#include <Nazara/Renderer/OpenGL.hpp>
#include <Nazara/Utility/PixelFormat.hpp>
#include <Nazara/Renderer/Debug.hpp>

namespace Nz
{
	RenderBuffer::RenderBuffer() :
	m_id(0)
	{
	}

	RenderBuffer::~RenderBuffer()
	{
		OnRenderBufferRelease(this);

		Destroy();
	}

	bool RenderBuffer::Create(PixelFormatType format, unsigned int width, unsigned int height)
	{
		Destroy();

		#if NAZARA_RENDERER_SAFE
		if (width == 0 || height == 0)
		{
			NazaraError("Invalid size");
			return false;
		}

		if (!NzPixelFormat::IsValid(format))
		{
			NazaraError("Invalid pixel format");
			return false;
		}
		#endif

		OpenGL::Format openglFormat;
		if (!OpenGL::TranslateFormat(format, &openglFormat, OpenGL::FormatType_RenderBuffer))
		{
			NazaraError("Failed to translate pixel format \"" + NzPixelFormat::ToString(format) + "\" into OpenGL format");
			return false;
		}

		GLuint renderBuffer = 0;

		glGenRenderbuffers(1, &renderBuffer);
		if (!renderBuffer)
		{
			NazaraError("Failed to create renderbuffer");
			return false;
		}

		GLint previous;
		glGetIntegerv(GL_RENDERBUFFER_BINDING, &previous);

		glBindRenderbuffer(GL_RENDERBUFFER, renderBuffer);
		glRenderbufferStorage(GL_RENDERBUFFER, openglFormat.internalFormat, width, height);

		if (previous != 0)
			glBindRenderbuffer(GL_RENDERBUFFER, previous);

		m_pixelFormat = format;
		m_height = height;
		m_id = renderBuffer;
		m_width = width;

		return true;
	}

	void RenderBuffer::Destroy()
	{
		if (m_id)
		{
			OnRenderBufferDestroy(this);

			Context::EnsureContext();

			GLuint renderBuffer = m_id;
			glDeleteRenderbuffers(1, &renderBuffer); // Les Renderbuffers sont partagés entre les contextes: Ne posera pas de problème
			m_id = 0;
		}
	}

	unsigned int RenderBuffer::GetHeight() const
	{
		return m_height;
	}

	PixelFormatType RenderBuffer::GetFormat() const
	{
		return m_pixelFormat;
	}

	unsigned int RenderBuffer::GetWidth() const
	{
		return m_width;
	}

	unsigned int RenderBuffer::GetOpenGLID() const
	{
		return m_id;
	}

	bool RenderBuffer::IsValid() const
	{
		return m_id != 0;
	}

	bool RenderBuffer::IsSupported()
	{
		return OpenGL::IsSupported(OpenGLExtension_FrameBufferObject);
	}

	bool RenderBuffer::Initialize()
	{
		if (!RenderBufferLibrary::Initialize())
		{
			NazaraError("Failed to initialise library");
			return false;
		}

<<<<<<< HEAD
bool NzRenderBuffer::Initialize()
{
	if (!NzRenderBufferLibrary::Initialize())
=======
		return true;
	}

	void RenderBuffer::Uninitialize()
>>>>>>> 93745476
	{
		RenderBufferLibrary::Uninitialize();
	}

	RenderBufferLibrary::LibraryMap RenderBuffer::s_library;
}<|MERGE_RESOLUTION|>--- conflicted
+++ resolved
@@ -34,7 +34,7 @@
 			return false;
 		}
 
-		if (!NzPixelFormat::IsValid(format))
+		if (!PixelFormat::IsValid(format))
 		{
 			NazaraError("Invalid pixel format");
 			return false;
@@ -44,7 +44,7 @@
 		OpenGL::Format openglFormat;
 		if (!OpenGL::TranslateFormat(format, &openglFormat, OpenGL::FormatType_RenderBuffer))
 		{
-			NazaraError("Failed to translate pixel format \"" + NzPixelFormat::ToString(format) + "\" into OpenGL format");
+			NazaraError("Failed to translate pixel format \"" + PixelFormat::ToString(format) + "\" into OpenGL format");
 			return false;
 		}
 
@@ -113,11 +113,6 @@
 		return m_id != 0;
 	}
 
-	bool RenderBuffer::IsSupported()
-	{
-		return OpenGL::IsSupported(OpenGLExtension_FrameBufferObject);
-	}
-
 	bool RenderBuffer::Initialize()
 	{
 		if (!RenderBufferLibrary::Initialize())
@@ -126,16 +121,10 @@
 			return false;
 		}
 
-<<<<<<< HEAD
-bool NzRenderBuffer::Initialize()
-{
-	if (!NzRenderBufferLibrary::Initialize())
-=======
 		return true;
 	}
 
 	void RenderBuffer::Uninitialize()
->>>>>>> 93745476
 	{
 		RenderBufferLibrary::Uninitialize();
 	}
