--- conflicted
+++ resolved
@@ -13,13 +13,8 @@
 #include <Nazara/Core/File.hpp>
 #include <Nazara/Core/InputStream.hpp>
 #include <Nazara/Core/MemoryStream.hpp>
-<<<<<<< HEAD
 #include <memory>
 #include <set>
-=======
-#include <Nazara/Core/String.hpp>
-#include <memory>
->>>>>>> 59f532a4
 #include <sndfile/sndfile.h>
 #include <Nazara/Audio/Debug.hpp>
 
@@ -69,8 +64,6 @@
 
 	static SF_VIRTUAL_IO callbacks = {GetSize, Seek, Read, nullptr, Tell};
 
-<<<<<<< HEAD
-=======
 	class sndfileStream : public NzSoundStream
 	{
 		public:
@@ -149,8 +142,8 @@
 				// https://github.com/LaurentGomila/SFML/issues/271
 				// http://www.mega-nerd.com/libsndfile/command.html#SFC_SET_SCALE_FLOAT_INT_READ
 				///FIXME: Seulement le Vorbis ?
-				/*if (infos.format & SF_FORMAT_VORBIS)
-					sf_command(m_handle, SFC_SET_SCALE_FLOAT_INT_READ, nullptr, SF_TRUE);*/
+				if (infos.format & SF_FORMAT_VORBIS)
+					sf_command(m_handle, SFC_SET_SCALE_FLOAT_INT_READ, nullptr, SF_TRUE);
 
 				return true;
 			}
@@ -174,26 +167,17 @@
 			unsigned int m_sampleRate;
 	};
 
->>>>>>> 59f532a4
 	bool IsSupported(const NzString& extension)
 	{
 		static std::set<NzString> supportedExtensions = {
 			"aiff", "au", "avr", "caf", "flac", "htk", "ircam", "mat4", "mat5", "mpc2k",
-<<<<<<< HEAD
 			"nist","ogg", "pvf", "raw", "rf64", "sd2", "sds", "svx", "voc", "w64", "wav", "wve"
 		};
-=======
-			"nist","ogg", "pvf", "raw", "rf64", "sd2", "sds", "svx", "voc", "w64", "wav", "wve"};
->>>>>>> 59f532a4
 
 		return supportedExtensions.find(extension) != supportedExtensions.end();
 	}
 
-<<<<<<< HEAD
-	nzTernary Check(NzInputStream& stream, const NzSoundBufferParams& parameters)
-=======
-	bool CheckMusic(NzInputStream& stream, const NzMusicParams& parameters)
->>>>>>> 59f532a4
+	nzTernary CheckMusic(NzInputStream& stream, const NzMusicParams& parameters)
 	{
 		NazaraUnused(parameters);
 
@@ -210,8 +194,51 @@
 			return nzTernary_False;
 	}
 
-<<<<<<< HEAD
-	bool Load(NzSoundBuffer* soundBuffer, NzInputStream& stream, const NzSoundBufferParams& parameters)
+	bool LoadMusicFile(NzMusic* music, const NzString& filePath, const NzMusicParams& parameters)
+	{
+		NazaraUnused(parameters);
+
+		std::unique_ptr<sndfileStream> musicStream(new sndfileStream);
+		if (!musicStream->Open(filePath))
+		{
+			NazaraError("Failed to open music stream");
+			return false;
+		}
+
+		if (!music->Create(musicStream.get()))
+		{
+			NazaraError("Failed to create music");
+			return false;
+		}
+
+		musicStream.release();
+
+		return true;
+	}
+
+	bool LoadMusicStream(NzMusic* music, NzInputStream& stream, const NzMusicParams& parameters)
+	{
+		NazaraUnused(parameters);
+
+		std::unique_ptr<sndfileStream> musicStream(new sndfileStream);
+		if (!musicStream->Open(stream))
+		{
+			NazaraError("Failed to open music stream");
+			return false;
+		}
+
+		if (!music->Create(musicStream.get()))
+		{
+			NazaraError("Failed to create music");
+			return false;
+		}
+
+		musicStream.release();
+
+		return true;
+	}
+
+	nzTernary CheckSoundBuffer(NzInputStream& stream, const NzSoundBufferParams& parameters)
 	{
 		NazaraUnused(parameters);
 
@@ -219,32 +246,38 @@
 		info.format = 0;
 
 		SNDFILE* file = sf_open_virtual(&callbacks, SFM_READ, &info, &stream);
+		if (file)
+		{
+			sf_close(file);
+			return nzTernary_True;
+		}
+		else
+			return nzTernary_False;
+	}
+
+	bool LoadSoundBuffer(NzSoundBuffer* soundBuffer, NzInputStream& stream, const NzSoundBufferParams& parameters)
+	{
+		NazaraUnused(parameters);
+
+		SF_INFO info;
+		info.format = 0;
+
+		SNDFILE* file = sf_open_virtual(&callbacks, SFM_READ, &info, &stream);
 		if (!file)
-=======
-	bool LoadMusicFile(NzMusic* music, const NzString& filePath, const NzMusicParams& parameters)
-	{
-		NazaraUnused(parameters);
-
-		std::unique_ptr<sndfileStream> musicStream(new sndfileStream);
-		if (!musicStream->Open(filePath))
->>>>>>> 59f532a4
-		{
-			NazaraError("Failed to open music stream");
-			return false;
-		}
-
-<<<<<<< HEAD
+		{
+			NazaraError("Failed to load sound file: " + NzString(sf_strerror(file)));
+			return false;
+		}
+
 		nzAudioFormat format = NzAudio::GetAudioFormat(info.channels);
 		if (format == nzAudioFormat_Unknown)
-=======
-		if (!music->Create(musicStream.get()))
->>>>>>> 59f532a4
-		{
-			NazaraError("Failed to create music");
-			return false;
-		}
-
-<<<<<<< HEAD
+		{
+			NazaraError("Channel count not handled");
+			sf_close(file);
+
+			return false;
+		}
+
 		// https://github.com/LaurentGomila/SFML/issues/271
 		// http://www.mega-nerd.com/libsndfile/command.html#SFC_SET_SCALE_FLOAT_INT_READ
 		///FIXME: Seulement le Vorbis ?
@@ -257,104 +290,31 @@
 		if (sf_read_short(file, samples.get(), sampleCount) != sampleCount)
 		{
 			sf_close(file);
+
 			NazaraError("Failed to read samples");
-=======
-		musicStream.release();
-
-		return true;
-	}
-
-	bool LoadMusicStream(NzMusic* music, NzInputStream& stream, const NzMusicParams& parameters)
-	{
-		NazaraUnused(parameters);
->>>>>>> 59f532a4
-
-		std::unique_ptr<sndfileStream> musicStream(new sndfileStream);
-		if (!musicStream->Open(stream))
-		{
-			NazaraError("Failed to open music stream");
-			return false;
-		}
-
-<<<<<<< HEAD
+			return false;
+		}
+
 		if (!soundBuffer->Create(format, static_cast<unsigned int>(sampleCount), info.samplerate, samples.get()))
 		{
 			sf_close(file);
+
 			NazaraError("Failed to create sound buffer");
-=======
-		if (!music->Create(musicStream.get()))
-		{
-			NazaraError("Failed to create music");
-			return false;
-		}
-
-		musicStream.release();
-
-		return true;
-	}
-
-	bool CheckSoundBuffer(NzInputStream& stream, const NzSoundBufferParams& parameters)
-	{
-		NazaraUnused(parameters);
-
-		SF_INFO info;
-		SNDFILE* file = sf_open_virtual(&callbacks, SFM_READ, &info, &stream);
-		if (file)
-		{
-			sf_close(file);
-			return true;
-		}
-		else
-			return false;
-	}
-
-	bool LoadSoundBuffer(NzSoundBuffer* soundBuffer, NzInputStream& stream, const NzSoundBufferParams& parameters)
-	{
-		NazaraUnused(parameters);
->>>>>>> 59f532a4
-
-		sndfileStream musicStream;
-		if (!musicStream.Open(stream))
-			return false; // L'erreur a déjà été envoyée par la méthode
-
-		unsigned int sampleCount = musicStream.GetSampleCount();
-		std::unique_ptr<nzInt16[]> samples(new nzInt16[sampleCount]);
-
-		if (musicStream.Read(samples.get(), sampleCount) != sampleCount)
-		{
-			NazaraError("Failed to read samples");
-			return false;
-		}
-
-<<<<<<< HEAD
-=======
-		if (!soundBuffer->Create(musicStream.GetFormat(), sampleCount, musicStream.GetSampleRate(), samples.get()))
-		{
-			NazaraError("Failed to create sound buffer");
-			return false;
-		}
-
->>>>>>> 59f532a4
+			return false;
+		}
+
 		return true;
 	}
 }
 
 void NzLoaders_sndfile_Register()
 {
-<<<<<<< HEAD
-	NzSoundBufferLoader::RegisterLoader(IsSupported, Check, Load);
-=======
 	NzMusicLoader::RegisterLoader(IsSupported, CheckMusic, LoadMusicStream, LoadMusicFile);
 	NzSoundBufferLoader::RegisterLoader(IsSupported, CheckSoundBuffer, LoadSoundBuffer);
->>>>>>> 59f532a4
 }
 
 void NzLoaders_sndfile_Unregister()
 {
-<<<<<<< HEAD
-	NzSoundBufferLoader::UnregisterLoader(IsSupported, Check, Load);
-=======
 	NzMusicLoader::UnregisterLoader(IsSupported, CheckMusic, LoadMusicStream, LoadMusicFile);
 	NzSoundBufferLoader::UnregisterLoader(IsSupported, CheckSoundBuffer, LoadSoundBuffer);
->>>>>>> 59f532a4
 }