// Copyright (C) 2013 Jérôme Leclercq
// This file is part of the "Nazara Engine - Audio module"
// For conditions of distribution and use, see copyright notice in Config.hpp

#include <Nazara/Audio/Sound.hpp>
#include <Nazara/Audio/Audio.hpp>
#include <Nazara/Audio/Config.hpp>
#include <Nazara/Audio/OpenAL.hpp>
#include <Nazara/Core/Error.hpp>
#include <cstring>
#include <memory>
#include <stdexcept>
#include <Nazara/Audio/Debug.hpp>

NzSound::NzSound(const NzSoundBuffer* soundBuffer)
{
	SetBuffer(soundBuffer);
}

NzSound::NzSound(const NzSound& sound) :
NzSoundEmitter(sound)
{
	SetBuffer(sound.m_buffer);
}

NzSound::~NzSound()
{
	Stop();
}

void NzSound::EnableLooping(bool loop)
{
	alSourcei(m_source, AL_LOOPING, loop);
}

const NzSoundBuffer* NzSound::GetBuffer() const
{
	return m_buffer;
}

nzUInt32 NzSound::GetDuration() const
{
	#if NAZARA_AUDIO_SAFE
	if (!m_buffer)
	{
		NazaraError("Invalid sound buffer");
		return 0;
	}
	#endif

	return m_buffer->GetDuration();
}

nzUInt32 NzSound::GetPlayingOffset() const
{
	ALfloat seconds = -1.f;
	alGetSourcef(m_source, AL_SEC_OFFSET, &seconds);

	return static_cast<nzUInt32>(seconds*1000);
}

nzSoundStatus NzSound::GetStatus() const
{
	return GetInternalStatus();
}

bool NzSound::IsLooping() const
{
	ALint loop;
	alGetSourcei(m_source, AL_LOOPING, &loop);

	return loop != AL_FALSE;
}

bool NzSound::IsPlayable() const
{
	return m_buffer != nullptr;
}

bool NzSound::IsPlaying() const
{
	return GetStatus() == nzSoundStatus_Playing;
}

bool NzSound::LoadFromFile(const NzString& filePath, const NzSoundBufferParams& params)
{
	std::unique_ptr<NzSoundBuffer> buffer(new NzSoundBuffer);
	buffer->SetPersistent(false);

	if (!buffer->LoadFromFile(filePath, params))
	{
		NazaraError("Failed to load buffer from file (" + filePath + ')');
		return false;
	}

	SetBuffer(buffer.get());
	buffer.release();

	return true;
}

bool NzSound::LoadFromMemory(const void* data, std::size_t size, const NzSoundBufferParams& params)
{
	std::unique_ptr<NzSoundBuffer> buffer(new NzSoundBuffer);
	buffer->SetPersistent(false);

	if (!buffer->LoadFromMemory(data, size, params))
	{
		NazaraError("Failed to load buffer from memory (" + NzString::Pointer(data) + ')');
		return false;
	}

	SetBuffer(buffer.get());
	buffer.release();

	return true;
}

bool NzSound::LoadFromStream(NzInputStream& stream, const NzSoundBufferParams& params)
{
	std::unique_ptr<NzSoundBuffer> buffer(new NzSoundBuffer);
	buffer->SetPersistent(false);

	if (!buffer->LoadFromStream(stream, params))
	{
		NazaraError("Failed to load buffer from stream");
		return false;
	}

	SetBuffer(buffer.get());
	buffer.release();

	return true;
}

void NzSound::Pause()
{
	alSourcePause(m_source);
}

void NzSound::Play()
{
	#if NAZARA_AUDIO_SAFE
	if (!m_buffer)
	{
<<<<<<< HEAD
		NazaraError("Invalid sound buffer");
		return false;
=======
		NazaraError("No sound buffer to play");
		return;
>>>>>>> 59f532a4
	}
	#endif

	alSourcePlay(m_source);
}

void NzSound::SetBuffer(const NzSoundBuffer* buffer)
{
	#if NAZARA_AUDIO_SAFE
	if (buffer && !buffer->IsValid())
	{
		NazaraError("Invalid sound buffer");
		return;
	}
	#endif

	if (m_buffer == buffer)
		return;

	Stop();

	m_buffer = buffer;

	if (m_buffer)
		alSourcei(m_source, AL_BUFFER, m_buffer->GetOpenALBuffer());
	else
		alSourcei(m_source, AL_BUFFER, AL_NONE);
}

void NzSound::SetPlayingOffset(nzUInt32 offset)
{
	alSourcef(m_source, AL_SEC_OFFSET, offset/1000.f);
}

void NzSound::Stop()
{
	alSourceStop(m_source);
}<|MERGE_RESOLUTION|>--- conflicted
+++ resolved
@@ -143,13 +143,8 @@
 	#if NAZARA_AUDIO_SAFE
 	if (!m_buffer)
 	{
-<<<<<<< HEAD
 		NazaraError("Invalid sound buffer");
-		return false;
-=======
-		NazaraError("No sound buffer to play");
 		return;
->>>>>>> 59f532a4
 	}
 	#endif
 
