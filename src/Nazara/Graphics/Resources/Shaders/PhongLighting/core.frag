--- conflicted
+++ resolved
@@ -13,7 +13,6 @@
 in vec2 vTexCoord;
 in vec3 vViewDir;
 in vec3 vWorldPos;
-in vec4 vColor;
 
 /********************Sortant********************/
 out vec4 RenderTarget0;
@@ -85,13 +84,10 @@
 void main()
 {
 	vec4 diffuseColor = MaterialDiffuse * vColor;
-<<<<<<< HEAD
-=======
 
 #if AUTO_TEXCOORDS
 	vec2 texCoord = gl_FragCoord.xy * InvTargetSize;
 #else
->>>>>>> 97365f4f
 	vec2 texCoord = vTexCoord;
 #endif
 
