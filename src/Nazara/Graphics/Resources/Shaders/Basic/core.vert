/********************Entrant********************/
#if FLAG_BILLBOARD
in vec3 InstanceData0; // center
in vec4 InstanceData1; // size | sin cos
in vec4 InstanceData2; // color
#else
in mat4 InstanceData0;
<<<<<<< HEAD
=======
#endif

>>>>>>> 97365f4f
in vec4 VertexColor;
in vec3 VertexPosition;
in vec2 VertexTexCoord;
in vec4 VertexUserdata0;

/********************Sortant********************/
out vec4 vColor;
out vec2 vTexCoord;
out vec4 vColor;

/********************Uniformes********************/
uniform float VertexDepth;
uniform mat4 ViewMatrix;
uniform mat4 ViewProjMatrix;
uniform mat4 WorldViewProjMatrix;

/********************Fonctions********************/
void main()
{
#if FLAG_VERTEXCOLOR
	vec4 color = VertexColor;
#else
	vec4 color = vec4(1.0);
#endif
<<<<<<< HEAD

#if FLAG_INSTANCING
	#if TRANSFORM
	gl_Position = ViewProjMatrix * InstanceData0 * vec4(VertexPosition, 1.0);
=======
	vec2 texCoords;

#if FLAG_BILLBOARD
	#if FLAG_INSTANCING
	vec3 billboardCenter = InstanceData0;
	vec2 billboardSize = InstanceData1.xy;
	vec2 billboardSinCos = InstanceData1.zw;
	vec4 billboardColor = InstanceData2;

	vec2 rotatedPosition;
	rotatedPosition.x = VertexPosition.x*billboardSinCos.y - VertexPosition.y*billboardSinCos.x;
	rotatedPosition.y = VertexPosition.y*billboardSinCos.y + VertexPosition.x*billboardSinCos.x;
	rotatedPosition *= billboardSize;

	vec3 cameraRight = vec3(ViewMatrix[0][0], ViewMatrix[1][0], ViewMatrix[2][0]);
	vec3 cameraUp = vec3(ViewMatrix[0][1], ViewMatrix[1][1], ViewMatrix[2][1]);
	vec3 vertexPos = billboardCenter + cameraRight*rotatedPosition.x + cameraUp*rotatedPosition.y;

	gl_Position = ViewProjMatrix * vec4(vertexPos, 1.0);
	color = billboardColor;
	texCoords = VertexPosition.xy + 0.5;
>>>>>>> 97365f4f
	#else
	vec2 billboardCorner = VertexTexCoord - 0.5;
	vec2 billboardSize = VertexUserdata0.xy;
	vec2 billboardSinCos = VertexUserdata0.zw;
	
	vec2 rotatedPosition;
	rotatedPosition.x = billboardCorner.x*billboardSinCos.y - billboardCorner.y*billboardSinCos.x;
	rotatedPosition.y = billboardCorner.y*billboardSinCos.y + billboardCorner.x*billboardSinCos.x;
	rotatedPosition *= billboardSize;

	vec3 cameraRight = vec3(ViewMatrix[0][0], ViewMatrix[1][0], ViewMatrix[2][0]);
	vec3 cameraUp = vec3(ViewMatrix[0][1], ViewMatrix[1][1], ViewMatrix[2][1]);
	vec3 vertexPos = VertexPosition + cameraRight*rotatedPosition.x + cameraUp*rotatedPosition.y;

	gl_Position = ViewProjMatrix * vec4(vertexPos, 1.0);
	texCoords = VertexTexCoord;
	#endif
#else
	#if FLAG_INSTANCING
		#if TRANSFORM
	gl_Position = ViewProjMatrix * InstanceData0 * vec4(VertexPosition, 1.0);
		#else
			#if UNIFORM_VERTEX_DEPTH
	gl_Position = InstanceData0 * vec4(VertexPosition.xy, VertexDepth, 1.0);
			#else
	gl_Position = InstanceData0 * vec4(VertexPosition, 1.0);
			#endif
		#endif
	#else
		#if TRANSFORM
	gl_Position = WorldViewProjMatrix * vec4(VertexPosition, 1.0);
		#else
			#if UNIFORM_VERTEX_DEPTH
	gl_Position = vec4(VertexPosition.xy, VertexDepth, 1.0);
			#else
	gl_Position = vec4(VertexPosition, 1.0);
			#endif
		#endif
	#endif

	texCoords = VertexTexCoord;
#endif

	vColor = color;
#if TEXTURE_MAPPING
	vTexCoord = vec2(texCoords);
#endif
}<|MERGE_RESOLUTION|>--- conflicted
+++ resolved
@@ -5,11 +5,8 @@
 in vec4 InstanceData2; // color
 #else
 in mat4 InstanceData0;
-<<<<<<< HEAD
-=======
 #endif
 
->>>>>>> 97365f4f
 in vec4 VertexColor;
 in vec3 VertexPosition;
 in vec2 VertexTexCoord;
@@ -18,7 +15,6 @@
 /********************Sortant********************/
 out vec4 vColor;
 out vec2 vTexCoord;
-out vec4 vColor;
 
 /********************Uniformes********************/
 uniform float VertexDepth;
@@ -34,12 +30,7 @@
 #else
 	vec4 color = vec4(1.0);
 #endif
-<<<<<<< HEAD
 
-#if FLAG_INSTANCING
-	#if TRANSFORM
-	gl_Position = ViewProjMatrix * InstanceData0 * vec4(VertexPosition, 1.0);
-=======
 	vec2 texCoords;
 
 #if FLAG_BILLBOARD
@@ -61,7 +52,6 @@
 	gl_Position = ViewProjMatrix * vec4(vertexPos, 1.0);
 	color = billboardColor;
 	texCoords = VertexPosition.xy + 0.5;
->>>>>>> 97365f4f
 	#else
 	vec2 billboardCorner = VertexTexCoord - 0.5;
 	vec2 billboardSize = VertexUserdata0.xy;
