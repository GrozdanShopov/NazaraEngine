// Copyright (C) 2014 Jérôme Leclercq
// This file is part of the "Nazara Engine - Graphics module"
// For conditions of distribution and use, see copyright notice in Config.hpp

#include <Nazara/Graphics/ForwardRenderQueue.hpp>
#include <Nazara/Graphics/AbstractViewer.hpp>
#include <Nazara/Graphics/Light.hpp>
#include <Nazara/Graphics/Debug.hpp>

namespace
{
	enum ResourceType
	{
		ResourceType_IndexBuffer,
		ResourceType_Material,
		ResourceType_Texture,
		ResourceType_VertexBuffer
	};
}

<<<<<<< HEAD
=======
NzForwardRenderQueue::~NzForwardRenderQueue()
{
	Clear(true);
}

void NzForwardRenderQueue::AddBillboard(const NzMaterial* material, const NzVector3f& position, const NzVector2f& size, const NzVector2f& sinCos, const NzColor& color)
{
	billboards[material].push_back(BillboardData{color, position, size, sinCos});
}

void NzForwardRenderQueue::AddBillboards(const NzMaterial* material, unsigned int count, NzSparsePtr<const NzVector3f> positionPtr, NzSparsePtr<const NzVector2f> sizePtr, NzSparsePtr<const NzVector2f> sinCosPtr, NzSparsePtr<const NzColor> colorPtr)
{
	///DOC: sinCosPtr et colorPtr peuvent être nuls, ils seont remplacés respectivement par Vector2f(0.f, 1.f) et Color::White
	NzVector2f defaultSinCos(0.f, 1.f); // sin(0) = 0, cos(0) = 1

	if (!sinCosPtr)
		sinCosPtr.Reset(&defaultSinCos, 0); // L'astuce ici est de mettre le stride sur zéro, rendant le pointeur immobile

	if (!colorPtr)
		colorPtr.Reset(&NzColor::White, 0); // Pareil

	std::vector<BillboardData>& billboardVec = billboards[material];
	unsigned int prevSize = billboardVec.size();
	billboardVec.resize(prevSize + count);

	BillboardData* billboardData = &billboardVec[prevSize];
	for (unsigned int i = 0; i < count; ++i)
	{
		billboardData->center = *positionPtr++;
		billboardData->color = *colorPtr++;
		billboardData->sinCos = *sinCosPtr++;
		billboardData->size = *sizePtr++;
		billboardData++;
	}
}

>>>>>>> 97365f4f
void NzForwardRenderQueue::AddDrawable(const NzDrawable* drawable)
{
	#if NAZARA_GRAPHICS_SAFE
	if (!drawable)
	{
		NazaraError("Invalid drawable");
		return;
	}
	#endif

	otherDrawables.push_back(drawable);
}

void NzForwardRenderQueue::AddLight(const NzLight* light)
{
	#if NAZARA_GRAPHICS_SAFE
	if (!light)
	{
		NazaraError("Invalid light");
		return;
	}
	#endif

	switch (light->GetLightType())
	{
		case nzLightType_Directional:
			directionalLights.push_back(light);
			break;

		case nzLightType_Point:
		case nzLightType_Spot:
			lights.push_back(light);
			break;

		#ifdef NAZARA_DEBUG
		default:
			NazaraError("Light type not handled (0x" + NzString::Number(light->GetLightType(), 16) + ')');
		#endif
	}
}

void NzForwardRenderQueue::AddMesh(const NzMaterial* material, const NzMeshData& meshData, const NzBoxf& meshAABB, const NzMatrix4f& transformMatrix)
{
	if (material->IsEnabled(nzRendererParameter_Blend))
	{
		// Le matériau est transparent, nous devons rendre ce mesh d'une autre façon (après le rendu des objets opaques et en les triant)
		unsigned int index = transparentModelData.size();
		transparentModelData.resize(index+1);

		TransparentModelData& data = transparentModelData.back();
		data.material = material;
		data.meshData = meshData;
		data.squaredBoundingSphere = NzSpheref(transformMatrix.GetTranslation() + meshAABB.GetCenter(), meshAABB.GetSquaredRadius());
		data.transformMatrix = transformMatrix;

		transparentModels.push_back(index);
	}
	else
	{
		ModelBatches::iterator it = opaqueModels.find(material);
		if (it == opaqueModels.end())
		{
<<<<<<< HEAD
			BatchedModelEntry entry(this, ResourceType_Material);
			entry.materialListener = material;

			it = opaqueModels.insert(std::make_pair(material, std::move(entry))).first;
=======
			// Première utilisation du matériau, ajoutons-nous comme listener
			it = opaqueModels.insert(std::make_pair(material, ModelBatches::mapped_type())).first;
			material->AddResourceListener(this, ResourceType_Material);
>>>>>>> 97365f4f
		}

		BatchedModelEntry& entry = it->second;
		entry.enabled = true;

		auto& meshMap = entry.meshMap;

		auto it2 = meshMap.find(meshData);
		if (it2 == meshMap.end())
		{
			MeshInstanceEntry instanceEntry(this, ResourceType_IndexBuffer, ResourceType_VertexBuffer);
			instanceEntry.indexBufferListener = meshData.indexBuffer;
			instanceEntry.squaredBoundingSphere = meshAABB.GetSquaredBoundingSphere();
			instanceEntry.vertexBufferListener = meshData.vertexBuffer;

			it2 = meshMap.insert(std::make_pair(meshData, std::move(instanceEntry))).first;
		}

		std::vector<NzMatrix4f>& instances = it2->second.instances;
		instances.push_back(transformMatrix);

		// Avons-nous suffisamment d'instances pour que le coût d'utilisation de l'instancing soit payé ?
		if (instances.size() >= NAZARA_GRAPHICS_INSTANCING_MIN_INSTANCES_COUNT)
			entry.instancingEnabled = true; // Apparemment oui, activons l'instancing avec ce matériau
	}
}

void NzForwardRenderQueue::AddSprites(const NzMaterial* material, const NzVertexStruct_XYZ_Color_UV* vertices, unsigned int spriteCount, const NzTexture* overlay)
{
	auto matIt = basicSprites.find(material);
	if (matIt == basicSprites.end())
	{
		BatchedBasicSpriteEntry entry(this, ResourceType_Material);
		entry.materialListener = material;

		matIt = basicSprites.insert(std::make_pair(material, std::move(entry))).first;
	}

	BatchedBasicSpriteEntry& entry = matIt->second;
	entry.enabled = true;

	auto& overlayMap = entry.overlayMap;

	auto overlayIt = overlayMap.find(overlay);
	if (overlayIt == overlayMap.end())
	{
		BatchedSpriteEntry overlayEntry(this, ResourceType_Texture);
		overlayEntry.textureListener = overlay;

		overlayIt = overlayMap.insert(std::make_pair(overlay, std::move(overlayEntry))).first;
	}

	auto& spriteVector = overlayIt->second.spriteChains;
	spriteVector.push_back(SpriteChain_XYZ_Color_UV({vertices, spriteCount}));
}

void NzForwardRenderQueue::Clear(bool fully)
{
	directionalLights.clear();
	lights.clear();
	otherDrawables.clear();
	transparentModels.clear();
	transparentModelData.clear();

	if (fully)
	{
<<<<<<< HEAD
		basicSprites.clear();
=======
		for (auto& matIt : opaqueModels)
		{
			const NzMaterial* material = matIt.first;
			material->RemoveResourceListener(this);

			MeshInstanceContainer& instances = std::get<2>(matIt.second);
			for (auto& instanceIt : instances)
			{
				const NzMeshData& renderData = instanceIt.first;

				if (renderData.indexBuffer)
					renderData.indexBuffer->RemoveResourceListener(this);

				renderData.vertexBuffer->RemoveResourceListener(this);
			}
		}

		billboards.clear();
>>>>>>> 97365f4f
		opaqueModels.clear();
	}
}

void NzForwardRenderQueue::Sort(const NzAbstractViewer* viewer)
{
	NzPlanef nearPlane = viewer->GetFrustum().GetPlane(nzFrustumPlane_Near);
	NzVector3f viewerPos = viewer->GetEyePosition();
	NzVector3f viewerNormal = viewer->GetForward();

	std::sort(transparentModels.begin(), transparentModels.end(), [this, &nearPlane, &viewerNormal](unsigned int index1, unsigned int index2)
	{
		const NzSpheref& sphere1 = transparentModelData[index1].squaredBoundingSphere;
		const NzSpheref& sphere2 = transparentModelData[index2].squaredBoundingSphere;

		NzVector3f position1 = sphere1.GetNegativeVertex(viewerNormal);
		NzVector3f position2 = sphere2.GetNegativeVertex(viewerNormal);

		return nearPlane.Distance(position1) > nearPlane.Distance(position2);
	});

	for (auto& pair : billboards)
	{
		const NzMaterial* mat = pair.first;
		auto& container = pair.second;

		if (mat->IsEnabled(nzRendererParameter_Blend))
		{
			std::sort(container.begin(), container.end(), [&viewerPos](const BillboardData& data1, const BillboardData& data2)
			{
				return viewerPos.SquaredDistance(data1.center) > viewerPos.SquaredDistance(data2.center);
			});
		}
	}
}

bool NzForwardRenderQueue::OnResourceDestroy(const NzResource* resource, int index)
{
	switch (index)
	{
		case ResourceType_IndexBuffer:
		{
			for (auto& modelPair : opaqueModels)
			{
				MeshInstanceContainer& meshes = modelPair.second.meshMap;
				for (auto it = meshes.begin(); it != meshes.end();)
				{
					const NzMeshData& renderData = it->first;
					if (renderData.indexBuffer == resource)
						it = meshes.erase(it);
					else
						++it;
				}
			}
			break;
		}

		case ResourceType_Material:
		{
			const NzMaterial* material = static_cast<const NzMaterial*>(resource);

<<<<<<< HEAD
			basicSprites.erase(material);
=======
			billboards.erase(material);
>>>>>>> 97365f4f
			opaqueModels.erase(material);
			break;
		}

		case ResourceType_VertexBuffer:
		{
			for (auto& modelPair : opaqueModels)
			{
				MeshInstanceContainer& meshes = modelPair.second.meshMap;
				for (auto it = meshes.begin(); it != meshes.end();)
				{
					const NzMeshData& renderData = it->first;
					if (renderData.vertexBuffer == resource)
						it = meshes.erase(it);
					else
						++it;
				}
			}
			break;
		}
	}

	return false; // Nous ne voulons plus recevoir d'évènement de cette ressource
}

void NzForwardRenderQueue::OnResourceReleased(const NzResource* resource, int index)
{
	// La ressource vient d'être libérée, nous ne pouvons donc plus utiliser la méthode traditionnelle de recherche
	// des pointeurs stockés (À cause de la fonction de triage utilisant des spécificités des ressources)

	switch (index)
	{
		case ResourceType_IndexBuffer:
		{
			for (auto& modelPair : opaqueModels)
			{
				MeshInstanceContainer& meshes = modelPair.second.meshMap;
				for (auto it = meshes.begin(); it != meshes.end();)
				{
					const NzMeshData& renderData = it->first;
					if (renderData.indexBuffer == resource)
						it = meshes.erase(it);
					else
						++it;
				}
			}
			break;
		}

		case ResourceType_Material:
		{
			for (auto it = basicSprites.begin(); it != basicSprites.end(); ++it)
			{
				if (it->first == resource)
				{
					basicSprites.erase(it);
					break;
				}
			}

			for (auto it = opaqueModels.begin(); it != opaqueModels.end(); ++it)
			{
				if (it->first == resource)
				{
					opaqueModels.erase(it);
					break;
				}
			}

			break;
		}

		case ResourceType_Texture:
		{
			for (auto matIt = basicSprites.begin(); matIt != basicSprites.end(); ++matIt)
			{
				auto& overlayMap = matIt->second.overlayMap;
				for (auto overlayIt = overlayMap.begin(); overlayIt != overlayMap.end(); ++overlayIt)
				{
					if (overlayIt->first == resource)
					{
						overlayMap.erase(overlayIt);
						break;
					}
				}
			}

			break;
		}

		case ResourceType_VertexBuffer:
		{
			for (auto& modelPair : opaqueModels)
			{
				MeshInstanceContainer& meshes = modelPair.second.meshMap;
				for (auto it = meshes.begin(); it != meshes.end();)
				{
					const NzMeshData& renderData = it->first;
					if (renderData.vertexBuffer == resource)
						it = meshes.erase(it);
					else
						++it;
				}
			}
			break;
		}
	}
}

bool NzForwardRenderQueue::BatchedModelMaterialComparator::operator()(const NzMaterial* mat1, const NzMaterial* mat2)
{
	const NzUberShader* uberShader1 = mat1->GetShader();
	const NzUberShader* uberShader2 = mat2->GetShader();
	if (uberShader1 != uberShader2)
		return uberShader1 < uberShader2;

	const NzShader* shader1 = mat1->GetShaderInstance()->GetShader();
	const NzShader* shader2 = mat2->GetShaderInstance()->GetShader();
	if (shader1 != shader2)
		return shader1 < shader2;

	const NzTexture* diffuseMap1 = mat1->GetDiffuseMap();
	const NzTexture* diffuseMap2 = mat2->GetDiffuseMap();
	if (diffuseMap1 != diffuseMap2)
		return diffuseMap1 < diffuseMap2;

	return mat1 < mat2;
}

bool NzForwardRenderQueue::BatchedSpriteMaterialComparator::operator()(const NzMaterial* mat1, const NzMaterial* mat2)
{
	const NzUberShader* uberShader1 = mat1->GetShader();
	const NzUberShader* uberShader2 = mat2->GetShader();
	if (uberShader1 != uberShader2)
		return uberShader1 < uberShader2;

	const NzShader* shader1 = mat1->GetShaderInstance()->GetShader();
	const NzShader* shader2 = mat2->GetShaderInstance()->GetShader();
	if (shader1 != shader2)
		return shader1 < shader2;

	const NzTexture* diffuseMap1 = mat1->GetDiffuseMap();
	const NzTexture* diffuseMap2 = mat2->GetDiffuseMap();
	if (diffuseMap1 != diffuseMap2)
		return diffuseMap1 < diffuseMap2;

	return mat1 < mat2;
}

bool NzForwardRenderQueue::MeshDataComparator::operator()(const NzMeshData& data1, const NzMeshData& data2)
{
	const NzBuffer* buffer1;
	const NzBuffer* buffer2;

	buffer1 = (data1.indexBuffer) ? data1.indexBuffer->GetBuffer() : nullptr;
	buffer2 = (data2.indexBuffer) ? data2.indexBuffer->GetBuffer() : nullptr;
	if (buffer1 != buffer2)
		return buffer1 < buffer2;

	buffer1 = data1.vertexBuffer->GetBuffer();
	buffer2 = data2.vertexBuffer->GetBuffer();
	if (buffer1 != buffer2)
		return buffer1 < buffer2;

	return data1.primitiveMode < data2.primitiveMode;
}<|MERGE_RESOLUTION|>--- conflicted
+++ resolved
@@ -18,16 +18,21 @@
 	};
 }
 
-<<<<<<< HEAD
-=======
-NzForwardRenderQueue::~NzForwardRenderQueue()
-{
-	Clear(true);
-}
-
 void NzForwardRenderQueue::AddBillboard(const NzMaterial* material, const NzVector3f& position, const NzVector2f& size, const NzVector2f& sinCos, const NzColor& color)
 {
-	billboards[material].push_back(BillboardData{color, position, size, sinCos});
+	auto it = billboards.find(material);
+	if (it == billboards.end())
+	{
+		BatchedBillboardEntry entry(this, ResourceType_Material);
+		entry.materialListener = material;
+
+		it = billboards.insert(std::make_pair(material, std::move(entry))).first;
+	}
+
+	BatchedBillboardEntry& entry = it->second;
+
+	auto& billboardVector = entry.billboards;
+	billboardVector.push_back(BillboardData{color, position, size, sinCos});
 }
 
 void NzForwardRenderQueue::AddBillboards(const NzMaterial* material, unsigned int count, NzSparsePtr<const NzVector3f> positionPtr, NzSparsePtr<const NzVector2f> sizePtr, NzSparsePtr<const NzVector2f> sinCosPtr, NzSparsePtr<const NzColor> colorPtr)
@@ -41,11 +46,22 @@
 	if (!colorPtr)
 		colorPtr.Reset(&NzColor::White, 0); // Pareil
 
-	std::vector<BillboardData>& billboardVec = billboards[material];
-	unsigned int prevSize = billboardVec.size();
-	billboardVec.resize(prevSize + count);
-
-	BillboardData* billboardData = &billboardVec[prevSize];
+	auto it = billboards.find(material);
+	if (it == billboards.end())
+	{
+		BatchedBillboardEntry entry(this, ResourceType_Material);
+		entry.materialListener = material;
+
+		it = billboards.insert(std::make_pair(material, std::move(entry))).first;
+	}
+
+	BatchedBillboardEntry& entry = it->second;
+
+	auto& billboardVector = entry.billboards;
+	unsigned int prevSize = billboardVector.size();
+	billboardVector.resize(prevSize + count);
+
+	BillboardData* billboardData = &billboardVector[prevSize];
 	for (unsigned int i = 0; i < count; ++i)
 	{
 		billboardData->center = *positionPtr++;
@@ -56,7 +72,6 @@
 	}
 }
 
->>>>>>> 97365f4f
 void NzForwardRenderQueue::AddDrawable(const NzDrawable* drawable)
 {
 	#if NAZARA_GRAPHICS_SAFE
@@ -116,19 +131,13 @@
 	}
 	else
 	{
-		ModelBatches::iterator it = opaqueModels.find(material);
+		auto it = opaqueModels.find(material);
 		if (it == opaqueModels.end())
 		{
-<<<<<<< HEAD
 			BatchedModelEntry entry(this, ResourceType_Material);
 			entry.materialListener = material;
 
 			it = opaqueModels.insert(std::make_pair(material, std::move(entry))).first;
-=======
-			// Première utilisation du matériau, ajoutons-nous comme listener
-			it = opaqueModels.insert(std::make_pair(material, ModelBatches::mapped_type())).first;
-			material->AddResourceListener(this, ResourceType_Material);
->>>>>>> 97365f4f
 		}
 
 		BatchedModelEntry& entry = it->second;
@@ -195,28 +204,8 @@
 
 	if (fully)
 	{
-<<<<<<< HEAD
 		basicSprites.clear();
-=======
-		for (auto& matIt : opaqueModels)
-		{
-			const NzMaterial* material = matIt.first;
-			material->RemoveResourceListener(this);
-
-			MeshInstanceContainer& instances = std::get<2>(matIt.second);
-			for (auto& instanceIt : instances)
-			{
-				const NzMeshData& renderData = instanceIt.first;
-
-				if (renderData.indexBuffer)
-					renderData.indexBuffer->RemoveResourceListener(this);
-
-				renderData.vertexBuffer->RemoveResourceListener(this);
-			}
-		}
-
 		billboards.clear();
->>>>>>> 97365f4f
 		opaqueModels.clear();
 	}
 }
@@ -241,11 +230,13 @@
 	for (auto& pair : billboards)
 	{
 		const NzMaterial* mat = pair.first;
-		auto& container = pair.second;
 
 		if (mat->IsEnabled(nzRendererParameter_Blend))
 		{
-			std::sort(container.begin(), container.end(), [&viewerPos](const BillboardData& data1, const BillboardData& data2)
+			BatchedBillboardEntry& entry = pair.second;
+			auto& billboardVector = entry.billboards;
+
+			std::sort(billboardVector.begin(), billboardVector.end(), [&viewerPos](const BillboardData& data1, const BillboardData& data2)
 			{
 				return viewerPos.SquaredDistance(data1.center) > viewerPos.SquaredDistance(data2.center);
 			});
@@ -278,11 +269,8 @@
 		{
 			const NzMaterial* material = static_cast<const NzMaterial*>(resource);
 
-<<<<<<< HEAD
 			basicSprites.erase(material);
-=======
 			billboards.erase(material);
->>>>>>> 97365f4f
 			opaqueModels.erase(material);
 			break;
 		}
@@ -343,6 +331,15 @@
 				}
 			}
 
+			for (auto it = billboards.begin(); it != billboards.end(); ++it)
+			{
+				if (it->first == resource)
+				{
+					billboards.erase(it);
+					break;
+				}
+			}
+
 			for (auto it = opaqueModels.begin(); it != opaqueModels.end(); ++it)
 			{
 				if (it->first == resource)
@@ -392,13 +389,33 @@
 	}
 }
 
-bool NzForwardRenderQueue::BatchedModelMaterialComparator::operator()(const NzMaterial* mat1, const NzMaterial* mat2)
+bool NzForwardRenderQueue::BatchedBillboardComparator::operator()(const NzMaterial* mat1, const NzMaterial* mat2)
 {
 	const NzUberShader* uberShader1 = mat1->GetShader();
 	const NzUberShader* uberShader2 = mat2->GetShader();
 	if (uberShader1 != uberShader2)
 		return uberShader1 < uberShader2;
 
+	const NzShader* shader1 = mat1->GetShaderInstance(nzShaderFlags_Billboard | nzShaderFlags_VertexColor)->GetShader();
+	const NzShader* shader2 = mat2->GetShaderInstance(nzShaderFlags_Billboard | nzShaderFlags_VertexColor)->GetShader();
+	if (shader1 != shader2)
+		return shader1 < shader2;
+
+	const NzTexture* diffuseMap1 = mat1->GetDiffuseMap();
+	const NzTexture* diffuseMap2 = mat2->GetDiffuseMap();
+	if (diffuseMap1 != diffuseMap2)
+		return diffuseMap1 < diffuseMap2;
+
+	return mat1 < mat2;
+}
+
+bool NzForwardRenderQueue::BatchedModelMaterialComparator::operator()(const NzMaterial* mat1, const NzMaterial* mat2)
+{
+	const NzUberShader* uberShader1 = mat1->GetShader();
+	const NzUberShader* uberShader2 = mat2->GetShader();
+	if (uberShader1 != uberShader2)
+		return uberShader1 < uberShader2;
+
 	const NzShader* shader1 = mat1->GetShaderInstance()->GetShader();
 	const NzShader* shader2 = mat2->GetShaderInstance()->GetShader();
 	if (shader1 != shader2)
