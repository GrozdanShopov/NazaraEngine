--- conflicted
+++ resolved
@@ -14,7 +14,6 @@
 
 namespace
 {
-<<<<<<< HEAD
 	static NzIndexBufferRef s_indexBuffer;
 	static NzRenderStates s_renderStates;
 	static NzShaderRef s_shader;
@@ -27,36 +26,6 @@
 
 	SetTexture(std::move(cubemapTexture));
 }
-=======
-	NzIndexBuffer* BuildIndexBuffer()
-	{
-		std::unique_ptr<NzIndexBuffer> indexBuffer(new NzIndexBuffer(false, 36, nzDataStorage_Hardware, nzBufferUsage_Static));
-		indexBuffer->SetPersistent(false);
-
-		nzUInt16 indices[6*6] =
-		{
-			0, 1, 2, 0, 2, 3,
-			3, 2, 6, 3, 6, 7,
-			7, 6, 5, 7, 5, 4,
-			4, 5, 1, 4, 1, 0,
-			0, 3, 7, 0, 7, 4,
-			1, 6, 2, 1, 5, 6
-		};
-
-		if (!indexBuffer->Fill(indices, 0, 36))
-		{
-			NazaraError("Failed to create index buffer");
-			return nullptr;
-		}
-
-		return indexBuffer.release();
-	}
-
-	NzShader* BuildShader()
-	{
-		const char* fragmentSource140 =
-		"#version 140\n"
->>>>>>> 53deee36
 
 void NzSkyboxBackground::Draw(const NzAbstractViewer* viewer) const
 {
@@ -77,7 +46,6 @@
 	NzRenderer::SetMatrix(nzMatrixType_View, viewer->GetViewMatrix());
 }
 
-<<<<<<< HEAD
 nzBackgroundType NzSkyboxBackground::GetBackgroundType() const
 {
 	return nzBackgroundType_Skybox;
@@ -117,10 +85,6 @@
 
 	"uniform samplerCube Skybox;\n"
 	"uniform float VertexDepth;\n"
-=======
-		const char* vertexSource140 =
-		"#version 140\n"
->>>>>>> 53deee36
 
 	"void main()\n"
 	"{\n"
@@ -144,7 +108,6 @@
 	"    vTexCoord = vec3(VertexPosition.x, VertexPosition.y, -VertexPosition.z);\n"
 	"}\n";
 
-<<<<<<< HEAD
 	try
 	{
 		NzErrorFlags flags(nzErrorFlag_ThrowException, true);
@@ -156,19 +119,6 @@
 		// Vertex buffer
 		NzVertexBufferRef vertexBuffer = NzVertexBuffer::New(NzVertexDeclaration::Get(nzVertexLayout_XYZ), 8, nzDataStorage_Hardware, nzBufferUsage_Static);
 		vertexBuffer->Fill(vertices, 0, 8);
-=======
-		if (!shader->AttachStageFromSource(nzShaderStage_Fragment, fragmentSource140))
-		{
-			NazaraError("Failed to load fragment shader");
-			return nullptr;
-		}
-
-		if (!shader->AttachStageFromSource(nzShaderStage_Vertex, vertexSource140))
-		{
-			NazaraError("Failed to load vertex shader");
-			return nullptr;
-		}
->>>>>>> 53deee36
 
 		// Shader
 		NzShaderRef shader = NzShader::New();
