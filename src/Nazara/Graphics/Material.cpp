// Copyright (C) 2015 Jérôme Leclercq
// This file is part of the "Nazara Engine - Graphics module"
// For conditions of distribution and use, see copyright notice in Config.hpp

#ifndef NAZARA_RENDERER_OPENGL
#define NAZARA_RENDERER_OPENGL // Nécessaire pour inclure les headers OpenGL
#endif

#include <Nazara/Graphics/Material.hpp>
#include <Nazara/Core/ErrorFlags.hpp>
#include <Nazara/Renderer/OpenGL.hpp>
#include <Nazara/Renderer/Renderer.hpp>
#include <Nazara/Renderer/UberShaderPreprocessor.hpp>
#include <cstring>
#include <memory>
#include <Nazara/Graphics/Debug.hpp>

namespace Nz
{
	namespace
	{
		const UInt8 r_basicFragmentShader[] = {
			#include <Nazara/Graphics/Resources/Shaders/Basic/core.frag.h>
		};

		const UInt8 r_basicVertexShader[] = {
			#include <Nazara/Graphics/Resources/Shaders/Basic/core.vert.h>
		};

		const UInt8 r_phongLightingFragmentShader[] = {
			#include <Nazara/Graphics/Resources/Shaders/PhongLighting/core.frag.h>
		};

		const UInt8 r_phongLightingVertexShader[] = {
			#include <Nazara/Graphics/Resources/Shaders/PhongLighting/core.vert.h>
		};
	}

	bool MaterialParams::IsValid() const
	{
		if (!UberShaderLibrary::Has(shaderName))
			return false;

		return true;
	}

	const Shader* Material::Apply(UInt32 shaderFlags, UInt8 textureUnit, UInt8* lastUsedUnit) const
	{
		const ShaderInstance& instance = m_shaders[shaderFlags];
		if (!instance.uberInstance)
			GenerateShader(shaderFlags);

		instance.uberInstance->Activate();

		if (instance.uniforms[MaterialUniform_AlphaThreshold] != -1)
			instance.shader->SendFloat(instance.uniforms[MaterialUniform_AlphaThreshold], m_alphaThreshold);

		if (instance.uniforms[MaterialUniform_Ambient] != -1)
			instance.shader->SendColor(instance.uniforms[MaterialUniform_Ambient], m_ambientColor);

		if (instance.uniforms[MaterialUniform_Diffuse] != -1)
			instance.shader->SendColor(instance.uniforms[MaterialUniform_Diffuse], m_diffuseColor);

		if (instance.uniforms[MaterialUniform_Shininess] != -1)
			instance.shader->SendFloat(instance.uniforms[MaterialUniform_Shininess], m_shininess);

		if (instance.uniforms[MaterialUniform_Specular] != -1)
			instance.shader->SendColor(instance.uniforms[MaterialUniform_Specular], m_specularColor);

		if (m_alphaMap && instance.uniforms[MaterialUniform_AlphaMap] != -1)
		{
			Renderer::SetTexture(textureUnit, m_alphaMap);
			Renderer::SetTextureSampler(textureUnit, m_diffuseSampler);
			instance.shader->SendInteger(instance.uniforms[MaterialUniform_AlphaMap], textureUnit);
			textureUnit++;
		}

		if (m_diffuseMap && instance.uniforms[MaterialUniform_DiffuseMap] != -1)
		{
			Renderer::SetTexture(textureUnit, m_diffuseMap);
			Renderer::SetTextureSampler(textureUnit, m_diffuseSampler);
			instance.shader->SendInteger(instance.uniforms[MaterialUniform_DiffuseMap], textureUnit);
			textureUnit++;
		}

		if (m_emissiveMap && instance.uniforms[MaterialUniform_EmissiveMap] != -1)
		{
			Renderer::SetTexture(textureUnit, m_emissiveMap);
			Renderer::SetTextureSampler(textureUnit, m_diffuseSampler);
			instance.shader->SendInteger(instance.uniforms[MaterialUniform_EmissiveMap], textureUnit);
			textureUnit++;
		}

		if (m_heightMap && instance.uniforms[MaterialUniform_HeightMap] != -1)
		{
			Renderer::SetTexture(textureUnit, m_heightMap);
			Renderer::SetTextureSampler(textureUnit, m_diffuseSampler);
			instance.shader->SendInteger(instance.uniforms[MaterialUniform_HeightMap], textureUnit);
			textureUnit++;
		}

		if (m_normalMap && instance.uniforms[MaterialUniform_NormalMap] != -1)
		{
			Renderer::SetTexture(textureUnit, m_normalMap);
			Renderer::SetTextureSampler(textureUnit, m_diffuseSampler);
			instance.shader->SendInteger(instance.uniforms[MaterialUniform_NormalMap], textureUnit);
			textureUnit++;
		}

		if (m_specularMap && instance.uniforms[MaterialUniform_SpecularMap] != -1)
		{
			Renderer::SetTexture(textureUnit, m_specularMap);
			Renderer::SetTextureSampler(textureUnit, m_specularSampler);
			instance.shader->SendInteger(instance.uniforms[MaterialUniform_SpecularMap], textureUnit);
			textureUnit++;
		}

		Renderer::SetRenderStates(m_states);

		if (lastUsedUnit)
			*lastUsedUnit = textureUnit;

		return instance.shader;
	}

<<<<<<< HEAD
	void Material::BuildFromParameters(const ParameterList& matData, const MaterialParams& matParams)
	{
		Color color;
		bool isEnabled;
		float fValue;
		int iValue;
		String path;

		ErrorFlags errFlags(ErrorFlag_Silent | ErrorFlag_ThrowExceptionDisabled, true);


		if (matData.GetFloatParameter(MaterialData::AlphaThreshold, &fValue))
			SetAlphaThreshold(fValue);

		if (matData.GetBooleanParameter(MaterialData::AlphaTest, &isEnabled))
			EnableAlphaTest(isEnabled);

		if (matData.GetColorParameter(MaterialData::AmbientColor, &color))
			SetAmbientColor(color);

		if (matData.GetIntegerParameter(MaterialData::DepthFunc, &iValue))
			SetDepthFunc(static_cast<RendererComparison>(iValue));

		if (matData.GetBooleanParameter(MaterialData::DepthSorting, &isEnabled))
			EnableDepthSorting(isEnabled);

		if (matData.GetColorParameter(MaterialData::DiffuseColor, &color))
			SetDiffuseColor(color);

		if (matData.GetIntegerParameter(MaterialData::DstBlend, &iValue))
			SetDstBlend(static_cast<BlendFunc>(iValue));

		if (matData.GetIntegerParameter(MaterialData::FaceCulling, &iValue))
			SetFaceCulling(static_cast<FaceSide>(iValue));

		if (matData.GetIntegerParameter(MaterialData::FaceFilling, &iValue))
			SetFaceFilling(static_cast<FaceFilling>(iValue));

		if (matData.GetBooleanParameter(MaterialData::Lighting, &isEnabled))
			EnableLighting(isEnabled);

		if (matData.GetFloatParameter(MaterialData::LineWidth, &fValue))
			m_states.lineWidth = fValue;

		if (matData.GetFloatParameter(MaterialData::PointSize, &fValue))
			m_states.pointSize = fValue;

		if (matData.GetColorParameter(MaterialData::SpecularColor, &color))
			SetSpecularColor(color);

		if (matData.GetFloatParameter(MaterialData::Shininess, &fValue))
			SetShininess(fValue);

		if (matData.GetIntegerParameter(MaterialData::SrcBlend, &iValue))
			SetSrcBlend(static_cast<BlendFunc>(iValue));

		if (matData.GetBooleanParameter(MaterialData::Transform, &isEnabled))
			EnableTransform(isEnabled);

		// RendererParameter
		if (matData.GetBooleanParameter(MaterialData::Blending, &isEnabled))
			Enable(RendererParameter_Blend, isEnabled);

		if (matData.GetBooleanParameter(MaterialData::ColorWrite, &isEnabled))
			Enable(RendererParameter_ColorWrite, isEnabled);

		if (matData.GetBooleanParameter(MaterialData::DepthBuffer, &isEnabled))
			Enable(RendererParameter_DepthBuffer, isEnabled);

		if (matData.GetBooleanParameter(MaterialData::DepthWrite, &isEnabled))
			Enable(RendererParameter_DepthWrite, isEnabled);

		if (matData.GetBooleanParameter(MaterialData::FaceCulling, &isEnabled))
			Enable(RendererParameter_FaceCulling, isEnabled);

		if (matData.GetBooleanParameter(MaterialData::ScissorTest, &isEnabled))
			Enable(RendererParameter_ScissorTest, isEnabled);

		if (matData.GetBooleanParameter(MaterialData::StencilTest, &isEnabled))
			Enable(RendererParameter_StencilTest, isEnabled);

		// Samplers
		if (matData.GetIntegerParameter(MaterialData::DiffuseAnisotropyLevel, &iValue))
			m_diffuseSampler.SetAnisotropyLevel(static_cast<UInt8>(iValue));

		if (matData.GetIntegerParameter(MaterialData::DiffuseFilter, &iValue))
			m_diffuseSampler.SetFilterMode(static_cast<SamplerFilter>(iValue));

		if (matData.GetIntegerParameter(MaterialData::DiffuseWrap, &iValue))
			m_diffuseSampler.SetWrapMode(static_cast<SamplerWrap>(iValue));

		if (matData.GetIntegerParameter(MaterialData::SpecularAnisotropyLevel, &iValue))
			m_specularSampler.SetAnisotropyLevel(static_cast<UInt8>(iValue));

		if (matData.GetIntegerParameter(MaterialData::SpecularFilter, &iValue))
			m_specularSampler.SetFilterMode(static_cast<SamplerFilter>(iValue));

		if (matData.GetIntegerParameter(MaterialData::SpecularWrap, &iValue))
			m_specularSampler.SetWrapMode(static_cast<SamplerWrap>(iValue));

		// Stencil
		if (matData.GetIntegerParameter(MaterialData::StencilCompare, &iValue))
			m_states.frontFace.stencilCompare = static_cast<RendererComparison>(iValue);

		if (matData.GetIntegerParameter(MaterialData::StencilFail, &iValue))
			m_states.frontFace.stencilFail = static_cast<StencilOperation>(iValue);

		if (matData.GetIntegerParameter(MaterialData::StencilPass, &iValue))
			m_states.frontFace.stencilPass = static_cast<StencilOperation>(iValue);

		if (matData.GetIntegerParameter(MaterialData::StencilZFail, &iValue))
			m_states.frontFace.stencilZFail = static_cast<StencilOperation>(iValue);

		if (matData.GetIntegerParameter(MaterialData::StencilMask, &iValue))
			m_states.frontFace.stencilMask = static_cast<UInt32>(iValue);

		if (matData.GetIntegerParameter(MaterialData::StencilReference, &iValue))
			m_states.frontFace.stencilReference = static_cast<unsigned int>(iValue);

		// Stencil (back)
		if (matData.GetIntegerParameter(MaterialData::BackFaceStencilCompare, &iValue))
			m_states.backFace.stencilCompare = static_cast<RendererComparison>(iValue);

		if (matData.GetIntegerParameter(MaterialData::BackFaceStencilFail, &iValue))
			m_states.backFace.stencilFail = static_cast<StencilOperation>(iValue);

		if (matData.GetIntegerParameter(MaterialData::BackFaceStencilPass, &iValue))
			m_states.backFace.stencilPass = static_cast<StencilOperation>(iValue);

		if (matData.GetIntegerParameter(MaterialData::BackFaceStencilZFail, &iValue))
			m_states.backFace.stencilZFail = static_cast<StencilOperation>(iValue);

		if (matData.GetIntegerParameter(MaterialData::BackFaceStencilMask, &iValue))
			m_states.backFace.stencilMask = static_cast<UInt32>(iValue);

		if (matData.GetIntegerParameter(MaterialData::BackFaceStencilReference, &iValue))
			m_states.backFace.stencilReference = static_cast<unsigned int>(iValue);

		// Textures
		if (matParams.loadAlphaMap && matData.GetStringParameter(MaterialData::AlphaTexturePath, &path))
			SetAlphaMap(path);

		if (matParams.loadDiffuseMap && matData.GetStringParameter(MaterialData::DiffuseTexturePath, &path))
			SetDiffuseMap(path);

		if (matParams.loadEmissiveMap && matData.GetStringParameter(MaterialData::EmissiveTexturePath, &path))
			SetEmissiveMap(path);

		if (matParams.loadHeightMap && matData.GetStringParameter(MaterialData::HeightTexturePath, &path))
			SetHeightMap(path);

		if (matParams.loadNormalMap && matData.GetStringParameter(MaterialData::NormalTexturePath, &path))
			SetNormalMap(path);

		if (matParams.loadSpecularMap && matData.GetStringParameter(MaterialData::SpecularTexturePath, &path))
			SetSpecularMap(path);

		SetShader(matParams.shaderName);
	}

	void Material::Enable(RendererParameter renderParameter, bool enable)
	{
		#ifdef NAZARA_DEBUG
		if (renderParameter > RendererParameter_Max)
		{
			NazaraError("Renderer parameter out of enum");
			return;
		}
		#endif

		m_states.parameters[renderParameter] = enable;
	}

	void Material::EnableAlphaTest(bool alphaTest)
	{
		m_alphaTestEnabled = alphaTest;

		InvalidateShaders();
	}

	void Material::EnableDepthSorting(bool depthSorting)
	{
		m_depthSortingEnabled = depthSorting;
	}

	void Material::EnableLighting(bool lighting)
	{
		m_lightingEnabled = lighting;

		InvalidateShaders();
	}

	void Material::EnableTransform(bool transform)
	{
		m_transformEnabled = transform;

		InvalidateShaders();
	}

	Texture* Material::GetAlphaMap() const
	{
		return m_alphaMap;
	}

	float Material::GetAlphaThreshold() const
	{
		return m_alphaThreshold;
	}

	Color Material::GetAmbientColor() const
	{
		return m_ambientColor;
	}

	RendererComparison Material::GetDepthFunc() const
	{
		return m_states.depthFunc;
	}

	Color Material::GetDiffuseColor() const
	{
		return m_diffuseColor;
	}

	TextureSampler& Material::GetDiffuseSampler()
	{
		return m_diffuseSampler;
	}

	const TextureSampler& Material::GetDiffuseSampler() const
	{
		return m_diffuseSampler;
	}

	Texture* Material::GetDiffuseMap() const
	{
		return m_diffuseMap;
	}

	BlendFunc Material::GetDstBlend() const
	{
		return m_states.dstBlend;
	}

	Texture* Material::GetEmissiveMap() const
	{
		return m_emissiveMap;
	}

	FaceSide Material::GetFaceCulling() const
	{
		return m_states.faceCulling;
	}

	FaceFilling Material::GetFaceFilling() const
	{
		return m_states.faceFilling;
	}

	Texture* Material::GetHeightMap() const
	{
		return m_heightMap;
	}

	Texture* Material::GetNormalMap() const
	{
		return m_normalMap;
	}

	const RenderStates& Material::GetRenderStates() const
	{
		return m_states;
	}

	const UberShader* Material::GetShader() const
	{
		return m_uberShader;
	}

	const UberShaderInstance* Material::GetShaderInstance(UInt32 flags) const
	{
		const ShaderInstance& instance = m_shaders[flags];
		if (!instance.uberInstance)
			GenerateShader(flags);

		return instance.uberInstance;
	}

	float Material::GetShininess() const
	{
		return m_shininess;
	}

	Color Material::GetSpecularColor() const
	{
		return m_specularColor;
	}

	Texture* Material::GetSpecularMap() const
	{
		return m_specularMap;
	}

	TextureSampler& Material::GetSpecularSampler()
	{
		return m_specularSampler;
	}

	const TextureSampler& Material::GetSpecularSampler() const
	{
		return m_specularSampler;
	}

	BlendFunc Material::GetSrcBlend() const
	{
		return m_states.srcBlend;
	}

	bool Material::HasAlphaMap() const
	{
		return m_alphaMap.IsValid();
	}

	bool Material::HasDiffuseMap() const
	{
		return m_diffuseMap.IsValid();
	}

	bool Material::HasEmissiveMap() const
	{
		return m_emissiveMap.IsValid();
	}

	bool Material::HasHeightMap() const
	{
		return m_heightMap.IsValid();
	}

	bool Material::HasNormalMap() const
	{
		return m_normalMap.IsValid();
	}

	bool Material::HasSpecularMap() const
	{
		return m_specularMap.IsValid();
	}

	bool Material::IsAlphaTestEnabled() const
	{
		return m_alphaTestEnabled;
	}

	bool Material::IsDepthSortingEnabled() const
	{
		return m_depthSortingEnabled;
	}

	bool Material::IsEnabled(RendererParameter parameter) const
	{
		#ifdef NAZARA_DEBUG
		if (parameter > RendererParameter_Max)
		{
			NazaraError("Renderer parameter out of enum");
			return false;
		}
		#endif

		return m_states.parameters[parameter];
	}

	bool Material::IsLightingEnabled() const
	{
		return m_lightingEnabled;
	}

	bool Material::IsTransformEnabled() const
	{
		return m_transformEnabled;
	}

	bool Material::LoadFromFile(const String& filePath, const MaterialParams& params)
	{
		return MaterialLoader::LoadFromFile(this, filePath, params);
	}

	bool Material::LoadFromMemory(const void* data, std::size_t size, const MaterialParams& params)
	{
		return MaterialLoader::LoadFromMemory(this, data, size, params);
	}

	bool Material::LoadFromStream(Stream& stream, const MaterialParams& params)
	{
		return MaterialLoader::LoadFromStream(this, stream, params);
	}

=======
>>>>>>> 0b1f5bd1
	void Material::Reset()
	{
		OnMaterialReset(this);

		m_alphaMap.Reset();
		m_depthMaterial.Reset();
		m_diffuseMap.Reset();
		m_emissiveMap.Reset();
		m_heightMap.Reset();
		m_normalMap.Reset();
		m_specularMap.Reset();
		m_uberShader.Reset();

		for (ShaderInstance& instance : m_shaders)
			instance.uberInstance = nullptr;

		m_alphaThreshold = 0.2f;
		m_alphaTestEnabled = false;
		m_ambientColor = Color(128, 128, 128);
		m_depthSortingEnabled = false;
		m_diffuseColor = Color::White;
		m_diffuseSampler = TextureSampler();
		m_lightingEnabled = true;
		m_shadowCastingEnabled = true;
		m_shadowReceiveEnabled = true;
		m_shininess = 50.f;
		m_specularColor = Color::White;
		m_specularSampler = TextureSampler();
		m_states = RenderStates();
		m_states.parameters[RendererParameter_DepthBuffer] = true;
		m_states.parameters[RendererParameter_FaceCulling] = true;
		m_transformEnabled = true;

		SetShader("Basic");
	}

	void Material::Copy(const Material& material)
	{
		// Copie des états de base
		m_alphaTestEnabled     = material.m_alphaTestEnabled;
		m_alphaThreshold       = material.m_alphaThreshold;
		m_ambientColor         = material.m_ambientColor;
		m_depthSortingEnabled  = material.m_depthSortingEnabled;
		m_diffuseColor         = material.m_diffuseColor;
		m_diffuseSampler       = material.m_diffuseSampler;
		m_lightingEnabled      = material.m_lightingEnabled;
		m_shininess            = material.m_shininess;
		m_shadowCastingEnabled = material.m_shadowCastingEnabled;
		m_shadowReceiveEnabled = material.m_shadowReceiveEnabled;
		m_specularColor        = material.m_specularColor;
		m_specularSampler      = material.m_specularSampler;
		m_states               = material.m_states;
		m_transformEnabled     = material.m_transformEnabled;

		// Copie des références de texture
		m_alphaMap      = material.m_alphaMap;
		m_depthMaterial = material.m_depthMaterial;
		m_diffuseMap    = material.m_diffuseMap;
		m_emissiveMap   = material.m_emissiveMap;
		m_heightMap     = material.m_heightMap;
		m_normalMap     = material.m_normalMap;
		m_specularMap   = material.m_specularMap;
		m_uberShader = material.m_uberShader;

		// On copie les instances de shader par la même occasion
		std::memcpy(&m_shaders[0], &material.m_shaders[0], (ShaderFlags_Max+1)*sizeof(ShaderInstance));
	}

	void Material::GenerateShader(UInt32 flags) const
	{
		ParameterList list;
		list.SetParameter("ALPHA_MAPPING", m_alphaMap.IsValid());
		list.SetParameter("ALPHA_TEST", m_alphaTestEnabled);
		list.SetParameter("COMPUTE_TBNMATRIX", m_normalMap.IsValid() || m_heightMap.IsValid());
		list.SetParameter("DIFFUSE_MAPPING", m_diffuseMap.IsValid());
		list.SetParameter("EMISSIVE_MAPPING", m_emissiveMap.IsValid());
		list.SetParameter("LIGHTING", m_lightingEnabled);
		list.SetParameter("NORMAL_MAPPING", m_normalMap.IsValid());
		list.SetParameter("PARALLAX_MAPPING", m_heightMap.IsValid());
		list.SetParameter("SHADOW_MAPPING", m_shadowReceiveEnabled);
		list.SetParameter("SPECULAR_MAPPING", m_specularMap.IsValid());
		list.SetParameter("TEXTURE_MAPPING", m_alphaMap.IsValid() || m_diffuseMap.IsValid() || m_emissiveMap.IsValid() ||
											 m_normalMap.IsValid() || m_heightMap.IsValid() || m_specularMap.IsValid() ||
											 flags & ShaderFlags_TextureOverlay);
		list.SetParameter("TRANSFORM", m_transformEnabled);

		list.SetParameter("FLAG_BILLBOARD", static_cast<bool>((flags & ShaderFlags_Billboard) != 0));
		list.SetParameter("FLAG_DEFERRED", static_cast<bool>((flags & ShaderFlags_Deferred) != 0));
		list.SetParameter("FLAG_INSTANCING", static_cast<bool>((flags & ShaderFlags_Instancing) != 0));
		list.SetParameter("FLAG_TEXTUREOVERLAY", static_cast<bool>((flags & ShaderFlags_TextureOverlay) != 0));
		list.SetParameter("FLAG_VERTEXCOLOR", static_cast<bool>((flags & ShaderFlags_VertexColor) != 0));

		ShaderInstance& instance = m_shaders[flags];
		instance.uberInstance = m_uberShader->Get(list);
		instance.shader = instance.uberInstance->GetShader();

		#define CacheUniform(name) instance.uniforms[MaterialUniform_##name] = instance.shader->GetUniformLocation("Material" #name)

		CacheUniform(AlphaMap);
		CacheUniform(AlphaThreshold);
		CacheUniform(Ambient);
		CacheUniform(Diffuse);
		CacheUniform(DiffuseMap);
		CacheUniform(EmissiveMap);
		CacheUniform(HeightMap);
		CacheUniform(NormalMap);
		CacheUniform(Shininess);
		CacheUniform(Specular);
		CacheUniform(SpecularMap);

		#undef CacheUniform
	}

	bool Material::Initialize()
	{
		if (!MaterialLibrary::Initialize())
		{
			NazaraError("Failed to initialise library");
			return false;
		}

		if (!MaterialManager::Initialize())
		{
			NazaraError("Failed to initialise manager");
			return false;
		}

		// Basic shader
		{
			UberShaderPreprocessorRef uberShader = UberShaderPreprocessor::New();

			String fragmentShader(reinterpret_cast<const char*>(r_basicFragmentShader), sizeof(r_basicFragmentShader));
			String vertexShader(reinterpret_cast<const char*>(r_basicVertexShader), sizeof(r_basicVertexShader));

			uberShader->SetShader(ShaderStageType_Fragment, fragmentShader, "FLAG_TEXTUREOVERLAY ALPHA_MAPPING ALPHA_TEST AUTO_TEXCOORDS DIFFUSE_MAPPING");
			uberShader->SetShader(ShaderStageType_Vertex, vertexShader, "FLAG_BILLBOARD FLAG_INSTANCING FLAG_VERTEXCOLOR TEXTURE_MAPPING TRANSFORM UNIFORM_VERTEX_DEPTH");

			UberShaderLibrary::Register("Basic", uberShader);
		}

		// PhongLighting shader
		{
			UberShaderPreprocessorRef uberShader = UberShaderPreprocessor::New();

			String fragmentShader(reinterpret_cast<const char*>(r_phongLightingFragmentShader), sizeof(r_phongLightingFragmentShader));
			String vertexShader(reinterpret_cast<const char*>(r_phongLightingVertexShader), sizeof(r_phongLightingVertexShader));

			uberShader->SetShader(ShaderStageType_Fragment, fragmentShader, "FLAG_DEFERRED FLAG_TEXTUREOVERLAY ALPHA_MAPPING ALPHA_TEST AUTO_TEXCOORDS DIFFUSE_MAPPING EMISSIVE_MAPPING LIGHTING NORMAL_MAPPING PARALLAX_MAPPING SHADOW_MAPPING SPECULAR_MAPPING");
			uberShader->SetShader(ShaderStageType_Vertex, vertexShader, "FLAG_BILLBOARD FLAG_DEFERRED FLAG_INSTANCING FLAG_VERTEXCOLOR COMPUTE_TBNMATRIX LIGHTING PARALLAX_MAPPING SHADOW_MAPPING TEXTURE_MAPPING TRANSFORM UNIFORM_VERTEX_DEPTH");

			UberShaderLibrary::Register("PhongLighting", uberShader);
		}

		// Once the base shaders are registered, we can now set some default materials
		s_defaultMaterial = New();
		s_defaultMaterial->Enable(RendererParameter_FaceCulling, false);
		s_defaultMaterial->SetFaceFilling(FaceFilling_Line);
		MaterialLibrary::Register("Default", s_defaultMaterial);

        MaterialRef mat;

        mat = New();
        mat->Enable(RendererParameter_DepthWrite, false);
        mat->Enable(RendererParameter_FaceCulling, false);
        mat->EnableLighting(false);
        MaterialLibrary::Register("Basic2D", std::move(mat));

        mat = New();
        mat->Enable(RendererParameter_Blend, true);
        mat->Enable(RendererParameter_DepthWrite, false);
        mat->Enable(RendererParameter_FaceCulling, false);
        mat->EnableLighting(false);
        mat->SetDstBlend(BlendFunc_InvSrcAlpha);
        mat->SetSrcBlend(BlendFunc_SrcAlpha);
        MaterialLibrary::Register("Translucent2D", std::move(mat));

		return true;
	}

	void Material::Uninitialize()
	{
		s_defaultMaterial.Reset();
		UberShaderLibrary::Unregister("PhongLighting");
		UberShaderLibrary::Unregister("Basic");
		MaterialManager::Uninitialize();
		MaterialLibrary::Uninitialize();
	}

	MaterialLibrary::LibraryMap Material::s_library;
	MaterialLoader::LoaderList Material::s_loaders;
	MaterialManager::ManagerMap Material::s_managerMap;
	MaterialManager::ManagerParams Material::s_managerParameters;
	MaterialRef Material::s_defaultMaterial = nullptr;
}<|MERGE_RESOLUTION|>--- conflicted
+++ resolved
@@ -123,7 +123,6 @@
 		return instance.shader;
 	}
 
-<<<<<<< HEAD
 	void Material::BuildFromParameters(const ParameterList& matData, const MaterialParams& matParams)
 	{
 		Color color;
@@ -284,244 +283,6 @@
 		SetShader(matParams.shaderName);
 	}
 
-	void Material::Enable(RendererParameter renderParameter, bool enable)
-	{
-		#ifdef NAZARA_DEBUG
-		if (renderParameter > RendererParameter_Max)
-		{
-			NazaraError("Renderer parameter out of enum");
-			return;
-		}
-		#endif
-
-		m_states.parameters[renderParameter] = enable;
-	}
-
-	void Material::EnableAlphaTest(bool alphaTest)
-	{
-		m_alphaTestEnabled = alphaTest;
-
-		InvalidateShaders();
-	}
-
-	void Material::EnableDepthSorting(bool depthSorting)
-	{
-		m_depthSortingEnabled = depthSorting;
-	}
-
-	void Material::EnableLighting(bool lighting)
-	{
-		m_lightingEnabled = lighting;
-
-		InvalidateShaders();
-	}
-
-	void Material::EnableTransform(bool transform)
-	{
-		m_transformEnabled = transform;
-
-		InvalidateShaders();
-	}
-
-	Texture* Material::GetAlphaMap() const
-	{
-		return m_alphaMap;
-	}
-
-	float Material::GetAlphaThreshold() const
-	{
-		return m_alphaThreshold;
-	}
-
-	Color Material::GetAmbientColor() const
-	{
-		return m_ambientColor;
-	}
-
-	RendererComparison Material::GetDepthFunc() const
-	{
-		return m_states.depthFunc;
-	}
-
-	Color Material::GetDiffuseColor() const
-	{
-		return m_diffuseColor;
-	}
-
-	TextureSampler& Material::GetDiffuseSampler()
-	{
-		return m_diffuseSampler;
-	}
-
-	const TextureSampler& Material::GetDiffuseSampler() const
-	{
-		return m_diffuseSampler;
-	}
-
-	Texture* Material::GetDiffuseMap() const
-	{
-		return m_diffuseMap;
-	}
-
-	BlendFunc Material::GetDstBlend() const
-	{
-		return m_states.dstBlend;
-	}
-
-	Texture* Material::GetEmissiveMap() const
-	{
-		return m_emissiveMap;
-	}
-
-	FaceSide Material::GetFaceCulling() const
-	{
-		return m_states.faceCulling;
-	}
-
-	FaceFilling Material::GetFaceFilling() const
-	{
-		return m_states.faceFilling;
-	}
-
-	Texture* Material::GetHeightMap() const
-	{
-		return m_heightMap;
-	}
-
-	Texture* Material::GetNormalMap() const
-	{
-		return m_normalMap;
-	}
-
-	const RenderStates& Material::GetRenderStates() const
-	{
-		return m_states;
-	}
-
-	const UberShader* Material::GetShader() const
-	{
-		return m_uberShader;
-	}
-
-	const UberShaderInstance* Material::GetShaderInstance(UInt32 flags) const
-	{
-		const ShaderInstance& instance = m_shaders[flags];
-		if (!instance.uberInstance)
-			GenerateShader(flags);
-
-		return instance.uberInstance;
-	}
-
-	float Material::GetShininess() const
-	{
-		return m_shininess;
-	}
-
-	Color Material::GetSpecularColor() const
-	{
-		return m_specularColor;
-	}
-
-	Texture* Material::GetSpecularMap() const
-	{
-		return m_specularMap;
-	}
-
-	TextureSampler& Material::GetSpecularSampler()
-	{
-		return m_specularSampler;
-	}
-
-	const TextureSampler& Material::GetSpecularSampler() const
-	{
-		return m_specularSampler;
-	}
-
-	BlendFunc Material::GetSrcBlend() const
-	{
-		return m_states.srcBlend;
-	}
-
-	bool Material::HasAlphaMap() const
-	{
-		return m_alphaMap.IsValid();
-	}
-
-	bool Material::HasDiffuseMap() const
-	{
-		return m_diffuseMap.IsValid();
-	}
-
-	bool Material::HasEmissiveMap() const
-	{
-		return m_emissiveMap.IsValid();
-	}
-
-	bool Material::HasHeightMap() const
-	{
-		return m_heightMap.IsValid();
-	}
-
-	bool Material::HasNormalMap() const
-	{
-		return m_normalMap.IsValid();
-	}
-
-	bool Material::HasSpecularMap() const
-	{
-		return m_specularMap.IsValid();
-	}
-
-	bool Material::IsAlphaTestEnabled() const
-	{
-		return m_alphaTestEnabled;
-	}
-
-	bool Material::IsDepthSortingEnabled() const
-	{
-		return m_depthSortingEnabled;
-	}
-
-	bool Material::IsEnabled(RendererParameter parameter) const
-	{
-		#ifdef NAZARA_DEBUG
-		if (parameter > RendererParameter_Max)
-		{
-			NazaraError("Renderer parameter out of enum");
-			return false;
-		}
-		#endif
-
-		return m_states.parameters[parameter];
-	}
-
-	bool Material::IsLightingEnabled() const
-	{
-		return m_lightingEnabled;
-	}
-
-	bool Material::IsTransformEnabled() const
-	{
-		return m_transformEnabled;
-	}
-
-	bool Material::LoadFromFile(const String& filePath, const MaterialParams& params)
-	{
-		return MaterialLoader::LoadFromFile(this, filePath, params);
-	}
-
-	bool Material::LoadFromMemory(const void* data, std::size_t size, const MaterialParams& params)
-	{
-		return MaterialLoader::LoadFromMemory(this, data, size, params);
-	}
-
-	bool Material::LoadFromStream(Stream& stream, const MaterialParams& params)
-	{
-		return MaterialLoader::LoadFromStream(this, stream, params);
-	}
-
-=======
->>>>>>> 0b1f5bd1
 	void Material::Reset()
 	{
 		OnMaterialReset(this);
