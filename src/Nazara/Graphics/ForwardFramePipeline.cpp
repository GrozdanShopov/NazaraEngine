--- conflicted
+++ resolved
@@ -157,11 +157,7 @@
 						{
 							viewerData.rebuildDepthPrepass = true;
 							viewerData.rebuildForwardPass = true;
-<<<<<<< HEAD
-							prepare = true;
-=======
 							viewerData.prepare = true;
->>>>>>> 1a9bbbfe
 						}
 					}
 				}
