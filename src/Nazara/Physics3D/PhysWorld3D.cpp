--- conflicted
+++ resolved
@@ -59,18 +59,17 @@
 		return m_world;
 	}
 
-<<<<<<< HEAD
 	int PhysWorld3D::GetMaterial(const Nz::String& name)
 	{
 		auto it = m_materialIds.find(name);
 		NazaraAssert(it != m_materialIds.end(), "Material \"" + name + "\" does not exists");
 
 		return it->second;
-=======
+	}
+
 	std::size_t PhysWorld3D::GetMaxStepCount() const
 	{
 		return m_maxStepCount;
->>>>>>> 8118effa
 	}
 
 	float PhysWorld3D::GetStepSize() const
